--- conflicted
+++ resolved
@@ -67,11 +67,8 @@
 
 | Function ID | Description | Syntax |
 | :--- | :--- | :--- |
-<<<<<<< HEAD
 | ARRAYFORMULA | Enables array arithmetic inside. | ARRAYFORMULA(Formula) |
-=======
-| ARRAYFORMULA | Enables array arithmetic inside. | ARRAYFORMULA(formula) |
->>>>>>> a4f6ee67
+
 
 ### Date and time
 
