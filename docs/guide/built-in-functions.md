--- conflicted
+++ resolved
@@ -69,16 +69,10 @@
 | DAYS360 <br><Badge text="v0.2.0"/>| Date and time | Calculates the difference between two date values in days, in 360-day basis. | DAYS360(Date2; Date1[; Format]) |
 | EDATE <br><Badge text="v0.2.0"/>| Date and time | Shifts the given startdate by given number of months. | EDATE(Startdate; Months) |
 | EOMONTH | Date and time | Returns the date of the last day of a month which falls months away from the start date. | EOMONTH(Startdate; Months) |
-<<<<<<< HEAD
-| HOUR | Date and time | Returns hour component of given time. | HOUR(Time) |
+| HOUR <br><Badge text="v0.2.0"/>| Date and time | Returns hour component of given time. | HOUR(Time) |
 | INTERVAL | Date and time | Returns interval string from given number of seconds. | INTERVAL(Seconds) |
-| ISOWEEKNUM | Date and time |   Returns an ISO week number that corresponds to the week of year. | ISOWEEKNUM(Date) |
-| MINUTE | Date and time | Returns minute component of given time. | MINUTE(Time) |
-=======
-| HOUR <br><Badge text="v0.2.0"/>| Date and time | Returns hour component of given time. | HOUR(Time) |
 | ISOWEEKNUM <br><Badge text="v0.2.0"/>| Date and time |   Returns an ISO week number that corresponds to the week of year. | ISOWEEKNUM(Date) |
 | MINUTE <br><Badge text="v0.2.0"/>| Date and time | Returns minute component of given time. | MINUTE(Time) |
->>>>>>> e1db8588
 | MONTH | Date and time | Returns the month for the given date value. | MONTH(Number) |
 | NOW <br><Badge text="v0.2.0"/>| Date and time | Returns current date + time. | NOW() |
 | SECOND <br><Badge text="v0.2.0"/>| Date and time | Returns second component of given time. | SECOND(Time) |
