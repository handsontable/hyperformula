--- conflicted
+++ resolved
@@ -224,35 +224,19 @@
 
 ### Lookup and reference
 
-<<<<<<< HEAD
-| Function ID | Description                                                                                                            | Syntax                                              |
-| :--- |:-----------------------------------------------------------------------------------------------------------------------|:----------------------------------------------------|
-| CHOOSE | Uses an index to return a value from a list of up to 30 values.                                                        | CHOOSE(Index; Value1; ...; Value30)                 |
-| COLUMN | Returns column number of a given reference or formula reference if argument not provided.                              | COLUMNS([Reference])                                |
-| COLUMNS | Returns the number of columns in the given reference.                                                                  | COLUMNS(Array)                                      |
-| FORMULATEXT | Returns a formula in a given cell as a string.                                                                         | FORMULATEXT(Reference)                              |
-| HLOOKUP | Searches horizontally with reference to adjacent cells to the bottom.                                                  | HLOOKUP(Search_Criterion; Array; Index; Sort_Order) |
-| INDEX | Returns the contents of a cell specified by row and column number. The column number is optional and defaults to 1. | INDEX(Range; Row [; Column])                         |
-| MATCH | Returns the relative position of an item in an array that matches a specified value.                                   | MATCH(Searchcriterion; Lookuparray; Type)           |
-| OFFSET | Returns the value of a cell offset by a certain number of rows and columns from a given reference point.               | OFFSET(Reference; Rows; Columns; Height; Width)     |
-| ROW | Returns row number of a given reference or formula reference if argument not provided.                                 | ROW([Reference])                                    |
-| ROWS | Returns the number of rows in the given reference.                                                                     | ROWS(Array)                                         |
-| VLOOKUP | Searches vertically with reference to adjacent cells to the right.                                                     | VLOOKUP(Search_Criterion; Array; Index; Sort_Order) |
-=======
-| Function ID  | Description                                                                                              | Syntax                                              |
-|:-------------|:---------------------------------------------------------------------------------------------------------|:----------------------------------------------------|
-| CHOOSE       | Uses an index to return a value from a list of up to 30 values.                                          | CHOOSE(Index; Value1; ...; Value30)                 |
-| COLUMN       | Returns column number of a given reference or formula reference if argument not provided.                | COLUMNS([Reference])                                |
-| COLUMNS      | Returns the number of columns in the given reference.                                                    | COLUMNS(Array)                                      |
-| FORMULATEXT  | Returns a formula in a given cell as a string.                                                           | FORMULATEXT(Reference)                              |
-| HLOOKUP      | Searches horizontally with reference to adjacent cells to the bottom.                                    | HLOOKUP(Search_Criterion; Array; Index; Sort_Order) |
-| INDEX        | Returns the content of a cell, specified by row and column number, or an optional range name.            | INDEX(Reference; Row; Column; Range)                |
-| MATCH        | Returns the relative position of an item in an array that matches a specified value.                     | MATCH(Searchcriterion; Lookuparray; Type)           |
-| OFFSET       | Returns the value of a cell offset by a certain number of rows and columns from a given reference point. | OFFSET(Reference; Rows; Columns; Height; Width)     |
-| ROW          | Returns row number of a given reference or formula reference if argument not provided.                   | ROW([Reference])                                    |
-| ROWS         | Returns the number of rows in the given reference.                                                       | ROWS(Array)                                         |
-| VLOOKUP      | Searches vertically with reference to adjacent cells to the right.                                       | VLOOKUP(Search_Criterion; Array; Index; Sort_Order) |
->>>>>>> 4e8d1bdb
+| Function ID | Description                                                                                                         | Syntax                                              |
+|:------------|:--------------------------------------------------------------------------------------------------------------------|:----------------------------------------------------|
+| CHOOSE      | Uses an index to return a value from a list of up to 30 values.                                                     | CHOOSE(Index; Value1; ...; Value30)                 |
+| COLUMN      | Returns column number of a given reference or formula reference if argument not provided.                           | COLUMNS([Reference])                                |
+| COLUMNS     | Returns the number of columns in the given reference.                                                               | COLUMNS(Array)                                      |
+| FORMULATEXT | Returns a formula in a given cell as a string.                                                                      | FORMULATEXT(Reference)                              |
+| HLOOKUP     | Searches horizontally with reference to adjacent cells to the bottom.                                               | HLOOKUP(Search_Criterion; Array; Index; Sort_Order) |
+| INDEX       | Returns the contents of a cell specified by row and column number. The column number is optional and defaults to 1. | INDEX(Range; Row [; Column])                        |
+| MATCH       | Returns the relative position of an item in an array that matches a specified value.                                | MATCH(Searchcriterion; Lookuparray; Type)           |
+| OFFSET      | Returns the value of a cell offset by a certain number of rows and columns from a given reference point.            | OFFSET(Reference; Rows; Columns; Height; Width)     |
+| ROW         | Returns row number of a given reference or formula reference if argument not provided.                              | ROW([Reference])                                    |
+| ROWS        | Returns the number of rows in the given reference.                                                                  | ROWS(Array)                                         |
+| VLOOKUP     | Searches vertically with reference to adjacent cells to the right.                                                  | VLOOKUP(Search_Criterion; Array; Index; Sort_Order) |
 
 ### Math and trigonometry
 
