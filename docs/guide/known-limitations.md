# Known limitations

This pages lists known limitations of HyperFormula in its current development stage:

* Node.js versions older than 13 don't properly compare
culture-insensitive strings. HyperFormula requires the full
International Components for Unicode (ICU) to be supported.
[Learn more](https://nodejs.org/api/intl.html#intl_embed_the_entire_icu_full_icu)
* Multiple workbooks are not supported. One instance of HyperFormula
can handle only one workbook with multiple worksheets at a time.
* For cycle detection, all possible dependencies between cells are
taken into account, even if some of them could be omitted after
the full evaluation of expressions and condition statements. The
most prominent example of this behavior is the "IF" function which
returns a cycle error regardless of whether TRUE or FALSE causes
a circular reference.
* There is no data validation against named ranges. For example,
you can't compare the arguments in a formula like this:
=IF(firstRange>secondRange; TRUE; FALSE).
* There is no relative referencing in named ranges.
* The library doesn't offer (at least not yet) the following features:
  * 3D references
  * Constant arrays
  * Dynamic arrays
  * Asynchronous functions
  * Structured references ("Tables")
  * Relative named expressions
  * Functions cannot use UI metadata (e.g. hidden rows for SUBTOTAL).

## Nuances of the implemented functions

* We immediately instantiate references to single cells to their values instead of treating them as 1-length ranges, which slightly changes behavior of some functions (e.g. NPV).
* SUBTOTAL function does not ignore nested subtotals.
* CHISQ.INV, CHISQ.INV.RT, CHISQ.DIST.RT, CHIDIST, CHIINV and CHISQ.DIST (CHISQ.DIST in CDF mode): Running time grows linearly with the value of the second parameter, degrees_of_freedom (slow for values>1e7).
* GAMMA.DIST, GAMMA.INV, GAMMADIST, GAMMAINV (GAMMA.DIST and GAMMADIST in CDF mode): Running time grows linearly with the value of the second parameter, alpha (slow for values>1e7). 
<<<<<<< HEAD
* For certain inputs, the RATE function might have no solutions, or have multiple solutions. Our implementation uses an iterative algorithm (Newton's method) to find an approximation for one of the solutions to within `1e-7`. If the approximation is not found after 50 iterations, the RATE function returns the `#NUM!` error.
* The INDEX function doesn't support returning whole rows or columns of the source range – it always returns the contents of a single cell.
=======
* For certain inputs, the RATE function might have no solutions, or have multiple solutions. Our implementation uses an iterative algorithm (Newton's method) to find an approximation for one of the solutions to within 1e-7. If the approximation is not found after 50 iterations, the RATE function returns the `#NUM!` error.
* The FILTER function accepts either single rows of equal width, or single columns of equal height. In other words, all arrays passed to the FILTER function must have equal dimensions, and at least one of those dimensions must be 1.
>>>>>>> 4e8d1bdb

## Google Sheets and Microsoft Excel

In certain situations, HyperFormula behaves differently than Google Sheets or Microsoft Excel.

The inconsistencies are due to:
* Known limitations of Microsoft Excel or Google Sheets.
* Known limitations of HyperFormula in its current development stage.
* Inconsistencies between Microsoft Excel and Google Sheets.

| Functionality                                      | Examples                                                                  | HyperFormula                                                                                                                                                                                                                                                                                           | Google Sheets                                                                                                                     | Excel                                                    |
|----------------------------------------------------|---------------------------------------------------------------------------|--------------------------------------------------------------------------------------------------------------------------------------------------------------------------------------------------------------------------------------------------------------------------------------------------------|-----------------------------------------------------------------------------------------------------------------------------------|----------------------------------------------------------|
| Dependency collection                              | A1:=IF(FALSE(),A1,0)<br><br>ISREF(A1)                                     | Dependencies are collected during the parsing phase which finds cycles that wouldn’t appear in the evaluation.<br><br>`CYCLE` error for both examples.                                                                                                                                                 | Dependencies are collected during evaluation.<br><br>`0` for both examples.                                                       | Same as Google Sheets.                                   |
| Named expressions and named ranges                 | SALARY:=$A$10 COST:=10*$B$5+100<br>PROFIT:=SALARY-COST<br>A1:=SALARY-COST | Only absolute addresses are allowed<br>(e.g. SALARY:= $A$10).<br><br>Named expressions can be global or scoped to one sheet only.<br><br>They can contain other named expressions.                                                                                                                     | Named expressions are not available.<br><br>Named ranges can be used to create aliases for addresses and ranges.                  | Named ranges and scoped named expressions are available. |
| Applying a scalar value to a function taking range | COLUMNS(A1)                                                               | `CellRangeExpected` error.                                                                                                                                                                                                                                                                             | Treats the element as length-1 range. Returns 1 for the example.                                                                  | Same as Google Sheets.                                   |
| Coercion of explicit arguments                     | VARP(2, 3, 4, TRUE(), FALSE(), "1",)                                      | 1.9592, based on the behavior of Excel.                                                                                                                                                                                                                                                                | GoogleSheets implementation is not consistent with the standard (see also VAR.S, STDEV.P and STDEV.S function.)                   | 1,9592                                                   |
| Ranges created with `:`                            | A1:A2<br><br>A$1:$A$2<br><br>A:C<br><br>1:2<br><br>Sheet1!A1:A2           | Allowed ranges consist of two addresses (A1:B5), columns (A:C) or rows (3:5).<br>They cannot be mixed or contain named expressions.                                                                                                                                                                    | Everything allowed.                                                                                                               | Same as Google Sheets.                                   |
| Formatting inside the TEXT function                | TEXT(A1,"dd-mm-yy")<br><br>TEXT(A1,"###.###”)                             | Not all formatting options are supported,<br>e.g. only some date formatting options: (`hh`, `mm`, `ss`, `am`, `pm`, `a`, `p`, `dd`, `yy`, and `yyyy`).<br><br>No currency formatting inside the TEXT function.                                                                                         | A wide variety of options for string formatting is supported.                                                                     | Same as Google Sheets.                                   |
| Enabling array arithmetic                          | =ARRAYFORMULA(A2:A5*B2:B5)                                                | By default, array arithmetic is disabled globally.<br><br>The ARRAYFORMULA function enables array arithmetic for the formula inside the function.<br><br>To enable array arithmetic globally, [set the `useArrayArithmetic` option to `true`](../api/interfaces/configparams.html#usearrayarithmetic). | By default, array arithmetic is disabled globally.<br><br>The ARRAYFORMULA function enables array arithmetic inside the function. | By default, array arithmetic is enabled globally.        |
| Cell references inside inline arrays               | ={A1, A2}                                                                 | The array's value is calculated but not updated when the cells' values change.                                                                                                                                                                                                                                         | The array's value is calculated and updated when the cells' values change.                                                                        | ERROR: invalid array                                    |

### Built-in function implementation differences

Some built-in functions are implemented differently than in Google Sheets or Microsoft Excel.

To remove the differences, you can create custom implementations of those functions.

| Function      | Example                                                     | HyperFormula | Google Sheets | Microsoft Excel |
|---------------|-------------------------------------------------------------|-------------:|--------------:|----------------:|
| TBILLEQ       | =TBILLEQ(0, 180, 1.9)                                       |      38,5278 |           NUM |             NUM |
| TBILLEQ       | =TBILLEQ(0, 180, 2)                                         |       0,0000 |           NUM |          0,0000 |
| TBILLEQ       | =TBILLEQ("1/2/2000", "31/1/2001", 0.1)                      |       0,1128 |         VALUE |           VALUE |
| TBILLEQ       | =TBILLEQ(0, 360, 0.1)                                       |       0,1127 |        0,1097 |          0,1097 |
| TBILLEQ       | =TBILLEQ(0, 365, 0.1)                                       |       0,1128 |        0,1098 |          0,1098 |
| GCD           | =GCD(1000000000000000000.0)                                 |          NUM |         1E+18 |             NUM |
| COMBIN        | =COMBIN(1030, 0)                                            |          NUM |           NUM |          1,0000 |
| RRI           | =RRI(1, -1, -1)                                             |       0,0000 |           NUM |          0,0000 |
| DAYS          | =DAYS(-1, 0)                                                |          NUM |       -1,0000 |             NUM |
| DAYS          | =DAYS(0, -1)                                                |          NUM |        1,0000 |             NUM |
| DATEDIF       | =DATEDIF(-1, 0, "Y")                                        |          NUM |        0,0000 |             NUM |
| RATE          | =RATE(12, -100, 400, 0, 1)                                  |      -1,0000 |           NUM |             NUM |
| LCMP          | =LCM(1000000, 1000001, 1000002, 1000003)                    |          NUM |   5,00003E+23 |             NUM |
| TBILLPRICE    | =TBILLPRICE(0, 180, 1.9)                                    |       5,0000 |           NUM |          5,0000 |
| TBILLPRICE    | =TBILLPRICE(0, 180, 2)                                      |       0,0000 |           NUM |          0,0000 |
| NPV           | =NPV(1, TRUE(), 1)                                          |       0,7500 |        0,5000 |          0,7500 |
| NPV           | =NPV(1,B1) where B1 = true                                  |       0,5000 |        0,0000 |          0,0000 |
| POISSON.DIST  | =POISSON.DIST(-0.01, 0, FALSE())                            |          NUM |        1,0000 |             NUM |
| POISSON.DIST  | =POISSON.DIST(0, -0.01, FALSE())                            |          NUM |           NUM |          1,0101 |
| DB            | =DB(1000000, 100000, 6, 7, 7)                               |   15845,1000 |           NUM |      15845,0985 |
| BETA.DIST     | =BETA.DIST(1, 2, 3)                                         |          N/A |        1,0000 |             NUM |
| BETA.DIST     | =BETA.DIST(0, 1, 1, FALSE())                                |          NUM |        0,0000 |             NUM |
| BETA.DIST     | =BETA.DIST(0.6, 1, 1, FALSE(), 0.6, 0.7)                    |          NUM |        0,0000 |          0,0000 |
| BETA.DIST     | =BETA.DIST(0.7, 1, 1, FALSE(), 0.6, 0.7)                    |          NUM |        0,0000 |          0,0000 |
| GAMMA         | =GAMMA(-2.5)                                                |      -0,9453 |           NUM |         -0,9453 |
| BINOM.DIST    | =BINOM.DIST(0.5, 0.4, 1,   FALSE())                         |          N/A |           NUM |          1,0000 |
| NEGBINOM.DIST | =NEGBINOM.DIST(0, 1, 0, FALSE())                            |       0,0000 |           N/A |             NUM |
| NEGBINOM.DIST | =NEGBINOM.DIST(0, 1, 1, FALSE())                            |       1,0000 |           N/A |             NUM |
| T.INV         | =T.INV(0, 1)                                                |          NUM |           NUM |           DIV/0 |
| BETA.INV      | =BETA.INV(1, 1, 1)                                          |       1,0000 |        1,0000 |             NUM |
| WEIBULL.DIST  | =WEIBULL.DIST(0, 1, 1, FALSE())                             |       1,0000 |        1,0000 |          0,0000 |
| HYPGEOM.DIST  | =HYPGEOM.DIST(12.1, 12, 20, 40, TRUE())                     |          NUM |           N/A |          1,0000 |
| HYPGEOM.DIST  | =HYPGEOM.DIST(12.1, 20, 12, 40, TRUE())                     |          NUM |           N/A |          1,0000 |
| HYPGEOM.DIST  | =HYPGEOM.DIST(1, 2, 3, 4)                                   |          N/A |        0,5000 |             NUM |
| HYPGEOM.DIST  | =HYPGEOM.DIST(4, 12, 20, 40, TRUE())                        |       0,1504 |           N/A |          0,1504 |
| TDIST         | =TDIST(0, 1, 1.5)                                           |          NUM |        0,5000 |          0,5000 |
| T.INV.2T      | =T.INV.2T(0, 1)                                             |          NUM |           NUM |           DIV/0 |
| T.DIST        | =T.DIST(1, 0.9, FALSE())                                    |          NUM |           NUM |           DIV/0 |
| AVEDEV        | =AVEDEV(TRUE(), FALSE())                                    |       0,4444 |        0,0000 |          0,4444 |
| LARGE         | =LARGE(TRUE(), 1)                                           |          NUM |           NUM |          1,0000 |
| COUNTA        | =COUNTA(1,)                                                 |       2,0000 |        1,0000 |          2,0000 |
| XNPV          | =XNPV(-0.9, A2:D2, A3:D3)<br>where 2nd and 3rd row: 1,2,3,4 |      10,1272 |   10,12716959 |             NUM |
| SKEW          | =SKEW(TRUE(), FALSE())                                      |       1,7321 |         DIV/0 |          1,7321 |
| HARMEAN       | =HARMEAN(TRUE(), "4")                                       |       1,6000 |        4,0000 |          1,6000 |
| GEOMEAN       | =GEOMEAN(TRUE(), "4")                                       |       2,0000 |        4,0000 |          2,0000 |
| CHISQ.TEST    | =CHISQ.TEST(A1:C2, A1:F1)                                   |          N/A |           N/A |           DIV/0 |
| BINOM.INV     | =BINOM.INV(1, 0.8, 0.2)                                     |       0,0000 |        1,0000 |          1,0000 |
| BINOM.INV     | =BINOM.INV(-0.001, 0.5, 0.5)                                |          NUM |        0,0000 |             NUM |
| BINOM.INV     | =BINOM.INV(10, 0, 0.5)                                      |       0,0000 |           NUM |             NUM |
| BINOM.INV     | =BINOM.INV(10, 1, 0.5)                                      |      10,0000 |           NUM |             NUM |
| DEVSQ         | =DEVSQ(A2, A3)                                              |       0,0000 |        0,0000 |             NUM |
| NORMSDIST     | =NORMSDIST(0, TRUE())                                       |          0.5 |  Wrong number |    Wrong number |<|MERGE_RESOLUTION|>--- conflicted
+++ resolved
@@ -33,13 +33,9 @@
 * SUBTOTAL function does not ignore nested subtotals.
 * CHISQ.INV, CHISQ.INV.RT, CHISQ.DIST.RT, CHIDIST, CHIINV and CHISQ.DIST (CHISQ.DIST in CDF mode): Running time grows linearly with the value of the second parameter, degrees_of_freedom (slow for values>1e7).
 * GAMMA.DIST, GAMMA.INV, GAMMADIST, GAMMAINV (GAMMA.DIST and GAMMADIST in CDF mode): Running time grows linearly with the value of the second parameter, alpha (slow for values>1e7). 
-<<<<<<< HEAD
-* For certain inputs, the RATE function might have no solutions, or have multiple solutions. Our implementation uses an iterative algorithm (Newton's method) to find an approximation for one of the solutions to within `1e-7`. If the approximation is not found after 50 iterations, the RATE function returns the `#NUM!` error.
+* For certain inputs, the RATE function might have no solutions, or have multiple solutions. Our implementation uses an iterative algorithm (Newton's method) to find an approximation for one of the solutions to within 1e-7. If the approximation is not found after 50 iterations, the RATE function returns the `#NUM!` error.
 * The INDEX function doesn't support returning whole rows or columns of the source range – it always returns the contents of a single cell.
-=======
-* For certain inputs, the RATE function might have no solutions, or have multiple solutions. Our implementation uses an iterative algorithm (Newton's method) to find an approximation for one of the solutions to within 1e-7. If the approximation is not found after 50 iterations, the RATE function returns the `#NUM!` error.
 * The FILTER function accepts either single rows of equal width, or single columns of equal height. In other words, all arrays passed to the FILTER function must have equal dimensions, and at least one of those dimensions must be 1.
->>>>>>> 4e8d1bdb
 
 ## Google Sheets and Microsoft Excel
 
