--- conflicted
+++ resolved
@@ -269,13 +269,8 @@
 
 public hyper({ args }) {
     if (!args.length) {
-<<<<<<< HEAD
       // create a `CellError` instance with an `ErrorType` of `DIV_BY_ZERO`
       return new CellError(ErrorType.DIV_BY_ZERO);
-=======
-      // create a `CellError` instance with an `ErrorType` of `ERROR`, and your custom error message
-      return new CellError(ErrorType.ERROR, 'Not enough arguments!');
->>>>>>> d00f153b
     }
     
     else {
