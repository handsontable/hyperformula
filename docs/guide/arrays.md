--- conflicted
+++ resolved
@@ -28,7 +28,7 @@
 If an inline array contains a cell reference, and the cell's value changes, the array is not updated.
 :::
 
-```js
+```
 = {1, 2, 3} // an inline array with a single row
 = {1, 2 ; 3, 4} // an inline array with two rows
 = SUM({1, 2, 3}) // an inline array as an argument of a function
@@ -49,20 +49,20 @@
 
 To enable the array arithmetic mode once, within a particular function or formula, use the `ARRAYFORMULA` function:
 
-| Syntax | Example |
-| :--- | :--- |
-| `ARRAYFORMULA(your_array_formula)` | `=ARRAYFORMULA(A2:A5*B2:B5)` |
+| Syntax                                            | Example                           |
+|:--------------------------------------------------|:----------------------------------|
+| `ARRAYFORMULA(your_array_formula)`                | `=ARRAYFORMULA(A2:A5*B2:B5)`      |
 | `ARRAYFORMULA(YOUR_FUNCTION(your_array_formula))` | `=ARRAYFORMULA(ISEVEN(A2:A5*10))` |
 
 ### Enabling the array arithmetic mode globally
 
 To enable the array arithmetic mode by default, everywhere in your HyperFormula instance:
 
-* In your HyperFormula [configuration](../api/interfaces/configparams.html#usearrayarithmetic), set the `useArrayArithmetic` option to `true`.
+* In your HyperFormula [configuration](../api/interfaces/configparams.md#usearrayarithmetic), set the `useArrayArithmetic` option to `true`.
 
 With the array arithmetic mode enabled globally, you can operate on arrays without using the `ARRAYFORMULA` function:
 
-```js
+```
 =A2:A5*B2:B5
 
 ISEVEN(A2:A5*10)
@@ -85,7 +85,7 @@
 
 When the [array arithmetic mode](#enabling-the-array-arithmetic-mode) is enabled, each output array value is the result of your operation on the corresponding input array value.
 
-```js
+```
 =ARRAYFORMULA(A2:A5*B2:B5)
 
 // calculates:
@@ -100,7 +100,7 @@
 
 When the [array arithmetic mode](#enabling-the-array-arithmetic-mode) is enabled, and you pass an array to a [scalar](#about-arrays) function, that function produces an array on the output as well.
 
-```js
+```
 =ARRAYFORMULA(ISEVEN(A2:A5*10))
 
 // calculates:
@@ -114,7 +114,7 @@
 
 If an input array has a dimension of `1`, it's automatically repeated ("broadcast") on that dimension to match the size of the output.
 
-```js
+```
 =ARRAYFORMULA(ISEVEN(A2:A5*B2))
 
 // calculates:
@@ -128,22 +128,16 @@
 
 When the [array arithmetic mode](#enabling-the-array-arithmetic-mode) is enabled, you can filter an array, based on boolean arrays, using the `FILTER` function:
 
-<<<<<<< HEAD
-| Syntax                                               | Example |
-|:-----------------------------------------------------| :--- |
-| `FILTER(your_array, BoolArray1[, BoolArray2[, ...]]` | `=ARRAYFORMULA(FILTER(A2:A5*10), {1,0,0,1})` |
-=======
-| Syntax | Example                                         |
-| :--- |:------------------------------------------------|
-| `FILTER(your_array, BoolArray1[; BoolArray2[; ...]]` | `=ARRAYFORMULA(FILTER(A2:A5*10), {1, 0, 0, 1})` |
->>>>>>> 172def17
+| Syntax                                               | Example                                         |
+|:-----------------------------------------------------|:------------------------------------------------|
+| `FILTER(your_array, BoolArray1[, BoolArray2[, ...]]` | `=ARRAYFORMULA(FILTER(A2:A5*10), {1, 0, 0, 1})` |
 
 ### Constraining an array's size
 
 When the [array arithmetic mode](#enabling-the-array-arithmetic-mode) is enabled, you can constrain the size of the output array, using the `ARRAY_CONSTRAIN` function:
 
-| Syntax | Example                                       |
-| :--- |:----------------------------------------------|
+| Syntax                                     | Example                                       |
+|:-------------------------------------------|:----------------------------------------------|
 | `ARRAY_CONSTRAIN(your_array,height,width)` | `=ARRAYFORMULA(ARRAY_CONSTRAIN(A2:E5, 2, 2))` |
 
 If your specified output array size is smaller than the input array size, only the corresponding top-left cells of the input array are taken into account.
@@ -166,7 +160,7 @@
 
 When the [array arithmetic mode](#enabling-the-array-arithmetic-mode) is disabled, and you operate on a range of width/height equal to `1`, the behavior depends on your array formula's location:
 
-| Your array formula's location | Behavior |
-| :--- | :--- |
+| Your array formula's location                     | Behavior                               |
+|:--------------------------------------------------|:---------------------------------------|
 | In the same row as as one of the range's elements | Only that particular element is taken. |
-| Any other cell | `#VALUE!` error |+| Any other cell                                    | `#VALUE!` error                        |