# Performance

We implemented various techniques to boost the performance of
HyperFormula. In some cases, turning them on or off might increase
the performance of your app. Below we provide a number of tips on
how to speed it up.

## VLOOKUP/MATCH

If you are planning to use VLOOKUP or MATCH heavily in your app,
you may consider enabling the `useColumnIndex` flag in the HyperFormula
configuration. It will increase memory usage but can significantly
improve the performance of these two functions, especially when
running on unsorted or very large data sets. The column index will
not be used despite the option `useColumnIndex` enabled when  using
**wildcards** or **regular expressions**.

Leaving this option disabled will cause the engine to use binary
search when dealing with sorted data, and the naive approach otherwise.
<<<<<<< HEAD
However, binary search will not be used if the size of the data being
searched is below a given threshold, which can be customized using the
`vlookupThreshold` option in the configuration.
=======
Binary search will not be used when the size of the data being searched
doesn't exceed a given threshold which can be customized using the
`binarySearchThreshold` option in the configuration.
>>>>>>> 5b84bbb3

## Address mapping strategies

HyperFormula uses two approaches to store the mapping of cell
addresses in order to optimize memory usage. The choice of the
strategy is made independently for each sheet. The
`chooseAddressMappingPolicy` option allows for changing the way
the strategy will be chosen.

You may use one of three built-in policies:

* `AlwaysDense` – uses dense mapping for each sheet. This policy is
particularly useful when the spreadsheet is a densely filled rectangle.
* `AlwaysSparse` – uses sparse mapping for each sheet. This approach
is useful when in your spreadsheet/dataset there are relatively few
cells filled, but located very far from each other.
* `DenseSparseChooseBasedOnThreshold` – the choice is made based on
the fill ratio of the sheet. Let the engine choose the best strategy
for you.

## Numeric matrix detection

HyperFormula is able to optimize underlying data structures when it
detects consistent areas of numerical data. It is especially useful
when dealing with calculations on huge numerical data sets. You may
consider disabling this option completely by setting `matrixDetection`
to false or adjusting the `matrixDetectionThreshold` option to customize
the size of the numerical areas to better fit your use case.

It is worth mentioning that some of the CRUD operations, like
inserting non-numerical data, may lead to disabling optimization
for affected areas.

## Suspending automatic recalculations

By default, HyperFormula recalculates formulas after every change.
However, due to the fact that we store the graph of dependencies
between cells in the sheet, we recalculate only the cells affected
by the update.

Sometimes, a simple change can cause recalculation of a large part
of the sheet, e.g. when the modified cell is at the very beginning
of the dependency chain or when there are many
[volatile functions](volatile-functions.md) in the worksheet.
In such a case you may want to postpone the recalculation.

The first option is to call `suspendEvaluation` before making
changes and `resumeEvaluation` at a convenient moment.

The second option is to pass the callback function with multiple
operations to a [batch function](batch-operations.md). Recalculation
will be suspended before performing operations and resumed after them.
In cases where you perform operations which may not cause a
recalculation but only change the shape of the worksheet, like
`addRows`, `removeRows`, or `moveColumns` , we do not recommend suspending
recalculation, as this may have a slightly negative impact on
performance.

## GPU acceleration

Some formulas, e.g. MMULT, MAXPOOL, MEDIANPOOL, benefit from
GPU acceleration. Thanks to the cores running thousands of threads
at once, they calculate the input data sets up to 9x faster than
when using the CPU. According to our observations the bigger the data set is,
the bigger the performance gain.

**For small data sets, the difference between the CPU and GPU is
non-significant.**

## Benchmarks

HyperFormula's performance has been tested on different devices,
operating systems, and browsers. The table below presents the result
of tests in which the engine multiplies two matrices of
2000 cells, each using the MMULT formula. The main objective of this
benchmark is to show a significant difference in performance between the
CPU and GPU.

The tests were run on three different physical machines with the
following specifications:

* **MacBook Pro (2015)** - 2.7 GHz Intel Core i5, 16 GB 1867 MHz DDR3,
Intel Iris Graphics 6100 1536 MB, macOS Mojave, Chrome.
* **Lenovo ThinkBook (2019)** - Intel Core i5 8gen 8265U 1.6 - 3.9 GHz,
8 GB RAM DDR4 2400 MHz, Intel UHD Graphics 620, Windows 10 Pro, Firefox.
* **Huawei Mate 20 (2018)** - Octa-core (2x2.6 GHz 2x Cortex-A76
& 4x1.8 GHz Cortex-A55), 4 GB RAM HiSilicon Kirin 980, Mali-G76 MP10,
Android Pie (9), Chrome.

The resulting times are returned in seconds.

|   | **GPU** | **CPU** |
| :--- | :--- | :--- |
| Number of rows | 2000 |  2000 |
| Number of columns | 2000 | 2000  |
| Number of cells | 4 million |  4 million |
| Number of repeats | 100 |  100 |
|   |   |   |
| **MacBook Pro** |   |   |
| Average total time | 2.921 | 18.570 |
| Standard deviation | 0.117 | 1.981 |
|   |   |   |
| **Lenovo ThinkBook** |   |   |
| Average total time | 3.041 | 10.543 |
| Standard deviation | 0.138 | 0.045 |
|   |   |   |
| **Huawei Mate 20** |   |   |
| Average total time | 6.611 | 40.166 |
| Standard deviation | 0.394 | 0.594 |<|MERGE_RESOLUTION|>--- conflicted
+++ resolved
@@ -17,15 +17,9 @@
 
 Leaving this option disabled will cause the engine to use binary
 search when dealing with sorted data, and the naive approach otherwise.
-<<<<<<< HEAD
-However, binary search will not be used if the size of the data being
-searched is below a given threshold, which can be customized using the
-`vlookupThreshold` option in the configuration.
-=======
 Binary search will not be used when the size of the data being searched
 doesn't exceed a given threshold which can be customized using the
 `binarySearchThreshold` option in the configuration.
->>>>>>> 5b84bbb3
 
 ## Address mapping strategies
 
