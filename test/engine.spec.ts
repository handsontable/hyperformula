--- conflicted
+++ resolved
@@ -62,17 +62,13 @@
       Err3: [['#DIV/0!']],
     })
 
-<<<<<<< HEAD
-    expect(engine.getSheetsSerialized()).toEqual({
+    expect(engine.getAllSheetsSerialized()).toEqual({
       'Foo': [[1]],
       'Sheet1': [['=A()']],
       'Err1': [['=A1']],
       'Err2': [['234.23141234.2314']],
       'Err3': [['#DIV/0!']],
     })
-=======
-    expect(engine.getAllSheetsSerialized()).toEqual({'Foo': [[1]], 'Sheet1': [['=A()']]})
->>>>>>> aec277c5
   })
 
   it('handle different input types', () => {
