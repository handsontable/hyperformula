import {HyperFormula, NoOperationToUndoError, NoOperationToRedoError} from '../src'
import {
  expectEngineToBeTheSameAs,
  adr
} from './testUtils'

describe('Undo - removing rows', () => {
  it('works for empty row', () => {
    const sheet = [
      ['1'],
      [null], // remove
      ['3'],
    ]
    const engine = HyperFormula.buildFromArray(sheet)
    engine.removeRows(0, [1, 1])

    engine.undo()

    expectEngineToBeTheSameAs(engine, HyperFormula.buildFromArray(sheet))
  })

  it('works for simple values', () => {
    const sheet = [
      ['1'],
      ['2'], // remove
      ['3'],
    ]
    const engine = HyperFormula.buildFromArray(sheet)
    engine.removeRows(0, [1, 1])

    engine.undo()

    expectEngineToBeTheSameAs(engine, HyperFormula.buildFromArray(sheet))
  })

  it('works with formula in removed row', () => {
    const sheet = [
      ['1'],
      ['=SUM(A1)'], // remove
      ['3'],
    ]
    const engine = HyperFormula.buildFromArray(sheet)
    engine.removeRows(0, [1, 1])

    engine.undo()

    expectEngineToBeTheSameAs(engine, HyperFormula.buildFromArray(sheet))
  })

  it('restores dependent cell formulas', () => {
    const sheet = [
      ['=A2'],
      ['42'], // remove
      ['3'],
    ]
    const engine = HyperFormula.buildFromArray(sheet)
    engine.removeRows(0, [1, 1])

    engine.undo()

    expectEngineToBeTheSameAs(engine, HyperFormula.buildFromArray(sheet))
  })

  it('formulas are built correctly when there was a pause in computation', () => {
    const sheet = [
      ['=A2'],
      ['42'], // remove
      ['3'],
    ]
    const engine = HyperFormula.buildFromArray(sheet)
    engine.suspendEvaluation()
    engine.removeRows(0, [1, 1])

    engine.undo()
    engine.resumeEvaluation()

    expectEngineToBeTheSameAs(engine, HyperFormula.buildFromArray(sheet))
  })

  it('restores ranges when removing rows', () => {
    const sheet = [
      ['=SUM(A2:A3)'],
      ['2'], // remove
      ['3'], // remove
    ]
    const engine = HyperFormula.buildFromArray(sheet)
    engine.removeRows(0, [1, 2])

    engine.undo()

    expectEngineToBeTheSameAs(engine, HyperFormula.buildFromArray(sheet))
  })

  it('dummy operation should also be undoable', () => {
    const sheet = [
      ['1']
    ]
    const engine = HyperFormula.buildFromArray(sheet)
    engine.removeRows(0, [1000, 1])

    engine.undo()

    expectEngineToBeTheSameAs(engine, HyperFormula.buildFromArray(sheet))
  })

  it('works for more removal segments', () => {
    const sheet = [
      ['1'],
      ['2'],
      ['3'],
      ['4'],
    ]
    const engine = HyperFormula.buildFromArray(sheet)
    engine.removeRows(0, [1, 1], [3, 1])

    engine.undo()

    expectEngineToBeTheSameAs(engine, HyperFormula.buildFromArray(sheet))
  })
})

describe('Undo - adding rows', () => {
  it('works', () => {
    const sheet = [
      ['1'], // add after that
      ['3'],
    ]
    const engine = HyperFormula.buildFromArray(sheet)
    engine.addRows(0, [1, 1])

    engine.undo()

    expectEngineToBeTheSameAs(engine, HyperFormula.buildFromArray(sheet))
  })

  it('dummy operation should also be undoable', () => {
    const sheet = [
      ['1']
    ]
    const engine = HyperFormula.buildFromArray(sheet)
    engine.addRows(0, [1000, 1])

    engine.undo()

    expectEngineToBeTheSameAs(engine, HyperFormula.buildFromArray(sheet))
  })

  it('works for more addition segments', () => {
    const sheet = [
      ['1'],
      ['2'],
      ['3'],
    ]
    const engine = HyperFormula.buildFromArray(sheet)
    engine.addRows(0, [1, 1], [2, 1])

    engine.undo()

    expectEngineToBeTheSameAs(engine, HyperFormula.buildFromArray(sheet))
  })
})

describe('Undo - moving rows', () => {
  it('works', () => {
    const sheet = [
      ['1'],
      ['2'],
      ['3'], // move first row before this one
    ]
    const engine = HyperFormula.buildFromArray(sheet)
    engine.moveRows(0, 0, 1, 2)

<<<<<<< HEAD
    expect(() => {
      engine.undo()
    }).toThrow(new NoOperationToUndo())
=======
    engine.undo()

    expectEngineToBeTheSameAs(engine, HyperFormula.buildFromArray(sheet))
>>>>>>> a0d378a5
  })
})

describe('Undo - moving columns', () => {
  it('works', () => {
    const sheet = [
      ['1', '2', '3'],
    ]
    const engine = HyperFormula.buildFromArray(sheet)
    engine.moveColumns(0, 0, 1, 2)

    engine.undo()

    expectEngineToBeTheSameAs(engine, HyperFormula.buildFromArray(sheet))
  })
})

describe('Undo - adding columns', () => {
  it('works', () => {
    const sheet = [
      ['1', /* */ '3'],
    ]
    const engine = HyperFormula.buildFromArray(sheet)
    engine.addColumns(0, [1, 1])

    engine.undo()

    expectEngineToBeTheSameAs(engine, HyperFormula.buildFromArray(sheet))
  })

  it('dummy operation should also be undoable', () => {
    const sheet = [
      ['1']
    ]
    const engine = HyperFormula.buildFromArray(sheet)
    engine.addColumns(0, [1000, 1])

    engine.undo()

    expectEngineToBeTheSameAs(engine, HyperFormula.buildFromArray(sheet))
  })

  it('works for more addition segments', () => {
    const sheet = [
      ['1', '2', '3'],
    ]
    const engine = HyperFormula.buildFromArray(sheet)
    engine.addColumns(0, [1, 1], [2, 1])

    engine.undo()

    expectEngineToBeTheSameAs(engine, HyperFormula.buildFromArray(sheet))
  })
})

describe('Undo - removing columns', () => {
  it('works for empty column', () => {
    const sheet = [
      ['1', null, '3'],
    ]
    const engine = HyperFormula.buildFromArray(sheet)
    engine.removeColumns(0, [1, 1])

    engine.undo()

    expectEngineToBeTheSameAs(engine, HyperFormula.buildFromArray(sheet))
  })

  it('works for simple values', () => {
    const sheet = [
      ['1', '2', '3'],
    ]
    const engine = HyperFormula.buildFromArray(sheet)
    engine.removeColumns(0, [1, 1])

    engine.undo()

    expectEngineToBeTheSameAs(engine, HyperFormula.buildFromArray(sheet))
  })

  it('works with formula in removed columns', () => {
    const sheet = [
      ['1', '=SUM(A1)', '3'],
    ]
    const engine = HyperFormula.buildFromArray(sheet)
    engine.removeColumns(0, [1, 1])

    engine.undo()

    expectEngineToBeTheSameAs(engine, HyperFormula.buildFromArray(sheet))
  })

  it('restores dependent cell formulas', () => {
    const sheet = [
      ['=A2', '42', '3'],
    ]
    const engine = HyperFormula.buildFromArray(sheet)
    engine.removeColumns(0, [1, 1])

    engine.undo()

    expectEngineToBeTheSameAs(engine, HyperFormula.buildFromArray(sheet))
  })

  it('formulas are built correctly when there was a pause in computation', () => {
    const sheet = [
      ['=A2', '42', '3'],
    ]
    const engine = HyperFormula.buildFromArray(sheet)
    engine.suspendEvaluation()
    engine.removeColumns(0, [1, 1])

    engine.undo()
    engine.resumeEvaluation()

    expectEngineToBeTheSameAs(engine, HyperFormula.buildFromArray(sheet))
  })

  it('restores ranges when removing columns', () => {
    const sheet = [
      ['=SUM(B1:C1)', '2', '3'],
    ]
    const engine = HyperFormula.buildFromArray(sheet)
    engine.removeColumns(0, [1, 2])

    engine.undo()

    expectEngineToBeTheSameAs(engine, HyperFormula.buildFromArray(sheet))
  })

  it('dummy operation should also be undoable', () => {
    const sheet = [
      ['1']
    ]
    const engine = HyperFormula.buildFromArray(sheet)
    engine.removeColumns(0, [1000, 1])

    engine.undo()

    expectEngineToBeTheSameAs(engine, HyperFormula.buildFromArray(sheet))
  })

  it('works for more removal segments', () => {
    const sheet = [
      ['1', '2', '3', '4'],
    ]
    const engine = HyperFormula.buildFromArray(sheet)
    engine.removeColumns(0, [1, 1], [3, 1])

    engine.undo()

    expectEngineToBeTheSameAs(engine, HyperFormula.buildFromArray(sheet))
  })
})

describe('Undo - removing sheet', () => {
  it('works for empty sheet', () => {
    const engine = HyperFormula.buildFromArray([])
    engine.removeSheet('Sheet1')

    engine.undo()

    expectEngineToBeTheSameAs(engine, HyperFormula.buildFromArray([]))
  })

  it('works with restoring simple values', () => {
    const sheet = [
      ['1'],
    ]
    const engine = HyperFormula.buildFromArray(sheet)
    engine.removeSheet('Sheet1')

    engine.undo()

    expectEngineToBeTheSameAs(engine, HyperFormula.buildFromArray(sheet))
  })

  it('works with restoring formulas', () => {
    const sheet = [
      ['=42'],
    ]
    const engine = HyperFormula.buildFromArray(sheet)
    engine.removeSheet('Sheet1')

    engine.undo()

    expectEngineToBeTheSameAs(engine, HyperFormula.buildFromArray(sheet))
  })

  it('restores original sheet name', () => {
    const engine = HyperFormula.buildFromArray([])
    engine.removeSheet('shEEt1')

    engine.undo()

    expect(engine.getSheetName(0)).toEqual('Sheet1')
  })

  it('restores dependent cell formulas', () => {
    const sheets = {
      Sheet1: [['=Sheet2!A1']],
      Sheet2: [['42']],
    }
    const engine = HyperFormula.buildFromSheets(sheets)
    engine.removeSheet('Sheet2')

    engine.undo()

    expectEngineToBeTheSameAs(engine, HyperFormula.buildFromSheets(sheets))
  })

  it('formulas are built correctly when there was a pause in computation', () => {
    const sheets = {
      Sheet1: [['=Sheet2!A1']],
      Sheet2: [['42']],
    }
    const engine = HyperFormula.buildFromSheets(sheets)
    engine.suspendEvaluation()
    engine.removeSheet('Sheet2')

    engine.undo()
    engine.resumeEvaluation()

    expectEngineToBeTheSameAs(engine, HyperFormula.buildFromSheets(sheets))
  })
})

describe('Undo - setting cell content', () => {
  it('works for simple values', () => {
    const sheet = [
      ['3'],
    ]
    const engine = HyperFormula.buildFromArray(sheet)
    engine.setCellContents(adr('A1'), '100')

    engine.undo()

    expectEngineToBeTheSameAs(engine, HyperFormula.buildFromArray(sheet))
  })

  it('works for empty values', () => {
    const sheet = [
      [null],
    ]
    const engine = HyperFormula.buildFromArray(sheet)
    engine.setCellContents(adr('A1'), '100')

    engine.undo()

    expectEngineToBeTheSameAs(engine, HyperFormula.buildFromArray(sheet))
  })

  it('works for formula values', () => {
    const sheet = [
      ['=42'],
    ]
    const engine = HyperFormula.buildFromArray(sheet)
    engine.setCellContents(adr('A1'), '100')

    engine.undo()

    expectEngineToBeTheSameAs(engine, HyperFormula.buildFromArray(sheet))
  })

  it('setting multiple cell contents is one operation', () => {
    const sheet = [
      ['3', '4'],
    ]
    const engine = HyperFormula.buildFromArray(sheet)
    engine.setCellContents(adr('A1'), [['5', '6']])

    engine.undo()

    expectEngineToBeTheSameAs(engine, HyperFormula.buildFromArray(sheet))
  })
})

describe('Undo - adding sheet', () => {
  it('works for basic case', () => {
    const engine = HyperFormula.buildFromArray([])
    engine.addSheet('SomeSheet')

    engine.undo()

    expectEngineToBeTheSameAs(engine, HyperFormula.buildFromArray([]))
  })
})

describe('Undo - clearing sheet', () => {
  it('works for empty sheet', () => {
    const engine = HyperFormula.buildFromArray([])
    engine.clearSheet('Sheet1')

    engine.undo()

    expectEngineToBeTheSameAs(engine, HyperFormula.buildFromArray([]))
  })

  it('works with restoring simple values', () => {
    const sheet = [
      ['1'],
    ]
    const engine = HyperFormula.buildFromArray(sheet)
    engine.clearSheet('Sheet1')

    engine.undo()

    expectEngineToBeTheSameAs(engine, HyperFormula.buildFromArray(sheet))
  })

  it('works with restoring formulas', () => {
    const sheet = [
      ['=42'],
    ]
    const engine = HyperFormula.buildFromArray(sheet)
    engine.clearSheet('Sheet1')

    engine.undo()

    expectEngineToBeTheSameAs(engine, HyperFormula.buildFromArray(sheet))
  })
})

describe('Undo - setting sheet contents', () => {
  it('works for basic case', () => {
    const sheet = [['13']]
    const engine = HyperFormula.buildFromArray(sheet)
    engine.setSheetContent('Sheet1', [['42']])

    engine.undo()

    expectEngineToBeTheSameAs(engine, HyperFormula.buildFromArray(sheet))
  })

  it('also clears sheet when undoing', () => {
    const sheet = [
      ['1'],
    ]
    const engine = HyperFormula.buildFromArray(sheet)
    engine.setSheetContent('Sheet1', [['42', '43']])

    engine.undo()

    expectEngineToBeTheSameAs(engine, HyperFormula.buildFromArray(sheet))
  })
})

describe('Undo - moving cells', () => {
  it('works for simple case', () => {
    const sheet = [
      ['foo'],
      [null],
    ]
    const engine = HyperFormula.buildFromArray(sheet)
    engine.moveCells(adr('A1'), 1, 1, adr('A2'))

    engine.undo()

    expectEngineToBeTheSameAs(engine, HyperFormula.buildFromArray(sheet))
  })

  it('restores data', () => {
    const sheet = [
      ['foo'],
      ['42'],
    ]
    const engine = HyperFormula.buildFromArray(sheet)
    engine.moveCells(adr('A1'), 1, 1, adr('A2'))

    engine.undo()

    expectEngineToBeTheSameAs(engine, HyperFormula.buildFromArray(sheet))
  })

  it('restores dependent cell formulas', () => {
    const sheet = [
      ['=A2'],
      ['42'],
    ]
    const engine = HyperFormula.buildFromArray(sheet)
    engine.moveCells(adr('A1'), 1, 1, adr('A2'))

    engine.undo()

    expectEngineToBeTheSameAs(engine, HyperFormula.buildFromArray(sheet))
  })

  it('formulas are built correctly when there was a pause in computation', () => {
    const sheet = [
      ['=A2'],
      ['3'],
    ]
    const engine = HyperFormula.buildFromArray(sheet)
    engine.suspendEvaluation()
    engine.moveCells(adr('A1'), 1, 1, adr('A2'))

    engine.undo()
    engine.resumeEvaluation()

    expectEngineToBeTheSameAs(engine, HyperFormula.buildFromArray(sheet))
  })
})

describe('Undo - cut-paste', () => {
  it('works for static content', () => {
    const sheet = [
      ['foo'],
      ['bar'],
    ]
    const engine = HyperFormula.buildFromArray(sheet)
    engine.cut(adr('A1'), 1, 1)
    engine.paste(adr('A2'))

    engine.undo()

    expectEngineToBeTheSameAs(engine, HyperFormula.buildFromArray(sheet))
  })

  it('undoing doesnt roll back clipboard', () => {
    const sheet = [
      ['foo'],
      ['bar'],
    ]
    const engine = HyperFormula.buildFromArray(sheet)
    engine.cut(adr('A1'), 1, 1)
    engine.paste(adr('A2'))
    engine.undo()

    expect(engine.isClipboardEmpty()).toBe(true)
  })
})

describe('Undo - copy-paste', () => {
  it('works', () => {
    const sheet = [
      ['foo'],
      ['bar'],
    ]
    const engine = HyperFormula.buildFromArray(sheet)
    engine.copy(adr('A1'), 1, 1)
    engine.paste(adr('A2'))

    engine.undo()

    expectEngineToBeTheSameAs(engine, HyperFormula.buildFromArray(sheet))
  })
})

describe('Undo', () => {
  it('when there is no operation to undo', () => {
    const engine = HyperFormula.buildEmpty()

    expect(() => {
      engine.undo()
    }).toThrowError(new NoOperationToUndoError())
  })

  it('undo recomputes and return changes', () => {
    const engine = HyperFormula.buildFromArray([
      ['3', '=A1'],
    ])
    engine.setCellContents(adr('A1'), '100')

    const changes = engine.undo()

    expect(engine.getCellValue(adr('B1'))).toEqual(3)
    expect(changes.length).toBe(2)
  })

  it('operations in batch mode are one undo', () => {
    const sheet = [
      ['1', '2'],
    ]
    const engine = HyperFormula.buildFromArray(sheet)
    engine.batch(() => {
      engine.setCellContents(adr('A1'), '10')
      engine.setCellContents(adr('A2'), '20')
    })

    engine.undo()

    expectEngineToBeTheSameAs(engine, HyperFormula.buildFromArray(sheet))
    expect(engine.isThereSomethingToUndo()).toBe(false)
  })

  it('operations in batch mode are undone in correct order', () => {
    const sheet = [
      ['1'],
    ]
    const engine = HyperFormula.buildFromArray(sheet)
    engine.batch(() => {
      engine.setCellContents(adr('A1'), '10')
      engine.removeRows(0, [0, 1])
    })

    engine.undo()

    expectEngineToBeTheSameAs(engine, HyperFormula.buildFromArray(sheet))
  })

  it('keeps elements within limit', () => {
    const engine = HyperFormula.buildFromArray([
      ['1'],
    ], { undoLimit: 3 })
    engine.setCellContents(adr('A1'), '2')
    engine.setCellContents(adr('A1'), '3')
    engine.setCellContents(adr('A1'), '4')
    engine.setCellContents(adr('A1'), '5')

    engine.undo()
    engine.undo()
    engine.undo()

    expect(engine.isThereSomethingToUndo()).toBe(false)
  })

  it('undo limit works with infinity', () => {
    const engine = HyperFormula.buildFromArray([
      ['1'],
    ], { undoLimit: Infinity })
    engine.setCellContents(adr('A1'), '2')
    engine.setCellContents(adr('A1'), '3')
    engine.setCellContents(adr('A1'), '4')

    expect(engine.isThereSomethingToUndo()).toBe(true)
  })
})

describe('UndoRedo', () => {
  it('redo operation is pushed back on undo stack (undo-redo-undo)', () => {
    const sheet = [
      ['1'],
      ['2', '=A1'], // remove
      ['3'],
    ]
    const engine = HyperFormula.buildFromArray(sheet)
    engine.removeRows(0, [1, 1])
    engine.undo()
    engine.redo()

    engine.undo()

    expectEngineToBeTheSameAs(engine, HyperFormula.buildFromArray(sheet))
  })
})

describe('UndoRedo - #isThereSomethingToUndo', () => {
  it('when there is no operation to undo', () => {
    const engine = HyperFormula.buildEmpty()

    expect(engine.isThereSomethingToUndo()).toBe(false)
  })

  it('when there is some operation to undo', () => {
    const engine = HyperFormula.buildFromArray([])
    engine.removeRows(0, [1, 1])

    expect(engine.isThereSomethingToUndo()).toBe(true)
  })
})

describe('UndoRedo - #isThereSomethingToRedo', () => {
  it('when there is no operation to redo', () => {
    const engine = HyperFormula.buildEmpty()

    expect(engine.isThereSomethingToRedo()).toBe(false)
  })

  it('when there is some operation to redo', () => {
    const engine = HyperFormula.buildFromArray([])
    engine.removeRows(0, [1, 1])
    engine.undo()

    expect(engine.isThereSomethingToRedo()).toBe(true)
  })
})

describe('Redo - removing rows', () => {
  it('works for empty row', () => {
    const engine = HyperFormula.buildFromArray([
      ['1'],
      [null], // remove
      ['3'],
    ])
    engine.removeRows(0, [1, 1])
    const snapshot = engine.getAllSheetsSerialized()
    engine.undo()

    engine.redo()

    expectEngineToBeTheSameAs(engine, HyperFormula.buildFromSheets(snapshot))
  })

  it('works for other values', () => {
    const engine = HyperFormula.buildFromArray([
      ['1'],
      ['2', '=A1'], // remove
      ['3'],
    ])
    engine.removeRows(0, [1, 1])
    const snapshot = engine.getAllSheetsSerialized()
    engine.undo()

    engine.redo()

    expectEngineToBeTheSameAs(engine, HyperFormula.buildFromSheets(snapshot))
  })

  it('works for more removal segments', () => {
    const engine = HyperFormula.buildFromArray([
      ['1'],
      ['2'],
      ['3'],
      ['4'],
    ])
    engine.removeRows(0, [1, 1], [3, 1])
    const snapshot = engine.getAllSheetsSerialized()
    engine.undo()

    engine.redo()

    expectEngineToBeTheSameAs(engine, HyperFormula.buildFromSheets(snapshot))
  })

  it('dummy operation should also be redoable', () => {
    const engine = HyperFormula.buildFromArray([
      ['1']
    ])
    engine.removeRows(0, [1000, 1])
    const snapshot = engine.getAllSheetsSerialized()
    engine.undo()

    engine.redo()

    expectEngineToBeTheSameAs(engine, HyperFormula.buildFromSheets(snapshot))
  })

  it('clears redo stack', () => {
    const engine = HyperFormula.buildFromArray([])
    engine.setCellContents(adr('A1'), 42)
    engine.undo()

    engine.removeRows(0, [1000, 1])

    expect(engine.isThereSomethingToRedo()).toBe(false)
  })
})

describe('Redo - adding rows', () => {
  it('works', () => {
    const engine = HyperFormula.buildFromArray([
      ['1'], // add after that
      ['3'],
    ])
    engine.addRows(0, [1, 1])
    const snapshot = engine.getAllSheetsSerialized()
    engine.undo()

    engine.redo()

    expectEngineToBeTheSameAs(engine, HyperFormula.buildFromSheets(snapshot))
  })

  it('dummy operation should also be redoable', () => {
    const engine = HyperFormula.buildFromArray([
      ['1'],
    ])
    engine.addRows(0, [1000, 1])
    const snapshot = engine.getAllSheetsSerialized()
    engine.undo()

    engine.redo()

    expectEngineToBeTheSameAs(engine, HyperFormula.buildFromSheets(snapshot))
  })

  it('works for more addition segments', () => {
    const engine = HyperFormula.buildFromArray([
      ['1'],
      ['2'],
      ['3'],
    ])
    engine.addRows(0, [1, 1], [2, 1])
    const snapshot = engine.getAllSheetsSerialized()
    engine.undo()

    engine.redo()

    expectEngineToBeTheSameAs(engine, HyperFormula.buildFromSheets(snapshot))
  })

  it('clears redo stack', () => {
    const engine = HyperFormula.buildFromArray([])
    engine.setCellContents(adr('A1'), 42)
    engine.undo()

    engine.addRows(0, [1000, 1])

    expect(engine.isThereSomethingToRedo()).toBe(false)
  })
})

describe('Redo - moving rows', () => {
  it('works', () => {
    const engine = HyperFormula.buildFromArray([
      ['1'],
      ['2'],
      ['3'], // move first row before this one
    ])
    engine.moveRows(0, 0, 1, 2)
    const snapshot = engine.getAllSheetsSerialized()
    engine.undo()

    engine.redo()

    expectEngineToBeTheSameAs(engine, HyperFormula.buildFromSheets(snapshot))
  })

  it('clears redo stack', () => {
    const engine = HyperFormula.buildFromArray([])
    engine.setCellContents(adr('A1'), 42)
    engine.undo()

    engine.moveRows(0, 0, 1, 2)

    expect(engine.isThereSomethingToRedo()).toBe(false)
  })
})

describe('Redo - moving columns', () => {
  it('works', () => {
    const engine = HyperFormula.buildFromArray([
      ['1', '2', '3'],
    ])
    engine.moveColumns(0, 0, 1, 2)
    const snapshot = engine.getAllSheetsSerialized()
    engine.undo()

    engine.redo()

    expectEngineToBeTheSameAs(engine, HyperFormula.buildFromSheets(snapshot))
  })

  it('clears redo stack', () => {
    const engine = HyperFormula.buildFromArray([])
    engine.setCellContents(adr('A1'), 42)
    engine.undo()

    engine.moveColumns(0, 0, 1, 2)

    expect(engine.isThereSomethingToRedo()).toBe(false)
  })
})

describe('Redo - moving cells', () => {
  it('works', () => {
    const engine = HyperFormula.buildFromArray([
      ['42'],
      ['45'],
    ])
    engine.moveCells(adr('A1'), 1, 1, adr('A2'))
    const snapshot = engine.getAllSheetsSerialized()
    engine.undo()

    engine.redo()

    expectEngineToBeTheSameAs(engine, HyperFormula.buildFromSheets(snapshot))
  })

  it('clears redo stack', () => {
    const engine = HyperFormula.buildFromArray([])
    engine.setCellContents(adr('A1'), 42)
    engine.undo()

    engine.moveCells(adr('A1'), 1, 1, adr('A2'))

    expect(engine.isThereSomethingToRedo()).toBe(false)
  })
})

describe('Redo - setting cell content', () => {
  it('works for simple values', () => {
    const engine = HyperFormula.buildFromArray([
      ['3'],
    ])
    engine.setCellContents(adr('A1'), '100')
    const snapshot = engine.getAllSheetsSerialized()
    engine.undo()

    engine.redo()

    expectEngineToBeTheSameAs(engine, HyperFormula.buildFromSheets(snapshot))
  })

  it('works for empty values', () => {
    const engine = HyperFormula.buildFromArray([
      ['3'],
    ])
    engine.setCellContents(adr('A1'), null)
    const snapshot = engine.getAllSheetsSerialized()
    engine.undo()

    engine.redo()

    expectEngineToBeTheSameAs(engine, HyperFormula.buildFromSheets(snapshot))
  })

  it('works for formula values', () => {
    const engine = HyperFormula.buildFromArray([
      ['3'],
    ])
    engine.setCellContents(adr('A1'), '=42')
    const snapshot = engine.getAllSheetsSerialized()
    engine.undo()

    engine.redo()

    expectEngineToBeTheSameAs(engine, HyperFormula.buildFromSheets(snapshot))
  })

  it('setting multiple cell contents is one operation', () => {
    const engine = HyperFormula.buildFromArray([
      ['3', '4'],
    ])
    engine.setCellContents(adr('A1'), [['5', '6']])
    const snapshot = engine.getAllSheetsSerialized()
    engine.undo()

    engine.redo()

    expectEngineToBeTheSameAs(engine, HyperFormula.buildFromSheets(snapshot))
  })

  it('clears redo stack', () => {
    const engine = HyperFormula.buildFromArray([])
    engine.setCellContents(adr('A1'), 42)
    engine.undo()

    engine.setCellContents(adr('A1'), 78)

    expect(engine.isThereSomethingToRedo()).toBe(false)
  })
})

describe('Redo - removing sheet', () => {
  it('works', () => {
    const engine = HyperFormula.buildFromArray([
      ['1']
    ])
    engine.removeSheet('Sheet1')
    const snapshot = engine.getAllSheetsSerialized()
    engine.undo()

    engine.redo()

    expectEngineToBeTheSameAs(engine, HyperFormula.buildFromSheets(snapshot))
  })

  it('clears redo stack', () => {
    const engine = HyperFormula.buildFromArray([])
    engine.setCellContents(adr('A1'), 42)
    engine.undo()

    engine.removeSheet('Sheet1')

    expect(engine.isThereSomethingToRedo()).toBe(false)
  })
})

describe('Redo - adding sheet', () => {
  it('works for basic case', () => {
    const engine = HyperFormula.buildFromArray([])
    engine.addSheet('SomeSheet')
    const snapshot = engine.getAllSheetsSerialized()
    engine.undo()

    engine.redo()

    expect(engine.getSheetName(1)).toEqual('SomeSheet')
    expectEngineToBeTheSameAs(engine, HyperFormula.buildFromSheets(snapshot))
  })

  it('works for automatic naming', () => {
    const engine = HyperFormula.buildFromArray([])
    engine.addSheet()
    const snapshot = engine.getAllSheetsSerialized()
    engine.undo()

    engine.redo()

    expect(engine.getSheetName(1)).toEqual('Sheet2')
    expectEngineToBeTheSameAs(engine, HyperFormula.buildFromSheets(snapshot))
  })

  it('clears redo stack', () => {
    const engine = HyperFormula.buildFromArray([])
    engine.setCellContents(adr('A1'), 42)
    engine.undo()

    engine.addSheet()

    expect(engine.isThereSomethingToRedo()).toBe(false)
  })
})

describe('Redo - clearing sheet', () => {
  it('works', () => {
    const engine = HyperFormula.buildFromArray([
      ['1']
    ])
    engine.clearSheet('Sheet1')
    const snapshot = engine.getAllSheetsSerialized()
    engine.undo()

    engine.redo()

    expectEngineToBeTheSameAs(engine, HyperFormula.buildFromSheets(snapshot))
  })

  it('clears redo stack', () => {
    const engine = HyperFormula.buildFromArray([])
    engine.setCellContents(adr('A1'), 42)
    engine.undo()

    engine.clearSheet('Sheet1')

    expect(engine.isThereSomethingToRedo()).toBe(false)
  })
})

describe('Redo - adding columns', () => {
  it('works', () => {
    const engine = HyperFormula.buildFromArray([
      ['1', '3'],
    ])
    engine.addColumns(0, [1, 1])
    const snapshot = engine.getAllSheetsSerialized()
    engine.undo()

    engine.redo()

    expectEngineToBeTheSameAs(engine, HyperFormula.buildFromSheets(snapshot))
  })

  it('dummy operation should also be redoable', () => {
    const engine = HyperFormula.buildFromArray([
      ['1'],
    ])
    engine.addColumns(0, [1000, 1])
    const snapshot = engine.getAllSheetsSerialized()
    engine.undo()

    engine.redo()

    expectEngineToBeTheSameAs(engine, HyperFormula.buildFromSheets(snapshot))
  })

  it('works for more addition segments', () => {
    const engine = HyperFormula.buildFromArray([
      ['1', '2', '3'],
    ])
    engine.addColumns(0, [1, 1], [2, 1])
    const snapshot = engine.getAllSheetsSerialized()
    engine.undo()

    engine.redo()

    expectEngineToBeTheSameAs(engine, HyperFormula.buildFromSheets(snapshot))
  })

  it('clears redo stack', () => {
    const engine = HyperFormula.buildFromArray([])
    engine.setCellContents(adr('A1'), 42)
    engine.undo()

    engine.addColumns(0, [1000, 1])

    expect(engine.isThereSomethingToRedo()).toBe(false)
  })
})

describe('Redo - removing column', () => {
  it('works for empty column', () => {
    const engine = HyperFormula.buildFromArray([
      ['1', null, '3'],
    ])
    engine.removeColumns(0, [1, 1])
    const snapshot = engine.getAllSheetsSerialized()
    engine.undo()

    engine.redo()

    expectEngineToBeTheSameAs(engine, HyperFormula.buildFromSheets(snapshot))
  })

  it('works for other values', () => {
    const engine = HyperFormula.buildFromArray([
      ['1', '2'],
      ['=B1']
    ])
    engine.removeColumns(0, [0, 1])
    const snapshot = engine.getAllSheetsSerialized()
    engine.undo()

    engine.redo()

    expectEngineToBeTheSameAs(engine, HyperFormula.buildFromSheets(snapshot))
  })

  it('works for more removal segments', () => {
    const engine = HyperFormula.buildFromArray([
      ['1', '2', '3', '4'],
    ])
    engine.removeColumns(0, [1, 1], [3, 1])
    const snapshot = engine.getAllSheetsSerialized()
    engine.undo()

    engine.redo()

    expectEngineToBeTheSameAs(engine, HyperFormula.buildFromSheets(snapshot))
  })

  it('dummy operation should also be redoable', () => {
    const engine = HyperFormula.buildFromArray([
      ['1']
    ])
    engine.removeColumns(0, [1000, 1])
    const snapshot = engine.getAllSheetsSerialized()
    engine.undo()

    engine.redo()

    expectEngineToBeTheSameAs(engine, HyperFormula.buildFromSheets(snapshot))
  })

  it('clears redo stack', () => {
    const engine = HyperFormula.buildFromArray([])
    engine.setCellContents(adr('A1'), 42)
    engine.undo()

    engine.removeColumns(0, [1000, 1])

    expect(engine.isThereSomethingToRedo()).toBe(false)
  })
})

describe('Redo - cut-paste', () => {
  it('works', () => {
    const engine = HyperFormula.buildFromArray([
      ['foo'],
      ['bar'],
    ])
    engine.cut(adr('A1'), 1, 1)
    engine.paste(adr('A2'))
    const snapshot = engine.getAllSheetsSerialized()
    engine.undo()

    engine.redo()

    expectEngineToBeTheSameAs(engine, HyperFormula.buildFromSheets(snapshot))
  })

  it('cut does not clear redo stack', () => {
    const engine = HyperFormula.buildFromArray([])
    engine.setCellContents(adr('A1'), 42)
    engine.undo()

    engine.cut(adr('A1'), 1, 1)

    expect(engine.isThereSomethingToRedo()).toBe(true)
  })

  it('cut-paste clears redo stack', () => {
    const engine = HyperFormula.buildFromArray([])
    engine.setCellContents(adr('A1'), 42)
    engine.undo()

    engine.cut(adr('A1'), 1, 1)
    engine.paste(adr('A2'))

    expect(engine.isThereSomethingToRedo()).toBe(false)
  })
})

describe('Redo - copy-paste', () => {
  it('works', () => {
    const engine = HyperFormula.buildFromArray([
      ['foo', 'baz'],
      ['bar', 'faz'],
    ])
    engine.copy(adr('A1'), 2, 2)
    engine.paste(adr('C3'))
    const snapshot = engine.getAllSheetsSerialized()
    engine.undo()

    engine.redo()

    expectEngineToBeTheSameAs(engine, HyperFormula.buildFromSheets(snapshot))
  })

  it('copy does not clear redo stack', () => {
    const engine = HyperFormula.buildFromArray([])
    engine.setCellContents(adr('A1'), 42)
    engine.undo()

    engine.copy(adr('A1'), 1, 1)

    expect(engine.isThereSomethingToRedo()).toBe(true)
  })

  it('copy-paste clears redo stack', () => {
    const engine = HyperFormula.buildFromArray([])
    engine.setCellContents(adr('A1'), 42)
    engine.undo()

    engine.copy(adr('A1'), 1, 1)
    engine.paste(adr('A2'))

    expect(engine.isThereSomethingToRedo()).toBe(false)
  })
})

describe('Redo - setting sheet contents', () => {
  it('works for basic case', () => {
    const engine = HyperFormula.buildFromArray([['13']])
    engine.setSheetContent('Sheet1', [['42']])
    const snapshot = engine.getAllSheetsSerialized()
    engine.undo()

    engine.redo()

    expectEngineToBeTheSameAs(engine, HyperFormula.buildFromSheets(snapshot))
  })

  it('also clears sheet when redoing', () => {
    const engine = HyperFormula.buildFromArray([['13', '14']])
    engine.setSheetContent('Sheet1', [['42']])
    const snapshot = engine.getAllSheetsSerialized()
    engine.undo()

    engine.redo()

    expectEngineToBeTheSameAs(engine, HyperFormula.buildFromSheets(snapshot))
  })

  it('clears redo stack', () => {
    const engine = HyperFormula.buildFromArray([])
    engine.setCellContents(adr('A1'), 42)
    engine.undo()

    engine.setSheetContent('Sheet1', [['42']])

    expect(engine.isThereSomethingToRedo()).toBe(false)
  })
})

describe('Redo - batch mode', () => {
  it('multiple batched operations are one redo', () => {
    const engine = HyperFormula.buildFromArray([
      ['1', '2'],
    ])
    engine.batch(() => {
      engine.setCellContents(adr('A1'), '10')
      engine.setCellContents(adr('A2'), '20')
    })
    const snapshot = engine.getAllSheetsSerialized()
    engine.undo()

    engine.redo()

    expectEngineToBeTheSameAs(engine, HyperFormula.buildFromSheets(snapshot))
    expect(engine.isThereSomethingToRedo()).toBe(false)
  })

  it('operations in batch mode are re-done in correct order', () => {
    const engine = HyperFormula.buildFromArray([
      ['1'],
    ])
    engine.batch(() => {
      engine.setCellContents(adr('A1'), '10')
      engine.removeRows(0, [0, 1])
    })
    const snapshot = engine.getAllSheetsSerialized()
    engine.undo()

    engine.redo()

    expectEngineToBeTheSameAs(engine, HyperFormula.buildFromSheets(snapshot))
  })
})

describe('Redo', () => {
  it('when there is no operation to redo', () => {
    const engine = HyperFormula.buildEmpty()

    expect(() => {
      engine.redo()
    }).toThrowError(new NoOperationToRedoError())
  })

  it('redo recomputes and return changes', () => {
    const engine = HyperFormula.buildFromArray([
      ['3', '=A1'],
    ])
    engine.setCellContents(adr('A1'), '100')
    engine.undo()

    const changes = engine.redo()

    expect(engine.getCellValue(adr('B1'))).toEqual(100)
    expect(changes.length).toBe(2)
  })
})<|MERGE_RESOLUTION|>--- conflicted
+++ resolved
@@ -170,15 +170,9 @@
     const engine = HyperFormula.buildFromArray(sheet)
     engine.moveRows(0, 0, 1, 2)
 
-<<<<<<< HEAD
-    expect(() => {
-      engine.undo()
-    }).toThrow(new NoOperationToUndo())
-=======
-    engine.undo()
-
-    expectEngineToBeTheSameAs(engine, HyperFormula.buildFromArray(sheet))
->>>>>>> a0d378a5
+    engine.undo()
+
+    expectEngineToBeTheSameAs(engine, HyperFormula.buildFromArray(sheet))
   })
 })
 
