/**
 * This script file presents you the opportunity of running some code immediately
 * after the test framework has been installed in the environment.
 */
import {HyperFormula} from '../../src'
import {Config} from '../../src/Config'
import {AlwaysSparse} from '../../src/DependencyGraph/AddressMapping/ChooseAddressMappingPolicy'
import {languages} from '../../src/i18n'
import {unregisterAllFormulas, unregisterAllLanguages} from './../testUtils'
import {toContainEqualMatcher, toMatchObjectMatcher} from './matchers'
import * as plugins from '../../src/interpreter/plugin'

Config.defaultConfig = Object.assign({}, Config.defaultConfig, {
  chooseAddressMappingPolicy: new AlwaysSparse(),
  functionPlugins: [],
  gpuMode: 'cpu',
  matrixDetection: false,
  useStats: true,
  licenseKey: 'agpl-v3',
})

const jestPresent = (() => {
  try {
    expect([{a: 0}]).toContainEqual({a:0})
    return true
  } catch (e) {
    return false
  }
})()

beforeEach(() => {
<<<<<<< HEAD
  try {
    // eslint-disable-next-line @typescript-eslint/ban-ts-ignore
    // @ts-ignore
    jasmine.setDefaultSpyStrategy((and: unknown) => and.callThrough())
  } catch (e) { //jasmine failed
=======
  if(!jestPresent) {
    // eslint-disable-next-line @typescript-eslint/ban-ts-ignore
    // @ts-ignore
    jasmine.setDefaultSpyStrategy((and: unknown) => and.callThrough())
>>>>>>> d59e86d7
  }

  unregisterAllLanguages()

  const defaultLanguage = Config.defaultConfig.language

  HyperFormula.registerLanguage(defaultLanguage, languages[defaultLanguage])

  unregisterAllFormulas()
for (const pluginName of Object.getOwnPropertyNames(plugins)) {
  if (!pluginName.startsWith('_')) {
    // eslint-disable-next-line @typescript-eslint/ban-ts-ignore
    // @ts-ignore
    HyperFormula.registerFunctionPlugin(plugins[pluginName])
  }
}
})

beforeAll(() => {
<<<<<<< HEAD
  try {
    expect([{a: 0}]).toContainEqual({a:0})
    // eslint-disable-next-line @typescript-eslint/ban-ts-ignore
    // @ts-ignore
    spyOn = jest.spyOn
  } catch (e) {
=======
  if(jestPresent) {
    // eslint-disable-next-line @typescript-eslint/ban-ts-ignore
    // @ts-ignore
    spyOn = jest.spyOn
  } else {
>>>>>>> d59e86d7
    jasmine.addMatchers({
      ...toContainEqualMatcher,
      ...toMatchObjectMatcher,
    })
  }
})<|MERGE_RESOLUTION|>--- conflicted
+++ resolved
@@ -29,18 +29,10 @@
 })()
 
 beforeEach(() => {
-<<<<<<< HEAD
-  try {
-    // eslint-disable-next-line @typescript-eslint/ban-ts-ignore
-    // @ts-ignore
-    jasmine.setDefaultSpyStrategy((and: unknown) => and.callThrough())
-  } catch (e) { //jasmine failed
-=======
   if(!jestPresent) {
     // eslint-disable-next-line @typescript-eslint/ban-ts-ignore
     // @ts-ignore
     jasmine.setDefaultSpyStrategy((and: unknown) => and.callThrough())
->>>>>>> d59e86d7
   }
 
   unregisterAllLanguages()
@@ -60,20 +52,11 @@
 })
 
 beforeAll(() => {
-<<<<<<< HEAD
-  try {
-    expect([{a: 0}]).toContainEqual({a:0})
-    // eslint-disable-next-line @typescript-eslint/ban-ts-ignore
-    // @ts-ignore
-    spyOn = jest.spyOn
-  } catch (e) {
-=======
   if(jestPresent) {
     // eslint-disable-next-line @typescript-eslint/ban-ts-ignore
     // @ts-ignore
     spyOn = jest.spyOn
   } else {
->>>>>>> d59e86d7
     jasmine.addMatchers({
       ...toContainEqualMatcher,
       ...toMatchObjectMatcher,
