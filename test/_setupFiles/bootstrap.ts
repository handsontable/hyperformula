/**
 * This script file presents you the opportunity of running some code immediately
 * after the test framework has been installed in the environment.
 */
import {HyperFormula} from '../../src'
import {Config} from '../../src/Config'
import {AlwaysSparse} from '../../src/DependencyGraph/AddressMapping/ChooseAddressMappingPolicy'
import {enGB} from '../../src/i18n/languages'
import {unregisterAllLanguages} from './../testUtils'
import {toContainEqualMatcher, toEqualErrorMatcher, toMatchObjectMatcher} from './matchers'
import * as plugins from '../../src/interpreter/plugin'

Config.defaultConfig = Object.assign({}, Config.defaultConfig, {
  chooseAddressMappingPolicy: new AlwaysSparse(),
  functionPlugins: [],
  gpuMode: 'cpu',
  matrixDetection: false,
  useStats: true,
  licenseKey: 'agpl-v3',
})

const jestPresent = (() => {
  try {
    expect([{a: 0}]).toContainEqual({a:0})
    return true
  } catch (e) {
    return false
  }
})()

beforeEach(() => {
  if(!jestPresent) {
    // eslint-disable-next-line @typescript-eslint/ban-ts-ignore
    // @ts-ignore
    jasmine.setDefaultSpyStrategy((and: unknown) => and.callThrough())
  }

  unregisterAllLanguages()

  const defaultLanguage = Config.defaultConfig.language

  HyperFormula.registerLanguage(defaultLanguage, enGB)

  HyperFormula.unregisterAllFunctions()

  for (const pluginName of Object.getOwnPropertyNames(plugins)) {
    if (!pluginName.startsWith('_')) {
      // eslint-disable-next-line @typescript-eslint/ban-ts-ignore
      // @ts-ignore
      HyperFormula.registerFunctionPlugin(plugins[pluginName])
    }
  }
})

beforeAll(() => {
<<<<<<< HEAD
  if(jestPresent) {
    if (global.gc) {
      global.gc()
    }
    // eslint-disable-next-line @typescript-eslint/ban-ts-ignore
    // @ts-ignore
    spyOn = jest.spyOn
  } else {
=======
  if(!jestPresent) {
>>>>>>> d14b9a22
    jasmine.addMatchers({
      ...toContainEqualMatcher,
      ...toMatchObjectMatcher,
      ...toEqualErrorMatcher,
    })
  }
})<|MERGE_RESOLUTION|>--- conflicted
+++ resolved
@@ -53,22 +53,15 @@
 })
 
 beforeAll(() => {
-<<<<<<< HEAD
-  if(jestPresent) {
-    if (global.gc) {
-      global.gc()
-    }
-    // eslint-disable-next-line @typescript-eslint/ban-ts-ignore
-    // @ts-ignore
-    spyOn = jest.spyOn
-  } else {
-=======
   if(!jestPresent) {
->>>>>>> d14b9a22
     jasmine.addMatchers({
       ...toContainEqualMatcher,
       ...toMatchObjectMatcher,
       ...toEqualErrorMatcher,
     })
+  } else {
+    if (global.gc) {
+      global.gc()
+    }
   }
 })