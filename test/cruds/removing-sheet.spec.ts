import sinon from 'sinon'
import {HyperFormula, ExportedCellChange} from '../../src'
import {AbsoluteCellRange} from '../../src/AbsoluteCellRange'
import {ErrorType, simpleCellAddress} from '../../src/Cell'
import {ColumnIndex} from '../../src/ColumnSearch/ColumnIndex'
import {MatrixVertex} from '../../src/DependencyGraph'
import {NoSheetWithNameError} from '../../src'
import {CellAddress} from '../../src/parser'
import {
  adr, detailedError,
  expectArrayWithSameContent,
  expectReferenceToHaveRefError,
  expectEngineToBeTheSameAs,
  extractReference,
} from '../testUtils'

describe('Removing sheet - checking if its possible', () => {
  it('no if theres no such sheet', () => {
    const engine = HyperFormula.buildFromArray([[]])

    expect(engine.isItPossibleToRemoveSheet('foo')).toEqual(false)
  })

  it('yes otherwise', () => {
    const engine = HyperFormula.buildFromArray([[]])

    expect(engine.isItPossibleToRemoveSheet('Sheet1')).toEqual(true)
  })
})

describe('remove sheet', () => {
  it('should throw error when trying to remove not existing sheet', () => {
    const engine = HyperFormula.buildFromArray([[]])

    expect(() => {
      engine.removeSheet('foo')
    }).toThrow(new NoSheetWithNameError('foo'))
  })

  it('should remove sheet by name', () => {
    const engine = HyperFormula.buildFromArray([['foo']])

    engine.removeSheet('Sheet1')

    expect(engine.sheetMapping.numberOfSheets()).toBe(0)
    expect(Array.from(engine.addressMapping.entries())).toEqual([])
  })

  it('can remove sheet by any kind of case in name', () => {
    const engine = HyperFormula.buildFromArray([['foo']])

    engine.removeSheet('SHEET1')

    expect(engine.sheetMapping.numberOfSheets()).toBe(0)
    expect(Array.from(engine.addressMapping.entries())).toEqual([])
  })

  it('should remove empty sheet', () => {
    const engine = HyperFormula.buildFromArray([])

    engine.removeSheet('Sheet1')

    expect(engine.sheetMapping.numberOfSheets()).toBe(0)
    expect(Array.from(engine.addressMapping.entries())).toEqual([])
  })

  it('should decrease last sheet id when removing last sheet', () => {
    const engine = HyperFormula.buildFromSheets({
      Sheet1: [],
      Sheet2: [],
    })

    engine.removeSheet('Sheet2')

    expect(Array.from(engine.sheetMapping.displayNames())).toEqual(['Sheet1'])
    engine.addSheet()
    expect(Array.from(engine.sheetMapping.displayNames())).toEqual(['Sheet1', 'Sheet2'])
  })

  it('should not decrease last sheet id when removing sheet other than last', () => {
    const engine = HyperFormula.buildFromSheets({
      Sheet1: [],
      Sheet2: [],
      Sheet3: [],
    })

    engine.removeSheet('Sheet2')

    expect(Array.from(engine.sheetMapping.displayNames())).toEqual(['Sheet1', 'Sheet3'])
    engine.addSheet()
    expect(Array.from(engine.sheetMapping.displayNames())).toEqual(['Sheet1', 'Sheet3', 'Sheet4'])
  })

  it('should remove sheet with matrix', () => {
    const engine = HyperFormula.buildFromSheets({
      Sheet1: [
        ['1'],
        ['{=TRANSPOSE(A1:A1)}'],
      ],
    })

    engine.removeSheet('Sheet1')

    expect(engine.sheetMapping.numberOfSheets()).toBe(0)
    expect(Array.from(engine.addressMapping.entries())).toEqual([])
  })

  it('should remove sheet with formula matrix', () => {
    const engine = HyperFormula.buildFromSheets({
      Sheet1: [
        ['1', '2'],
        ['{=TRANSPOSE(A1:B1)}'],
        ['{=TRANSPOSE(A1:B1)}'],
      ],
    })

    engine.removeSheet('Sheet1')

    expect(engine.sheetMapping.numberOfSheets()).toBe(0)
    expect(Array.from(engine.addressMapping.entries())).toEqual([])
  })

  it('should remove sheet with numeric matrix', () => {
    const engine = HyperFormula.buildFromSheets({
      Sheet1: [
        ['1', '2'],
      ],
    }, { matrixDetection: true, matrixDetectionThreshold: 1 })

    engine.removeSheet('Sheet1')

    expect(engine.sheetMapping.numberOfSheets()).toBe(0)
    expect(Array.from(engine.addressMapping.entries())).toEqual([])
  })
})

describe('remove sheet - adjust edges', () => {
  it('should not affect dependencies to sheet other than removed', () => {
    const engine = HyperFormula.buildFromSheets({
      Sheet1: [
        ['1', '=A1'],
      ],
      Sheet2: [
        ['1'],
      ],
    })

    engine.removeSheet('Sheet2')

    const a1 = engine.addressMapping.fetchCell(adr('A1'))
    const b1 = engine.addressMapping.fetchCell(adr('B1'))

    expect(engine.graph.existsEdge(a1, b1)).toBe(true)
  })

  it('should remove edge between sheets', () => {
    const engine = HyperFormula.buildFromSheets({
      Sheet1: [
        ['=Sheet2!A1'],
      ],
      Sheet2: [
        ['1'],
      ],
    })

    const a1From0 = engine.addressMapping.fetchCell(adr('A1'))
    const a1From1 = engine.addressMapping.fetchCell(adr('A1', 1))
    expect(engine.graph.existsEdge(a1From1, a1From0)).toBe(true)

    engine.removeSheet('Sheet2')

    expect(engine.graph.existsEdge(a1From1, a1From0)).toBe(false)
  })
})

describe('remove sheet - adjust formula dependencies', () => {
  it('should not affect formula with dependency to sheet other than removed', () => {
    const engine = HyperFormula.buildFromSheets({
      Sheet1: [
        ['1', '=A1'],
      ],
      Sheet2: [
        ['1'],
      ],
    })

    engine.removeSheet('Sheet2')

    const reference = extractReference(engine, adr('B1'))

    expect(reference).toEqual(CellAddress.relative(null, -1, 0))
    expectEngineToBeTheSameAs(engine, HyperFormula.buildFromArray([['1', '=A1']]))
  })

  it('should be #REF after removing sheet', () => {
    const engine = HyperFormula.buildFromSheets({
      Sheet1: [
        ['=Sheet2!A1'],
        ['=Sheet2!A1:A2'],
        ['=Sheet2!A:B'],
        ['=Sheet2!1:2'],
      ],
      Sheet2: [
        ['1'],
      ],
    })

    engine.removeSheet('Sheet2')

    expectReferenceToHaveRefError(engine, adr('A1'))
    expectReferenceToHaveRefError(engine, adr('A2'))
    expectReferenceToHaveRefError(engine, adr('A3'))
    expectReferenceToHaveRefError(engine, adr('A4'))
  })

  it('should return changed values', () => {
    const engine = HyperFormula.buildFromSheets({
      Sheet1: [
        ['=Sheet2!A1'],
      ],
      Sheet2: [
        ['1'],
      ],
    })

    const changes = engine.removeSheet('Sheet2')

    expect(changes.length).toBe(1)
    expect(changes).toContainEqual(new ExportedCellChange(simpleCellAddress(0, 0, 0), detailedError(ErrorType.REF)))
  })
})

describe('remove sheet - adjust address mapping', () => {
  it('should remove sheet from address mapping', () => {
    const engine = HyperFormula.buildFromArray([])

    engine.removeSheet('Sheet1')

<<<<<<< HEAD
    expect(() => engine.addressMapping.strategyFor(0)).toThrowError('Unknown sheet id')
=======
    expect(() => engine.addressMapping.strategyFor(0)).toThrow(new Error("There's no sheet with id = 0"))
>>>>>>> a0d378a5
  })
})

describe('remove sheet - adjust range mapping', () => {
  it('should remove ranges from range mapping when removing sheet', () => {
    const engine = HyperFormula.buildFromSheets({
      Sheet1: [
        ['=SUM(B1:B2)'],
        ['=SUM(C1:C2)'],
      ],
      Sheet2: [
        ['=SUM(B1:B2)'],
        ['=SUM(C1:C2)'],
      ],
    })

    expect(Array.from(engine.rangeMapping.rangesInSheet(0)).length).toBe(2)
    expect(Array.from(engine.rangeMapping.rangesInSheet(1)).length).toBe(2)

    engine.removeSheet('Sheet1')

    expect(Array.from(engine.rangeMapping.rangesInSheet(0)).length).toBe(0)
    expect(Array.from(engine.rangeMapping.rangesInSheet(1)).length).toBe(2)
  })
})

describe('remove sheet - adjust matrix mapping', () => {
  it('should remove matrices from matrix mapping when removing sheet', () => {
    const engine = HyperFormula.buildFromSheets({
      Sheet1: [
        ['1', '2'],
        ['{=TRANSPOSE(A1:A1)}'],
        ['{=TRANSPOSE(A2:A2)}'],
      ],
      Sheet2: [
        ['1', '2'],
        ['{=TRANSPOSE(A1:A1)}'],
        ['{=TRANSPOSE(A2:A2)}'],
      ],
    })
    expect(engine.matrixMapping.getMatrix(AbsoluteCellRange.spanFrom(adr('A2'), 1, 1))).toBeInstanceOf(MatrixVertex)
    expect(engine.matrixMapping.getMatrix(AbsoluteCellRange.spanFrom(adr('A3'), 1, 1))).toBeInstanceOf(MatrixVertex)

    engine.removeSheet('Sheet1')

    expect(engine.matrixMapping.getMatrix(AbsoluteCellRange.spanFrom(adr('A2'), 1, 1))).toBeUndefined()
    expect(engine.matrixMapping.getMatrix(AbsoluteCellRange.spanFrom(adr('A3'), 1, 1))).toBeUndefined()
    expect(engine.matrixMapping.getMatrix(AbsoluteCellRange.spanFrom(adr('A2', 1), 1, 1))).toBeInstanceOf(MatrixVertex)
    expect(engine.matrixMapping.getMatrix(AbsoluteCellRange.spanFrom(adr('A3', 1), 1, 1))).toBeInstanceOf(MatrixVertex)
  })
})

describe('remove sheet - adjust column index', () => {
  it('should remove sheet from index', () => {
    const engine = HyperFormula.buildFromArray([
      ['1'],
    ], { useColumnIndex: true })
    const index = engine.columnSearch as ColumnIndex
    const removeSheetSpy = sinon.spy(index, 'removeSheet')

    engine.removeSheet('Sheet1')

    expect(removeSheetSpy.called).toBe(true)
    expectArrayWithSameContent([], index.getValueIndex(0, 0, 1).index)
  })
})<|MERGE_RESOLUTION|>--- conflicted
+++ resolved
@@ -236,11 +236,7 @@
 
     engine.removeSheet('Sheet1')
 
-<<<<<<< HEAD
-    expect(() => engine.addressMapping.strategyFor(0)).toThrowError('Unknown sheet id')
-=======
-    expect(() => engine.addressMapping.strategyFor(0)).toThrow(new Error("There's no sheet with id = 0"))
->>>>>>> a0d378a5
+    expect(() => engine.addressMapping.strategyFor(0)).toThrowError("There's no sheet with id = 0")
   })
 })
 
