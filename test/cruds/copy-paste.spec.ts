--- conflicted
+++ resolved
@@ -14,9 +14,6 @@
   rowEnd,
   rowStart,
 } from '../testUtils'
-<<<<<<< HEAD
-import {ExpectedValueOfTypeError} from '../../src/errors'
-=======
 import { DependencyGraph } from '../../src/DependencyGraph'
 import { Statistics } from '../../src/statistics'
 import { FunctionRegistry } from '../../src/interpreter/FunctionRegistry'
@@ -30,7 +27,7 @@
 import { ParserWithCaching } from '../../src/parser'
 import { ArraySizePredictor } from '../../src/ArraySize'
 import { NoSheetWithIdError} from '../../src'
->>>>>>> 45fba510
+import {ExpectedValueOfTypeError} from '../../src/errors'
 
 describe('Copy - paste integration', () => {
   it('copy should validate arguments', () => {
