--- conflicted
+++ resolved
@@ -54,28 +54,6 @@
     expect(changes.length).toEqual(2)
   })
 
-<<<<<<< HEAD
-=======
-  it('should clear sheet with numeric matrix', () => {
-    const engine = HyperFormula.buildFromSheets({
-      Sheet1: [
-        ['1', '2'],
-      ],
-      Sheet2: [
-        ['=Sheet1!A1'],
-        ['=Sheet1!B1'],
-      ],
-    }, { matrixDetection: true, matrixDetectionThreshold: 1 })
-
-    const changes = engine.clearSheet(0)
-
-    expect(engine.getCellValue(adr('A1', 1))).toBe(null)
-    expect(engine.getCellValue(adr('A2', 1))).toBe(null)
-
-    expect(changes.length).toEqual(2)
-  })
-
->>>>>>> 6d14ad47
   it('should clear sheet with matrix', () => {
     const engine = HyperFormula.buildFromSheets({
       Sheet1: [
