import {CellError} from '../src'
import {ErrorType, simpleCellAddress} from '../src/Cell'
import {Config} from '../src/Config'
import {SheetMapping} from '../src/DependencyGraph'
import {buildTranslationPackage, enGB} from '../src/i18n'
import {checkMatrixSize, MatrixSize} from '../src/Matrix'
import {ParserWithCaching} from '../src/parser'
<<<<<<< HEAD
import './testConfig'
=======
>>>>>>> a0d378a5
import {adr} from './testUtils'

describe('Matrix size check tests', () => {
  it('check', () => {
    const parser = new ParserWithCaching(new Config(), new SheetMapping(buildTranslationPackage(enGB)).get)
    const ast = parser.parse('=mmult(A1:B3,C1:E2)', simpleCellAddress(0, 0, 0)).ast

    const size = checkMatrixSize(ast, adr('A1'))
    expect(size).toEqual(new MatrixSize(3, 3))
  })

  it('check simple wrong size', () => {
    const parser = new ParserWithCaching(new Config(), new SheetMapping(buildTranslationPackage(enGB)).get)
    const ast = parser.parse('=mmult(A1:B3,C1:E3)', simpleCellAddress(0, 0, 0)).ast

    const size = checkMatrixSize(ast, adr('A1'))
    expect(size).toEqual(new CellError(ErrorType.VALUE))
  })

  it('check recurisve', () => {
    const parser = new ParserWithCaching(new Config(), new SheetMapping(buildTranslationPackage(enGB)).get)
    const ast = parser.parse('=mmult(mmult(A1:B3,C1:E2), A1:B3)', simpleCellAddress(0, 0, 0)).ast

    const size = checkMatrixSize(ast, adr('A1'))
    expect(size).toEqual(new MatrixSize(2, 3))
  })

  it('check recursive wrong size', () => {
    const parser = new ParserWithCaching(new Config(), new SheetMapping(buildTranslationPackage(enGB)).get)
    const ast = parser.parse('=mmult(mmult(A1:B3,C1:E3), A1:B3)', simpleCellAddress(0, 0, 0)).ast

    const size = checkMatrixSize(ast, adr('A1'))
    expect(size).toEqual(new CellError(ErrorType.VALUE))
  })

  it('check maxpool', () => {
    const parser = new ParserWithCaching(new Config(), new SheetMapping(buildTranslationPackage(enGB)).get)
    const ast = parser.parse('=maxpool(A1:I9,3)', simpleCellAddress(0, 0, 0)).ast

    const size = checkMatrixSize(ast, adr('A1'))
    expect(size).toEqual(new MatrixSize(3, 3))
  })

  it('check transpose with cell reference', () => {
    const parser = new ParserWithCaching(new Config(), new SheetMapping(buildTranslationPackage(enGB)).get)
    const ast = parser.parse('=transpose(A2)', simpleCellAddress(0, 0, 0)).ast

    const size = checkMatrixSize(ast, adr('A1'))
    expect(size).toEqual(new MatrixSize(1, 1))
  })
})<|MERGE_RESOLUTION|>--- conflicted
+++ resolved
@@ -5,10 +5,6 @@
 import {buildTranslationPackage, enGB} from '../src/i18n'
 import {checkMatrixSize, MatrixSize} from '../src/Matrix'
 import {ParserWithCaching} from '../src/parser'
-<<<<<<< HEAD
-import './testConfig'
-=======
->>>>>>> a0d378a5
 import {adr} from './testUtils'
 
 describe('Matrix size check tests', () => {
