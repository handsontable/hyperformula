import {simpleCellAddress} from '../src/Cell'
import {Config} from '../src/Config'
import {FunctionRegistry} from '../src/interpreter/FunctionRegistry'
import {Interpreter} from '../src/interpreter/Interpreter'
import {MatrixSize, MatrixSizePredictor} from '../src/MatrixSize'
import {buildEmptyParserWithCaching} from './parser/common'
import {adr} from './testUtils'

describe('Matrix size check tests', () => {
  const config = new Config()
  const functionRegistry = new FunctionRegistry(config)
  // eslint-disable-next-line
  // @ts-ignore
  const interpreter = new Interpreter(undefined, undefined, config, undefined, undefined, undefined, functionRegistry, undefined)
  const matrixSizePredictor = new MatrixSizePredictor(config, functionRegistry)
  it('check', () => {
    const parser = buildEmptyParserWithCaching(config)
    const ast = parser.parse('=mmult(A1:B3,C1:E2)', simpleCellAddress(0, 0, 0)).ast

    const size = matrixSizePredictor.checkMatrixSize(ast, adr('A1'))
    expect(size).toEqual(new MatrixSize(3, 3))
  })

  it('check simple wrong size', () => {
    const parser = buildEmptyParserWithCaching(config)
    const ast = parser.parse('=mmult(A1:B3,C1:E3)', simpleCellAddress(0, 0, 0)).ast

    const size = matrixSizePredictor.checkMatrixSize(ast, adr('A1'))
<<<<<<< HEAD
    expect(size).toEqual(MatrixSize.error())
=======
    expect(size).toEqual(undefined)
>>>>>>> f6e0bf60
  })

  it('check recursive', () => {
    const parser = buildEmptyParserWithCaching(config)
    const ast = parser.parse('=mmult(mmult(A1:B3,C1:E2), A1:B3)', simpleCellAddress(0, 0, 0)).ast

    const size = matrixSizePredictor.checkMatrixSize(ast, adr('A1'))
    expect(size).toEqual(new MatrixSize(2, 3))
  })

  it('check recursive wrong size', () => {
    const parser = buildEmptyParserWithCaching(config)
    const ast = parser.parse('=mmult(mmult(A1:B3,C1:E3), A1:B3)', simpleCellAddress(0, 0, 0)).ast

    const size = matrixSizePredictor.checkMatrixSize(ast, adr('A1'))
<<<<<<< HEAD
    expect(size).toEqual(MatrixSize.error())
=======
    expect(size).toEqual(undefined)
>>>>>>> f6e0bf60
  })

  it('check maxpool', () => {
    const parser = buildEmptyParserWithCaching(config)
    const ast = parser.parse('=maxpool(A1:I9,3)', simpleCellAddress(0, 0, 0)).ast

    const size = matrixSizePredictor.checkMatrixSize(ast, adr('A1'))
    expect(size).toEqual(new MatrixSize(3, 3))
  })

  it('check with noninteger args', () => {
    const parser = buildEmptyParserWithCaching(config)
    const ast = parser.parse('=maxpool(A1:I9,B3)', simpleCellAddress(0, 0, 0)).ast

    const size = matrixSizePredictor.checkMatrixSize(ast, adr('A1'))
    expect(size).toEqual(new MatrixSize(9, 9))
  })

  it('check transpose with cell reference', () => {
    const parser = buildEmptyParserWithCaching(config)
    const ast = parser.parse('=transpose(A2)', simpleCellAddress(0, 0, 0)).ast

    const size = matrixSizePredictor.checkMatrixSize(ast, adr('A1'))
    expect(size).toEqual(new MatrixSize(1, 1))
  })

  it('check scalar', () => {
    const parser = buildEmptyParserWithCaching(config)
    const ast = parser.parse('=1234', simpleCellAddress(0, 0, 0)).ast

    const size = matrixSizePredictor.checkMatrixSize(ast, adr('A1'))
    expect(size).toEqual(new MatrixSize(1, 1))
  })

  it('check cell reference', () => {
    const parser = buildEmptyParserWithCaching(config)
    const ast = parser.parse('=A1', simpleCellAddress(0, 0, 0)).ast

    const size = matrixSizePredictor.checkMatrixSize(ast, adr('A1'))
    expect(size).toEqual(new MatrixSize(1, 1, true))
  })

  it('check binary array arithmetic #1', () => {
    const parser = buildEmptyParserWithCaching(config)
    const ast = parser.parse('=A1:D3+A1:C4', simpleCellAddress(0, 0, 0)).ast

    const size = matrixSizePredictor.checkMatrixSize(ast, adr('A1'))
<<<<<<< HEAD
    expect(size).toEqual(MatrixSize.error())
=======
    expect(size).toEqual(undefined)
>>>>>>> f6e0bf60
  })

  it('check binary array arithmetic #2', () => {
    const parser = buildEmptyParserWithCaching(config)
    const ast = parser.parse('=ARRAYFORMULA(A1:D3+A1:C4)', simpleCellAddress(0, 0, 0)).ast

    const size = matrixSizePredictor.checkMatrixSize(ast, adr('A1'))
    expect(size).toEqual(new MatrixSize(4, 4))
  })

  it('check unary array arithmetic #1', () => {
    const parser = buildEmptyParserWithCaching(config)
    const ast = parser.parse('=-A1:B3', simpleCellAddress(0, 0, 0)).ast

    const size = matrixSizePredictor.checkMatrixSize(ast, adr('A1'))
<<<<<<< HEAD
    expect(size).toEqual(MatrixSize.error())
=======
    expect(size).toEqual(undefined)
>>>>>>> f6e0bf60
  })

  it('check unary array arithmetic #2', () => {
    const parser = buildEmptyParserWithCaching(config)
    const ast = parser.parse('=ARRAYFORMULA(-A1:B3)', simpleCellAddress(0, 0, 0)).ast

    const size = matrixSizePredictor.checkMatrixSize(ast, adr('A1'))
    expect(size).toEqual(new MatrixSize(2, 3))
  })
})

describe('Matrix size check tests, with different config', () => {
<<<<<<< HEAD
  const config = new Config({arrays: true})
=======
  const config = new Config({useArrayArithmetic: true})
>>>>>>> f6e0bf60
  const functionRegistry = new FunctionRegistry(config)
  // eslint-disable-next-line
  // @ts-ignore
  const interpreter = new Interpreter(undefined, undefined, config, undefined, undefined, undefined, functionRegistry, undefined)
  const matrixSizePredictor = new MatrixSizePredictor(config, functionRegistry)

  it('check binary array arithmetic', () => {
    const parser = buildEmptyParserWithCaching(config)
    const ast = parser.parse('=A1:D3+A1:C4', simpleCellAddress(0, 0, 0)).ast

    const size = matrixSizePredictor.checkMatrixSize(ast, adr('A1'))
    expect(size).toEqual(new MatrixSize(4, 4))
  })

<<<<<<< HEAD
  it('check unary array arithmetic', () => {
    const parser = buildEmptyParserWithCaching(config)
    const ast = parser.parse('=-A1:B3', simpleCellAddress(0, 0, 0)).ast

    const size = matrixSizePredictor.checkMatrixSize(ast, adr('A1'))
    expect(size).toEqual(new MatrixSize(2, 3))
  })
=======
    it('check unary array arithmetic', () => {
      const parser = buildEmptyParserWithCaching(config)
      const ast = parser.parse('=-A1:B3', simpleCellAddress(0, 0, 0)).ast

      const size = matrixSizePredictor.checkMatrixSize(ast, adr('A1'))
      expect(size).toEqual(new MatrixSize(2, 3))
    })
>>>>>>> f6e0bf60
})<|MERGE_RESOLUTION|>--- conflicted
+++ resolved
@@ -26,11 +26,7 @@
     const ast = parser.parse('=mmult(A1:B3,C1:E3)', simpleCellAddress(0, 0, 0)).ast
 
     const size = matrixSizePredictor.checkMatrixSize(ast, adr('A1'))
-<<<<<<< HEAD
     expect(size).toEqual(MatrixSize.error())
-=======
-    expect(size).toEqual(undefined)
->>>>>>> f6e0bf60
   })
 
   it('check recursive', () => {
@@ -46,11 +42,7 @@
     const ast = parser.parse('=mmult(mmult(A1:B3,C1:E3), A1:B3)', simpleCellAddress(0, 0, 0)).ast
 
     const size = matrixSizePredictor.checkMatrixSize(ast, adr('A1'))
-<<<<<<< HEAD
     expect(size).toEqual(MatrixSize.error())
-=======
-    expect(size).toEqual(undefined)
->>>>>>> f6e0bf60
   })
 
   it('check maxpool', () => {
@@ -98,11 +90,7 @@
     const ast = parser.parse('=A1:D3+A1:C4', simpleCellAddress(0, 0, 0)).ast
 
     const size = matrixSizePredictor.checkMatrixSize(ast, adr('A1'))
-<<<<<<< HEAD
     expect(size).toEqual(MatrixSize.error())
-=======
-    expect(size).toEqual(undefined)
->>>>>>> f6e0bf60
   })
 
   it('check binary array arithmetic #2', () => {
@@ -118,11 +106,7 @@
     const ast = parser.parse('=-A1:B3', simpleCellAddress(0, 0, 0)).ast
 
     const size = matrixSizePredictor.checkMatrixSize(ast, adr('A1'))
-<<<<<<< HEAD
     expect(size).toEqual(MatrixSize.error())
-=======
-    expect(size).toEqual(undefined)
->>>>>>> f6e0bf60
   })
 
   it('check unary array arithmetic #2', () => {
@@ -135,11 +119,7 @@
 })
 
 describe('Matrix size check tests, with different config', () => {
-<<<<<<< HEAD
-  const config = new Config({arrays: true})
-=======
   const config = new Config({useArrayArithmetic: true})
->>>>>>> f6e0bf60
   const functionRegistry = new FunctionRegistry(config)
   // eslint-disable-next-line
   // @ts-ignore
@@ -154,7 +134,6 @@
     expect(size).toEqual(new MatrixSize(4, 4))
   })
 
-<<<<<<< HEAD
   it('check unary array arithmetic', () => {
     const parser = buildEmptyParserWithCaching(config)
     const ast = parser.parse('=-A1:B3', simpleCellAddress(0, 0, 0)).ast
@@ -162,13 +141,4 @@
     const size = matrixSizePredictor.checkMatrixSize(ast, adr('A1'))
     expect(size).toEqual(new MatrixSize(2, 3))
   })
-=======
-    it('check unary array arithmetic', () => {
-      const parser = buildEmptyParserWithCaching(config)
-      const ast = parser.parse('=-A1:B3', simpleCellAddress(0, 0, 0)).ast
-
-      const size = matrixSizePredictor.checkMatrixSize(ast, adr('A1'))
-      expect(size).toEqual(new MatrixSize(2, 3))
-    })
->>>>>>> f6e0bf60
 })