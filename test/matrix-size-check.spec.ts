<<<<<<< HEAD
import {CellError, buildConfig} from '../src'
import {ErrorType} from '../src/Cell'
=======
import {CellError, Config} from '../src'
import {ErrorType, simpleCellAddress} from '../src/Cell'
>>>>>>> e5ff28e0
import {SheetMapping} from '../src/DependencyGraph'
import {enGB} from '../src/i18n'
import {checkMatrixSize, MatrixSize} from '../src/Matrix'
import {CellAddress, ParserWithCaching} from '../src/parser'
import './testConfig.ts'
import {adr} from './testUtils'

describe('Matrix size check tests', () => {
  it('check', () => {
<<<<<<< HEAD
    const parser = new ParserWithCaching(buildConfig(), new SheetMapping(enGB).get)
    const ast = parser.parse('=mmult(A1:B3,C1:E2)', CellAddress.absolute(0, 0, 0)).ast
=======
    const parser = new ParserWithCaching(new Config(), new SheetMapping(enGB).get)
    const ast = parser.parse('=mmult(A1:B3,C1:E2)', simpleCellAddress(0, 0, 0)).ast
>>>>>>> e5ff28e0

    const size = checkMatrixSize(ast, adr('A1'))
    expect(size).toEqual(new MatrixSize(3, 3))
  })

  it('check simple wrong size', () => {
<<<<<<< HEAD
    const parser = new ParserWithCaching(buildConfig(), new SheetMapping(enGB).get)
    const ast = parser.parse('=mmult(A1:B3,C1:E3)', CellAddress.absolute(0, 0, 0)).ast
=======
    const parser = new ParserWithCaching(new Config(), new SheetMapping(enGB).get)
    const ast = parser.parse('=mmult(A1:B3,C1:E3)', simpleCellAddress(0, 0, 0)).ast
>>>>>>> e5ff28e0

    const size = checkMatrixSize(ast, adr('A1'))
    expect(size).toEqual(new CellError(ErrorType.VALUE))
  })

  it('check recurisve', () => {
<<<<<<< HEAD
    const parser = new ParserWithCaching(buildConfig(), new SheetMapping(enGB).get)
    const ast = parser.parse('=mmult(mmult(A1:B3,C1:E2), A1:B3)', CellAddress.absolute(0, 0, 0)).ast
=======
    const parser = new ParserWithCaching(new Config(), new SheetMapping(enGB).get)
    const ast = parser.parse('=mmult(mmult(A1:B3,C1:E2), A1:B3)', simpleCellAddress(0, 0, 0)).ast
>>>>>>> e5ff28e0

    const size = checkMatrixSize(ast, adr('A1'))
    expect(size).toEqual(new MatrixSize(2, 3))
  })

  it('check recursive wrong size', () => {
<<<<<<< HEAD
    const parser = new ParserWithCaching(buildConfig(), new SheetMapping(enGB).get)
    const ast = parser.parse('=mmult(mmult(A1:B3,C1:E3), A1:B3)', CellAddress.absolute(0, 0, 0)).ast
=======
    const parser = new ParserWithCaching(new Config(), new SheetMapping(enGB).get)
    const ast = parser.parse('=mmult(mmult(A1:B3,C1:E3), A1:B3)', simpleCellAddress(0, 0, 0)).ast
>>>>>>> e5ff28e0

    const size = checkMatrixSize(ast, adr('A1'))
    expect(size).toEqual(new CellError(ErrorType.VALUE))
  })

  it('check maxpool', () => {
<<<<<<< HEAD
    const parser = new ParserWithCaching(buildConfig(), new SheetMapping(enGB).get)
    const ast = parser.parse('=maxpool(A1:I9,3)', CellAddress.absolute(0, 0, 0)).ast
=======
    const parser = new ParserWithCaching(new Config(), new SheetMapping(enGB).get)
    const ast = parser.parse('=maxpool(A1:I9,3)', simpleCellAddress(0, 0, 0)).ast
>>>>>>> e5ff28e0

    const size = checkMatrixSize(ast, adr('A1'))
    expect(size).toEqual(new MatrixSize(3, 3))
  })

  it('check transpose with cell reference', () => {
<<<<<<< HEAD
    const parser = new ParserWithCaching(buildConfig(), new SheetMapping(enGB).get)
    const ast = parser.parse('=transpose(A2)', CellAddress.absolute(0, 0, 0)).ast
=======
    const parser = new ParserWithCaching(new Config(), new SheetMapping(enGB).get)
    const ast = parser.parse('=transpose(A2)', simpleCellAddress(0, 0, 0)).ast
>>>>>>> e5ff28e0

    const size = checkMatrixSize(ast, adr('A1'))
    expect(size).toEqual(new MatrixSize(1, 1))
  })
})<|MERGE_RESOLUTION|>--- conflicted
+++ resolved
@@ -1,10 +1,5 @@
-<<<<<<< HEAD
 import {CellError, buildConfig} from '../src'
-import {ErrorType} from '../src/Cell'
-=======
-import {CellError, Config} from '../src'
 import {ErrorType, simpleCellAddress} from '../src/Cell'
->>>>>>> e5ff28e0
 import {SheetMapping} from '../src/DependencyGraph'
 import {enGB} from '../src/i18n'
 import {checkMatrixSize, MatrixSize} from '../src/Matrix'
@@ -14,78 +9,48 @@
 
 describe('Matrix size check tests', () => {
   it('check', () => {
-<<<<<<< HEAD
     const parser = new ParserWithCaching(buildConfig(), new SheetMapping(enGB).get)
-    const ast = parser.parse('=mmult(A1:B3,C1:E2)', CellAddress.absolute(0, 0, 0)).ast
-=======
-    const parser = new ParserWithCaching(new Config(), new SheetMapping(enGB).get)
     const ast = parser.parse('=mmult(A1:B3,C1:E2)', simpleCellAddress(0, 0, 0)).ast
->>>>>>> e5ff28e0
 
     const size = checkMatrixSize(ast, adr('A1'))
     expect(size).toEqual(new MatrixSize(3, 3))
   })
 
   it('check simple wrong size', () => {
-<<<<<<< HEAD
     const parser = new ParserWithCaching(buildConfig(), new SheetMapping(enGB).get)
-    const ast = parser.parse('=mmult(A1:B3,C1:E3)', CellAddress.absolute(0, 0, 0)).ast
-=======
-    const parser = new ParserWithCaching(new Config(), new SheetMapping(enGB).get)
     const ast = parser.parse('=mmult(A1:B3,C1:E3)', simpleCellAddress(0, 0, 0)).ast
->>>>>>> e5ff28e0
 
     const size = checkMatrixSize(ast, adr('A1'))
     expect(size).toEqual(new CellError(ErrorType.VALUE))
   })
 
   it('check recurisve', () => {
-<<<<<<< HEAD
     const parser = new ParserWithCaching(buildConfig(), new SheetMapping(enGB).get)
-    const ast = parser.parse('=mmult(mmult(A1:B3,C1:E2), A1:B3)', CellAddress.absolute(0, 0, 0)).ast
-=======
-    const parser = new ParserWithCaching(new Config(), new SheetMapping(enGB).get)
     const ast = parser.parse('=mmult(mmult(A1:B3,C1:E2), A1:B3)', simpleCellAddress(0, 0, 0)).ast
->>>>>>> e5ff28e0
 
     const size = checkMatrixSize(ast, adr('A1'))
     expect(size).toEqual(new MatrixSize(2, 3))
   })
 
   it('check recursive wrong size', () => {
-<<<<<<< HEAD
     const parser = new ParserWithCaching(buildConfig(), new SheetMapping(enGB).get)
-    const ast = parser.parse('=mmult(mmult(A1:B3,C1:E3), A1:B3)', CellAddress.absolute(0, 0, 0)).ast
-=======
-    const parser = new ParserWithCaching(new Config(), new SheetMapping(enGB).get)
     const ast = parser.parse('=mmult(mmult(A1:B3,C1:E3), A1:B3)', simpleCellAddress(0, 0, 0)).ast
->>>>>>> e5ff28e0
 
     const size = checkMatrixSize(ast, adr('A1'))
     expect(size).toEqual(new CellError(ErrorType.VALUE))
   })
 
   it('check maxpool', () => {
-<<<<<<< HEAD
     const parser = new ParserWithCaching(buildConfig(), new SheetMapping(enGB).get)
-    const ast = parser.parse('=maxpool(A1:I9,3)', CellAddress.absolute(0, 0, 0)).ast
-=======
-    const parser = new ParserWithCaching(new Config(), new SheetMapping(enGB).get)
     const ast = parser.parse('=maxpool(A1:I9,3)', simpleCellAddress(0, 0, 0)).ast
->>>>>>> e5ff28e0
 
     const size = checkMatrixSize(ast, adr('A1'))
     expect(size).toEqual(new MatrixSize(3, 3))
   })
 
   it('check transpose with cell reference', () => {
-<<<<<<< HEAD
     const parser = new ParserWithCaching(buildConfig(), new SheetMapping(enGB).get)
-    const ast = parser.parse('=transpose(A2)', CellAddress.absolute(0, 0, 0)).ast
-=======
-    const parser = new ParserWithCaching(new Config(), new SheetMapping(enGB).get)
     const ast = parser.parse('=transpose(A2)', simpleCellAddress(0, 0, 0)).ast
->>>>>>> e5ff28e0
 
     const size = checkMatrixSize(ast, adr('A1'))
     expect(size).toEqual(new MatrixSize(1, 1))
