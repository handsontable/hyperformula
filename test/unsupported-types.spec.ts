import {HyperFormula} from '../src'
import {adr} from './testUtils'

describe( 'unsupported types should result in error', () => {
  it('should give parsing error #1', () => {
    // eslint-disable-next-line
    // @ts-ignore
    expect(() => HyperFormula.buildFromArray([[[]]])
    ).toThrowError('Unable to parse value: []')
  })
  it('should give parsing error #2', () => {
    // eslint-disable-next-line
    // @ts-ignore
    expect( () => HyperFormula.buildFromArray([[{}]])
    ).toThrowError('Unable to parse value: {}')
  })
  it('should give parsing error #3', () => {
    // eslint-disable-next-line
    // @ts-ignore
    expect( () => HyperFormula.buildFromArray([[() => {}]])
    ).toThrowError('Unable to parse value: \"() => { }\"')
  })
  it('should give parsing error #4', () => {
    // eslint-disable-next-line
    // @ts-ignore
    expect( () => HyperFormula.buildFromSheets({Sheet1: [[ () => {}]], Sheet2: [[ () => {}]],
    })).toThrowError( 'Unable to parse value: \"() => { }\"')
  })
  it('should give parsing error #5', () => {
    // eslint-disable-next-line
    // @ts-ignore
    expect( () => HyperFormula.buildFromArray([[Symbol()]])
    ).toThrowError('Unable to parse value: \"Symbol()\"')
  })
  it('should give parsing error #6', () => {
    // eslint-disable-next-line
    // @ts-ignore
    expect( () => HyperFormula.buildFromArray([[/abcd/]])
    ).toThrowError('Unable to parse value: \"RegExp(/abcd/)\"')
  })
  it('should give parsing error #7', () => {
    // eslint-disable-next-line
    // @ts-ignore
    expect( () => HyperFormula.buildFromArray([[{sym: Symbol()}]])
    ).toThrowError('Unable to parse value: {\n' +
      '    \"sym\": \"Symbol()\"\n' +
      '}')
  })
  it('should give parsing error #8', () => {
    // eslint-disable-next-line
    // @ts-ignore
    expect( () => HyperFormula.buildFromArray([[Symbol(Symbol())]])
    ).toThrowError('Cannot convert a Symbol value to a string')
  })
  it('should give parsing error #9', () => {
    // eslint-disable-next-line
    // @ts-ignore
    expect( () => HyperFormula.buildFromArray([[Symbol('a')]])
    ).toThrowError('Unable to parse value: \"Symbol(a)\"')
  })
  it('should give parsing error #10', () => {
    // eslint-disable-next-line
    // @ts-ignore
    expect( () => HyperFormula.buildFromArray([[[Symbol(/abcd/)]]])
    ).toThrowError('Unable to parse value: [\n' +
      '    \"Symbol(/abcd/)\"\n' +
      ']')
  })
  it('should give parsing error #11', () => {
    // eslint-disable-next-line
    // @ts-ignore
    expect( () => HyperFormula.buildFromArray([[BigInt(9007199254740991)]])
    ).toThrowError('Unable to parse value: \"BigInt(9007199254740991)\"')
  })
  it('should give parsing error for setCellContents', () => {
    const sheet = [
      [],
    ]
    const engine = HyperFormula.buildFromArray(sheet)
    // eslint-disable-next-line
    // @ts-ignore
    expect( () => engine.setCellContents(adr('A1'), ()=>{})
    ).toThrowError('Unable to parse value: \"() => { }\"')
    // eslint-disable-next-line
    // @ts-ignore
    expect( () => engine.setSheetContent('Sheet1', [[ () => {} ]])
    ).toThrowError('Unable to parse value: \"() => { }\"')
  })

  it('should give error when not an array', () => {
    const sheet = [
      [],
    ]
    const engine = HyperFormula.buildFromArray(sheet)
    // eslint-disable-next-line
    // @ts-ignore
    expect( () => engine.setSheetContent('Sheet1', 1)
    ).toThrowError('Expected an array of arrays.')
    // eslint-disable-next-line
    // @ts-ignore
    expect( () => engine.setSheetContent('Sheet1', [1])
    ).toThrowError('Expected an array of arrays.')
    // eslint-disable-next-line
    // @ts-ignore
    expect( () => engine.setCellContents(adr('A1'), [1])
<<<<<<< HEAD
    ).toThrowError('Expected an array of arrays or a raw cell value.')
=======
    ).toThrow('Invalid arguments, expected an array of arrays or a raw cell value')
>>>>>>> a0d378a5
  })
})<|MERGE_RESOLUTION|>--- conflicted
+++ resolved
@@ -94,19 +94,15 @@
     const engine = HyperFormula.buildFromArray(sheet)
     // eslint-disable-next-line
     // @ts-ignore
-    expect( () => engine.setSheetContent('Sheet1', 1)
-    ).toThrowError('Expected an array of arrays.')
+    expect(() => engine.setSheetContent('Sheet1', 1))
+      .toThrowError('Expected an array of arrays.')
     // eslint-disable-next-line
     // @ts-ignore
-    expect( () => engine.setSheetContent('Sheet1', [1])
-    ).toThrowError('Expected an array of arrays.')
+    expect(() => engine.setSheetContent('Sheet1', [1]))
+      .toThrowError('Expected an array of arrays.')
     // eslint-disable-next-line
     // @ts-ignore
-    expect( () => engine.setCellContents(adr('A1'), [1])
-<<<<<<< HEAD
-    ).toThrowError('Expected an array of arrays or a raw cell value.')
-=======
-    ).toThrow('Invalid arguments, expected an array of arrays or a raw cell value')
->>>>>>> a0d378a5
+    expect(() => engine.setCellContents(adr('A1'), [1]))
+      .toThrowError('Invalid arguments, expected an array of arrays or a raw cell value')
   })
 })