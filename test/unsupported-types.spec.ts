--- conflicted
+++ resolved
@@ -88,21 +88,12 @@
     const engine = HyperFormula.buildFromArray(sheet)
     // eslint-disable-next-line
     // @ts-ignore
-<<<<<<< HEAD
-    expect(() => engine.setSheetContent('Sheet1', 1))
-      .toThrowError('Expected an array of arrays.')
-    // eslint-disable-next-line
-    // @ts-ignore
-    expect(() => engine.setSheetContent('Sheet1', [1]))
-      .toThrowError('Expected an array of arrays.')
-=======
     expect( () => engine.setSheetContent('Sheet1', 1)
-    ).toThrow('Invalid arguments, expected an array of arrays.')
+    ).toThrowError('Invalid arguments, expected an array of arrays.')
     // eslint-disable-next-line
     // @ts-ignore
     expect( () => engine.setSheetContent('Sheet1', [1])
-    ).toThrow('Invalid arguments, expected an array of arrays.')
->>>>>>> 73111dac
+    ).toThrowError('Invalid arguments, expected an array of arrays.')
     // eslint-disable-next-line
     // @ts-ignore
     expect(() => engine.setCellContents(adr('A1'), [1]))
