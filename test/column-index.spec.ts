--- conflicted
+++ resolved
@@ -3,7 +3,6 @@
 import {AbsoluteCellRange} from '../src/AbsoluteCellRange'
 import {ErrorType, simpleCellAddress} from '../src/Cell'
 import {ColumnIndex} from '../src/ColumnSearch/ColumnIndex'
-import {DependencyGraph} from '../src/DependencyGraph/DependencyGraph'
 import {NamedExpressions} from '../src/NamedExpressions'
 import {ColumnsSpan} from '../src/ColumnsSpan'
 import {Config} from '../src/Config'
@@ -18,12 +17,8 @@
 
 function buildEmptyIndex(transformingService: LazilyTransformingAstService, config: Config, statistics: Statistics): ColumnIndex {
   const functionRegistry = new FunctionRegistry(config)
-  const dependencyGraph = DependencyGraph.buildEmpty(transformingService, config, functionRegistry, statistics)
-  return new ColumnIndex(dependencyGraph, config, statistics)
-}
-
-const buildEmpty = (transformingService: LazilyTransformingAstService, config: Config, statistics: Statistics): ColumnIndex => {
-  const dependencyGraph = DependencyGraph.buildEmpty(transformingService, config, statistics, new NamedExpressions())
+  const namedExpression = new NamedExpressions()
+  const dependencyGraph = DependencyGraph.buildEmpty(transformingService, config, functionRegistry, namedExpression, statistics)
   return new ColumnIndex(dependencyGraph, config, statistics)
 }
 
@@ -32,11 +27,7 @@
   const transformingService = new LazilyTransformingAstService(statistics)
 
   it('should add value to empty index', () => {
-<<<<<<< HEAD
-    const index = buildEmptyIndex(transformingService, new Config(), statistics)
-=======
-    const index = buildEmpty(transformingService, new Config(), statistics)
->>>>>>> 2ba17f80
+    const index = buildEmptyIndex(transformingService, new Config(), statistics)
     index.add(1, adr('B5'))
 
     const columnMap = index.getColumnMap(0, 1)
@@ -47,11 +38,7 @@
   })
 
   it('should keep values in sorted order', () => {
-<<<<<<< HEAD
-    const index = buildEmptyIndex(transformingService, new Config(), statistics)
-=======
-    const index = buildEmpty(transformingService, new Config(), statistics)
->>>>>>> 2ba17f80
+    const index = buildEmptyIndex(transformingService, new Config(), statistics)
     index.add(1, adr('A3'))
     index.add(1, adr('A5'))
     index.add(1, adr('A1'))
@@ -64,11 +51,7 @@
   })
 
   it('should not store duplicates', () => {
-<<<<<<< HEAD
-    const index = buildEmptyIndex(transformingService, new Config(), statistics)
-=======
-    const index = buildEmpty(transformingService, new Config(), statistics)
->>>>>>> 2ba17f80
+    const index = buildEmptyIndex(transformingService, new Config(), statistics)
     index.add(1, adr('A1'))
     index.add(1, adr('A5'))
     index.add(1, adr('A5'))
@@ -83,11 +66,7 @@
   })
 
   it('should ignore CellErrors', () => {
-<<<<<<< HEAD
-    const index = buildEmptyIndex(transformingService, new Config(), statistics)
-=======
-    const index = buildEmpty(transformingService, new Config(), statistics)
->>>>>>> 2ba17f80
+    const index = buildEmptyIndex(transformingService, new Config(), statistics)
     const error = new CellError(ErrorType.DIV_BY_ZERO)
 
     index.add(error, adr('A1'))
@@ -103,11 +82,7 @@
   const transformingService = new LazilyTransformingAstService(statistics)
 
   it('should remove value from index', () => {
-<<<<<<< HEAD
-    const index = buildEmptyIndex(transformingService, new Config(), statistics)
-=======
-    const index = buildEmpty(transformingService, new Config(), statistics)
->>>>>>> 2ba17f80
+    const index = buildEmptyIndex(transformingService, new Config(), statistics)
     index.add(1, adr('A1'))
     index.add(1, adr('A2'))
     index.add(1, adr('A3'))
@@ -122,11 +97,7 @@
   })
 
   it('should do nothing if passed value is null', () => {
-<<<<<<< HEAD
-    const index = buildEmptyIndex(transformingService, new Config(), statistics)
-=======
-    const index = buildEmpty(transformingService, new Config(), statistics)
->>>>>>> 2ba17f80
+    const index = buildEmptyIndex(transformingService, new Config(), statistics)
     index.add(1, adr('A1'))
     index.add(1, adr('A2'))
     index.add(1, adr('A3'))
@@ -142,11 +113,7 @@
   })
 
   it('should change value in index', () => {
-<<<<<<< HEAD
-    const index = buildEmptyIndex(transformingService, new Config(), statistics)
-=======
-    const index = buildEmpty(transformingService, new Config(), statistics)
->>>>>>> 2ba17f80
+    const index = buildEmptyIndex(transformingService, new Config(), statistics)
     index.add(1, adr('A1'))
 
     index.change(1, 2, simpleCellAddress(0, 0, 0))
@@ -158,11 +125,7 @@
   })
 
   it('should do nothing when changing to the same value', () => {
-<<<<<<< HEAD
-    const index = buildEmptyIndex(transformingService, new Config(), statistics)
-=======
-    const index = buildEmpty(transformingService, new Config(), statistics)
->>>>>>> 2ba17f80
+    const index = buildEmptyIndex(transformingService, new Config(), statistics)
     index.add(1, adr('A1'))
 
     const spyRemove = spyOn(index, 'remove')
@@ -175,11 +138,7 @@
   })
 
   it('should change matrix values', () => {
-<<<<<<< HEAD
-    const index = buildEmptyIndex(transformingService, new Config(), statistics)
-=======
-    const index = buildEmpty(transformingService, new Config(), statistics)
->>>>>>> 2ba17f80
+    const index = buildEmptyIndex(transformingService, new Config(), statistics)
     const matrix = new Matrix([
       [1, 2],
       [3, 4],
@@ -210,11 +169,7 @@
   })
 
   it('should ignore CellErrors', () => {
-<<<<<<< HEAD
-    const index = buildEmptyIndex(transformingService, new Config(), statistics)
-=======
-    const index = buildEmpty(transformingService, new Config(), statistics)
->>>>>>> 2ba17f80
+    const index = buildEmptyIndex(transformingService, new Config(), statistics)
     index.add(1, adr('A1'))
 
     const error = new CellError(ErrorType.DIV_BY_ZERO)
@@ -230,11 +185,7 @@
   const transformingService = new LazilyTransformingAstService(statistics)
 
   it('should add column to index', () => {
-<<<<<<< HEAD
-    const index = buildEmptyIndex(transformingService, new Config(), statistics)
-=======
-    const index = buildEmpty(transformingService, new Config(), statistics)
->>>>>>> 2ba17f80
+    const index = buildEmptyIndex(transformingService, new Config(), statistics)
     index.add(1, adr('A1'))
 
     index.addColumns(ColumnsSpan.fromNumberOfColumns(0, 0, 1))
@@ -244,11 +195,7 @@
   })
 
   it('should add columns in the middle', () => {
-<<<<<<< HEAD
-    const index = buildEmptyIndex(transformingService, new Config(), statistics)
-=======
-    const index = buildEmpty(transformingService, new Config(), statistics)
->>>>>>> 2ba17f80
+    const index = buildEmptyIndex(transformingService, new Config(), statistics)
     index.add(1, adr('A1'))
     index.add(1, adr('B1'))
     index.add(1, adr('C1'))
@@ -261,11 +208,7 @@
   })
 
   it('should add columns only in one sheet', () => {
-<<<<<<< HEAD
-    const index = buildEmptyIndex(transformingService, new Config(), statistics)
-=======
-    const index = buildEmpty(transformingService, new Config(), statistics)
->>>>>>> 2ba17f80
+    const index = buildEmptyIndex(transformingService, new Config(), statistics)
     index.add(1, adr('B1'))
     index.add(1, adr('B1', 1))
 
@@ -282,11 +225,7 @@
   const transformingService = new LazilyTransformingAstService(statistics)
 
   it('should remove column', () => {
-<<<<<<< HEAD
-    const index = buildEmptyIndex(transformingService, new Config(), statistics)
-=======
-    const index = buildEmpty(transformingService, new Config(), statistics)
->>>>>>> 2ba17f80
+    const index = buildEmptyIndex(transformingService, new Config(), statistics)
     index.add(1, adr('A1'))
 
     index.removeColumns(ColumnsSpan.fromNumberOfColumns(0, 0, 1))
@@ -295,11 +234,7 @@
   })
 
   it('should work when empty index', () => {
-<<<<<<< HEAD
-    const index = buildEmptyIndex(transformingService, new Config(), statistics)
-=======
-    const index = buildEmpty(transformingService, new Config(), statistics)
->>>>>>> 2ba17f80
+    const index = buildEmptyIndex(transformingService, new Config(), statistics)
 
     index.removeColumns(ColumnsSpan.fromNumberOfColumns(0, 0, 1))
 
@@ -307,11 +242,7 @@
   })
 
   it('should remove multiple columns in the middle ', () => {
-<<<<<<< HEAD
-    const index = buildEmptyIndex(transformingService, new Config(), statistics)
-=======
-    const index = buildEmpty(transformingService, new Config(), statistics)
->>>>>>> 2ba17f80
+    const index = buildEmptyIndex(transformingService, new Config(), statistics)
     index.add(1, adr('A1'))
     index.add(2, adr('B1'))
     index.add(3, adr('C1'))
@@ -326,11 +257,7 @@
   })
 
   it('should remove columns only in one sheet ', () => {
-<<<<<<< HEAD
-    const index = buildEmptyIndex(transformingService, new Config(), statistics)
-=======
-    const index = buildEmpty(transformingService, new Config(), statistics)
->>>>>>> 2ba17f80
+    const index = buildEmptyIndex(transformingService, new Config(), statistics)
     index.add(1, adr('A1', 0))
     index.add(1, adr('A1', 1))
 
@@ -346,11 +273,7 @@
   const transformService = new LazilyTransformingAstService(stats)
 
   it('should find row number', function() {
-<<<<<<< HEAD
     const index = buildEmptyIndex(transformService, new Config(), stats)
-=======
-    const index = buildEmpty(transformService, new Config(), stats)
->>>>>>> 2ba17f80
 
     index.add(1, adr('A2'))
     const row = index.find(1, new AbsoluteCellRange(adr('A1'), adr('A3')), true)
@@ -359,11 +282,7 @@
   })
 
   it('should find smallest row number for value', function() {
-<<<<<<< HEAD
     const index = buildEmptyIndex(transformService, new Config(), stats)
-=======
-    const index = buildEmpty(transformService, new Config(), stats)
->>>>>>> 2ba17f80
 
     index.add(1, adr('A4'))
     index.add(1, adr('A10'))
@@ -377,11 +296,7 @@
   it('should add row', () => {
     const statistics = new Statistics()
     const transformingService = new LazilyTransformingAstService(statistics)
-<<<<<<< HEAD
-    const index = buildEmptyIndex(transformingService, new Config(), statistics)
-=======
-    const index = buildEmpty(transformingService, new Config(), statistics)
->>>>>>> 2ba17f80
+    const index = buildEmptyIndex(transformingService, new Config(), statistics)
     index.add(1, adr('A1'))
     index.add(2, adr('B3'))
 
@@ -397,11 +312,7 @@
   it('should not shift row', () => {
     const statistics = new Statistics()
     const transformingService = new LazilyTransformingAstService(statistics)
-<<<<<<< HEAD
-    const index = buildEmptyIndex(transformingService, new Config(), statistics)
-=======
-    const index = buildEmpty(transformingService, new Config(), statistics)
->>>>>>> 2ba17f80
+    const index = buildEmptyIndex(transformingService, new Config(), statistics)
     index.add(1, adr('A1'))
 
     transformingService.addTransformation(new AddRowsTransformer(RowsSpan.fromNumberOfRows(0, 1, 1)))
@@ -413,11 +324,7 @@
   it('should add rows in the middle', () => {
     const statistics = new Statistics()
     const transformingService = new LazilyTransformingAstService(statistics)
-<<<<<<< HEAD
-    const index = buildEmptyIndex(transformingService, new Config(), statistics)
-=======
-    const index = buildEmpty(transformingService, new Config(), statistics)
->>>>>>> 2ba17f80
+    const index = buildEmptyIndex(transformingService, new Config(), statistics)
     index.add(1, adr('A1'))
     index.add(1, adr('A2'))
     index.add(1, adr('A3'))
@@ -432,11 +339,7 @@
   it('should add rows for all columns', () => {
     const statistics = new Statistics()
     const transformingService = new LazilyTransformingAstService(statistics)
-<<<<<<< HEAD
-    const index = buildEmptyIndex(transformingService, new Config(), statistics)
-=======
-    const index = buildEmpty(transformingService, new Config(), statistics)
->>>>>>> 2ba17f80
+    const index = buildEmptyIndex(transformingService, new Config(), statistics)
     index.add(1, adr('A2'))
     index.add(1, adr('B2'))
     index.add(2, adr('C2'))
@@ -454,11 +357,7 @@
   it('should add rows for different values', () => {
     const statistics = new Statistics()
     const transformingService = new LazilyTransformingAstService(statistics)
-<<<<<<< HEAD
-    const index = buildEmptyIndex(transformingService, new Config(), statistics)
-=======
-    const index = buildEmpty(transformingService, new Config(), statistics)
->>>>>>> 2ba17f80
+    const index = buildEmptyIndex(transformingService, new Config(), statistics)
     index.add(1, adr('A1'))
     index.add(2, adr('A2'))
     index.add(3, adr('A3'))
@@ -482,11 +381,7 @@
   it('should remove rows', () => {
     const statistics = new Statistics()
     const transformingService = new LazilyTransformingAstService(statistics)
-<<<<<<< HEAD
-    const index = buildEmptyIndex(transformingService, new Config(), statistics)
-=======
-    const index = buildEmpty(transformingService, new Config(), statistics)
->>>>>>> 2ba17f80
+    const index = buildEmptyIndex(transformingService, new Config(), statistics)
     index.add(1, adr('A1'))
 
     transformingService.addTransformation(new RemoveRowsTransformer(RowsSpan.fromNumberOfRows(0, 0, 1)))
@@ -498,11 +393,7 @@
   it('should remove rows in the middle ', () => {
     const statistics = new Statistics()
     const transformingService = new LazilyTransformingAstService(statistics)
-<<<<<<< HEAD
-    const index = buildEmptyIndex(transformingService, new Config(), statistics)
-=======
-    const index = buildEmpty(transformingService, new Config(), statistics)
->>>>>>> 2ba17f80
+    const index = buildEmptyIndex(transformingService, new Config(), statistics)
     index.add(1, adr('A1'))
     index.add(1, adr('A2'))
     index.add(1, adr('A3'))
@@ -517,11 +408,7 @@
   it('should remove rows in every column', () => {
     const statistics = new Statistics()
     const transformingService = new LazilyTransformingAstService(statistics)
-<<<<<<< HEAD
-    const index = buildEmptyIndex(transformingService, new Config(), statistics)
-=======
-    const index = buildEmpty(transformingService, new Config(), statistics)
->>>>>>> 2ba17f80
+    const index = buildEmptyIndex(transformingService, new Config(), statistics)
     index.add(1, adr('A2'))
     index.add(1, adr('B2'))
     index.add(1, adr('C2'))
@@ -539,11 +426,7 @@
   it('should remove rows for different values', () => {
     const statistics = new Statistics()
     const transformingService = new LazilyTransformingAstService(statistics)
-<<<<<<< HEAD
-    const index = buildEmptyIndex(transformingService, new Config(), statistics)
-=======
-    const index = buildEmpty(transformingService, new Config(), statistics)
->>>>>>> 2ba17f80
+    const index = buildEmptyIndex(transformingService, new Config(), statistics)
     index.add(1, adr('A2'))
     index.add(2, adr('A3'))
     index.add(3, adr('A4'))
@@ -564,11 +447,7 @@
   it('should remove rows only in one sheet', () => {
     const statistics = new Statistics()
     const transformingService = new LazilyTransformingAstService(statistics)
-<<<<<<< HEAD
-    const index = buildEmptyIndex(transformingService, new Config(), statistics)
-=======
-    const index = buildEmpty(transformingService, new Config(), statistics)
->>>>>>> 2ba17f80
+    const index = buildEmptyIndex(transformingService, new Config(), statistics)
     index.add(1, adr('A2'))
     index.add(1, adr('A2', 1))
 
@@ -583,11 +462,7 @@
   it('should remove proper rows', () => {
     const statistics = new Statistics()
     const transformingService = new LazilyTransformingAstService(statistics)
-<<<<<<< HEAD
-    const index = buildEmptyIndex(transformingService, new Config(), statistics)
-=======
-    const index = buildEmpty(transformingService, new Config(), statistics)
->>>>>>> 2ba17f80
+    const index = buildEmptyIndex(transformingService, new Config(), statistics)
     index.add(1, adr('A1'))
     index.add(1, adr('A3'))
     index.add(1, adr('A4'))
@@ -604,11 +479,7 @@
   it('should add rows only in specific column after find', function() {
     const stats = new Statistics()
     const transformService = new LazilyTransformingAstService(stats)
-<<<<<<< HEAD
     const index = buildEmptyIndex(transformService, new Config(), stats)
-=======
-    const index = buildEmpty(transformService, new Config(), stats)
->>>>>>> 2ba17f80
     index.add(1, adr('A1'))
     index.add(1, adr('B1'))
 
@@ -628,11 +499,7 @@
   it('should add rows only for specific value after find', function() {
     const stats = new Statistics()
     const transformService = new LazilyTransformingAstService(stats)
-<<<<<<< HEAD
     const index = buildEmptyIndex(transformService, new Config(), stats)
-=======
-    const index = buildEmpty(transformService, new Config(), stats)
->>>>>>> 2ba17f80
     index.add(1, adr('A1'))
     index.add(2, adr('A2'))
 
