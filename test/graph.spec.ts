import {Graph} from '../src/DependencyGraph'
import {DummyGetDependenciesQuery} from './DummyGetDependenciesQuery'

const identifiableString = (id: number, str: string) => ({ id, str })

describe('Basic Graph manipulation', () => {
  it('#addNode', () => {
    const graph = new Graph(new DummyGetDependenciesQuery())

    const node = identifiableString(0, 'foo')
    graph.addNode(node)

    expect(graph.nodesCount()).toBe(1)
  })

  it('#addNode for the second time', () => {
    const graph = new Graph(new DummyGetDependenciesQuery())

    const node = identifiableString(0, 'foo')
    graph.addNode(node)
    graph.addNode(node)

    expect(graph.nodesCount()).toBe(1)
  })

  it('#addNode for the second time doesnt reset adjacent nodes', () => {
    const graph = new Graph(new DummyGetDependenciesQuery())

    const node0 = identifiableString(0, 'foo')
    const node1 = identifiableString(1, 'bar')
    graph.addNode(node0)
    graph.addNode(node1)
    graph.addEdge(node0, node1)

    graph.addNode(node0)

    expect(graph.adjacentNodes(node0)).toEqual(new Set([node1]))
  })

  it('#hasNode when there is node', () => {
    const graph = new Graph(new DummyGetDependenciesQuery())

    const node = identifiableString(0, 'foo')
    graph.addNode(node)

    expect(graph.hasNode(node)).toBe(true)
  })

  it('#hasNode when there is no node', () => {
    const graph = new Graph(new DummyGetDependenciesQuery())

    expect(graph.hasNode(identifiableString(0, 'foo'))).toBe(false)
  })

  it('#adjacentNodes', () => {
    const graph = new Graph(new DummyGetDependenciesQuery())

    const node0 = identifiableString(0, 'foo')
    const node1 = identifiableString(1, 'bar')
    graph.addNode(node0)
    graph.addNode(node1)
    graph.addEdge(node0, node1)

    expect(graph.adjacentNodes(node0)).toEqual(new Set([node1]))
  })

  it('#addEdge removes multiple edges', () => {
    const graph = new Graph(new DummyGetDependenciesQuery())

    const node0 = identifiableString(0, 'foo')
    const node1 = identifiableString(1, 'bar')
    graph.addNode(node0)
    graph.addNode(node1)
    graph.addEdge(node0, node1)
    graph.addEdge(node0, node1)

    expect(graph.adjacentNodes(node0)).toEqual(new Set([node1]))
  })

  it('#addEdge is raising an error when the origin node not present', () => {
    const graph = new Graph(new DummyGetDependenciesQuery())
    const node = identifiableString(1, 'target')
    graph.addNode(node)

    expect(() => {
      graph.addEdge(identifiableString(0, 'origin'), node)
    }).toThrowError('Unknown node')
  })

  it('#addEdge is raising an error when the target node not present', () => {
    const graph = new Graph(new DummyGetDependenciesQuery())
    const node = identifiableString(0, 'origin')
    graph.addNode(node)

    expect(() => {
      graph.addEdge(node, identifiableString(1, 'target'))
    }).toThrowError('Unknown node')
  })

  it('#existsEdge works', () => {
    const graph = new Graph(new DummyGetDependenciesQuery())
    const node0 = identifiableString(0, 'foo')
    const node1 = identifiableString(1, 'bar')
    graph.addNode(node0)
    graph.addNode(node1)
    graph.addEdge(node0, node1)

    expect(graph.existsEdge(node0, node1)).toBe(true)
  })

  it('#existsEdge when there is origin node but no edge', () => {
    const graph = new Graph(new DummyGetDependenciesQuery())
    const node = identifiableString(0, 'foo')
    graph.addNode(node)

    expect(graph.existsEdge(node, identifiableString(1, 'bar'))).toBe(false)
  })

  it('#existsEdge when there is no node', () => {
    const graph = new Graph(new DummyGetDependenciesQuery())

    expect(graph.existsEdge(identifiableString(0, 'foo'), identifiableString(1, 'bar'))).toBe(false)
  })

  it('#edgesCount when there is no nodes', () => {
    const graph = new Graph(new DummyGetDependenciesQuery())

    expect(graph.edgesCount()).toBe(0)
  })

  it('#edgesCount counts edges from all nodes', () => {
    const graph = new Graph(new DummyGetDependenciesQuery())
    const node0 = identifiableString(0, 'bar1')
    const node1 = identifiableString(1, 'bar2')
    graph.addNode(node0)
    graph.addNode(node1)
    const node2 = identifiableString(2, 'first')
    graph.addNode(node2)
    graph.addEdge(node2, node0)
    const node3 = identifiableString(2, 'second')
    graph.addNode(node3)
    graph.addEdge(node3, node0)
    graph.addEdge(node3, node1)

    expect(graph.edgesCount()).toBe(3)
  })

  it('#topologicalSort for empty graph', () => {
    const graph = new Graph(new DummyGetDependenciesQuery())

    expect(graph.topSortWithScc().sorted).toEqual([])
    expect(graph.topSortWithScc().cycled).toEqual([])
  })

  it('#topologicalSort node is included even if he is not connected to anything', () => {
    const graph = new Graph(new DummyGetDependenciesQuery())
    const node = identifiableString(0, 'foo')
    graph.addNode(node)

    expect(graph.topSortWithScc().sorted).toEqual([node])
    expect(graph.topSortWithScc().cycled).toEqual([])
  })

  it('#topologicalSort for simple graph', () => {
    const graph = new Graph(new DummyGetDependenciesQuery())
    const node0 = identifiableString(0, 'foo')
    const node1 = identifiableString(1, 'bar')
    graph.addNode(node0)
    graph.addNode(node1)
    graph.addEdge(node1, node0)

    expect(graph.topSortWithScc().sorted).toEqual([node1, node0])
    expect(graph.topSortWithScc().cycled).toEqual([])
  })

  it('#topologicalSort for more complex graph', () => {
    const graph = new Graph(new DummyGetDependenciesQuery())
    const node0 = identifiableString(0, 'x0')
    const node1 = identifiableString(1, 'x1')
    const node2 = identifiableString(2, 'x2')
    const node3 = identifiableString(3, 'x3')
    const node4 = identifiableString(4, 'x4')
    graph.addNode(node0)
    graph.addNode(node1)
    graph.addNode(node2)
    graph.addNode(node3)
    graph.addNode(node4)
    graph.addEdge(node0, node2)
    graph.addEdge(node1, node2)
    graph.addEdge(node2, node3)
    graph.addEdge(node4, node3)

    expect(graph.topSortWithScc().sorted).toEqual([node0, node1, node2, node4, node3])
    expect(graph.topSortWithScc().cycled).toEqual([])
  })

  it('#topologicalSort for not connected graph', () => {
    const graph = new Graph(new DummyGetDependenciesQuery())
    const node0 = identifiableString(0, 'x0')
    const node1 = identifiableString(1, 'x1')
    const node2 = identifiableString(2, 'x2')
    const node3 = identifiableString(3, 'x3')
    graph.addNode(node0)
    graph.addNode(node1)
    graph.addNode(node2)
    graph.addNode(node3)
    graph.addEdge(node0, node2)
    graph.addEdge(node1, node3)

    expect(graph.topSortWithScc().sorted).toEqual([node0, node1, node2, node3])
    expect(graph.topSortWithScc().cycled).toEqual([])
  })

  it('#topologicalSort returns vertices on trivial cycle', () => {
    const graph = new Graph(new DummyGetDependenciesQuery())
    const node0 = identifiableString(0, 'x0')
    const node1 = identifiableString(1, 'x1')
    graph.addNode(node0)
    graph.addNode(node1)
    graph.addEdge(node0, node1)
    graph.addEdge(node1, node0)

    expect(graph.topSortWithScc().sorted).toEqual([])
    expect(new Set(graph.topSortWithScc().cycled)).toEqual(new Set([node0, node1]))
  })

  it('#topologicalSort returns vertices on cycle', () => {
    const graph = new Graph(new DummyGetDependenciesQuery())
    const node0 = identifiableString(0, 'x0')
    const node1 = identifiableString(1, 'x1')
    const node2 = identifiableString(2, 'x2')
    graph.addNode(node0)
    graph.addNode(node1)
    graph.addNode(node2)
    graph.addEdge(node0, node1)
    graph.addEdge(node1, node2)
    graph.addEdge(node1, node1)

    expect(graph.topSortWithScc().sorted).toEqual([node0, node2])
    expect(graph.topSortWithScc().cycled).toEqual([node1])
  })

  it('#topologicalSort returns one-element cycle', () => {
    const graph = new Graph(new DummyGetDependenciesQuery())
    const node = identifiableString(0, 'foo')
    graph.addNode(node)
    graph.addEdge(node, node)

    expect(graph.topSortWithScc().sorted).toEqual([])
    expect(graph.topSortWithScc().cycled).toEqual([node])
  })
})

describe('Graph#getTopologicallySortedSubgraphFrom', () => {
  it('case without edges', () => {
    const graph = new Graph<string>(new DummyGetDependenciesQuery())
    const node0 = 'foo'
    const node1 = 'bar'
    graph.addNode(node0)
    graph.addNode(node1)

<<<<<<< HEAD
    const fn = jest.fn((node: string) => true)
    const fn2 = jest.fn( (node: string) => {})
    graph.getTopSortedWithSccSubgraphFrom([node0], fn, fn2)
=======
    const fn = jest.fn(() => true)
    graph.getTopologicallySortedSubgraphFrom([node0], fn)
>>>>>>> 22c2c1ef

    expect(fn).toHaveBeenCalledTimes(1)
    expect(fn).toHaveBeenCalledWith(node0)
  })

  it('case with obvious edge', () => {
    const graph = new Graph<string>(new DummyGetDependenciesQuery())
    const node0 = 'foo'
    const node1 = 'bar'
    graph.addNode(node0)
    graph.addNode(node1)
    graph.addEdge(node0, node1)

<<<<<<< HEAD
    const fn = jest.fn((node: string) => true)
    const fn2 = jest.fn( (node: string) => {})
    graph.getTopSortedWithSccSubgraphFrom([node0], fn, fn2)
=======
    const fn = jest.fn(() => true)
    graph.getTopologicallySortedSubgraphFrom([node0], fn)
>>>>>>> 22c2c1ef

    expect(fn).toHaveBeenCalledTimes(2)
    expect(fn).toHaveBeenNthCalledWith(1, node0)
    expect(fn).toHaveBeenNthCalledWith(2, node1)
  })

  it('it doesnt call other if didnt change', () => {
    const graph = new Graph<string>(new DummyGetDependenciesQuery())
    const node0 = 'foo'
    const node1 = 'bar'
    graph.addNode(node0)
    graph.addNode(node1)
    graph.addEdge(node0, node1)

<<<<<<< HEAD
    const fn = jest.fn((node: string) => false)
    const fn2 = jest.fn( (node: string) => {})
    graph.getTopSortedWithSccSubgraphFrom([node0], fn, fn2)
=======
    const fn = jest.fn(() => false)
    graph.getTopologicallySortedSubgraphFrom([node0], fn)
>>>>>>> 22c2c1ef

    expect(fn).toHaveBeenCalledTimes(1)
    expect(fn).toHaveBeenNthCalledWith(1, node0)
  })

  it('does call if some previous vertex marked as changed', () => {
    const graph = new Graph<string>(new DummyGetDependenciesQuery())
    const nodes = ['foo', 'bar', 'baz']
    nodes.forEach((n) => graph.addNode(n))
    graph.addEdge(nodes[0], nodes[2])
    graph.addEdge(nodes[1], nodes[2])

    const fn = jest.fn((node: string) => node === nodes[0])
    const fn2 = jest.fn( (node: string) => {})
    graph.getTopSortedWithSccSubgraphFrom([nodes[0], nodes[1]], fn, fn2)

    expect(fn).toHaveBeenCalledTimes(3)
    expect(fn).toHaveBeenLastCalledWith(nodes[2])
  })

  it('returns cycled vertices', () => {
    const graph = new Graph<string>(new DummyGetDependenciesQuery())
    const nodes = ['foo', 'c0', 'c1', 'c2']
    nodes.forEach((n) => graph.addNode(n))
    graph.addEdge(nodes[0], nodes[1])
    graph.addEdge(nodes[1], nodes[2])
    graph.addEdge(nodes[2], nodes[3])
    graph.addEdge(nodes[3], nodes[1])

<<<<<<< HEAD
    const fn = jest.fn((node: string) => true)
    const fn2 = jest.fn( (node: string) => {})
    const cycled = graph.getTopSortedWithSccSubgraphFrom([nodes[0]], fn, fn2).cycled
=======
    const fn = jest.fn(() => true)
    const cycled = graph.getTopologicallySortedSubgraphFrom([nodes[0]], fn)
>>>>>>> 22c2c1ef

    expect(fn).toHaveBeenCalledTimes(1)
    expect(cycled).toEqual(['c0', 'c1', 'c2'])
  })

  it('doesnt call first one of the given vertices if its on cycle', () => {
    const graph = new Graph<string>(new DummyGetDependenciesQuery())
    const nodes = ['c0', 'c1', 'c2']
    nodes.forEach((n) => graph.addNode(n))
    graph.addEdge(nodes[0], nodes[1])
    graph.addEdge(nodes[1], nodes[2])
    graph.addEdge(nodes[2], nodes[0])

<<<<<<< HEAD
    const fn = jest.fn((node: string) => true)
    const fn2 = jest.fn( (node: string) => {})
    const cycled = graph.getTopSortedWithSccSubgraphFrom([nodes[0]], fn, fn2).cycled
=======
    const fn = jest.fn(() => true)
    const cycled = graph.getTopologicallySortedSubgraphFrom([nodes[0]], fn)
>>>>>>> 22c2c1ef

    expect(fn).toHaveBeenCalledTimes(0)
    expect(cycled).toEqual(['c0', 'c1', 'c2'])
  })

  it('returns cycled vertices even if they were not tried to be computed', () => {
    const graph = new Graph<string>(new DummyGetDependenciesQuery())
    const nodes = ['foo', 'c0', 'c1', 'c2']
    nodes.forEach((n) => graph.addNode(n))
    graph.addEdge(nodes[0], nodes[1])
    graph.addEdge(nodes[1], nodes[2])
    graph.addEdge(nodes[2], nodes[3])
    graph.addEdge(nodes[3], nodes[1])

<<<<<<< HEAD
    const fn = jest.fn((node: string) => false)
    const fn2 = jest.fn( (node: string) => {})
    const cycled = graph.getTopSortedWithSccSubgraphFrom([nodes[0]], fn, fn2).cycled
=======
    const fn = jest.fn(() => false)
    const cycled = graph.getTopologicallySortedSubgraphFrom([nodes[0]], fn)
>>>>>>> 22c2c1ef

    expect(fn).toHaveBeenCalledTimes(1)
    expect(cycled).toEqual(['c0', 'c1', 'c2'])
  })
})

describe('Graph cruds', () => {
  it('#removeEdge not existing edge', () => {
    const graph = new Graph(new DummyGetDependenciesQuery())
    const node0 = identifiableString(0, 'x0')
    const node1 = identifiableString(1, 'x1')
    graph.addNode(node0)
    graph.addNode(node1)

    expect(() => graph.removeEdge(node0, node1)).toThrowError(new Error('Edge does not exist'))
  })

  it('#removeEdge removes edge from graph', () => {
    const graph = new Graph(new DummyGetDependenciesQuery())
    const node0 = identifiableString(0, 'x0')
    const node1 = identifiableString(1, 'x1')

    graph.addNode(node0)
    graph.addNode(node1)

    graph.addEdge(node0, node1)
    expect(graph.edgesCount()).toEqual(1)
    expect(graph.existsEdge(node0, node1)).toBe(true)

    graph.removeEdge(node0, node1)
    expect(graph.edgesCount()).toEqual(0)
    expect(graph.existsEdge(node0, node1)).toBe(false)
  })

  it('#removeIncomingEdges removes all edges incoming to given node', () => {
    const graph = new Graph(new DummyGetDependenciesQuery())
    const node0 = identifiableString(0, 'x0')
    const node1 = identifiableString(1, 'x1')
    const node2 = identifiableString(1, 'x2')

    graph.addNode(node0)
    graph.addNode(node1)
    graph.addNode(node2)

    graph.addEdge(node1, node0)
    graph.addEdge(node2, node0)
    expect(graph.edgesCount()).toEqual(2)
    expect(graph.existsEdge(node1, node0)).toBe(true)
    expect(graph.existsEdge(node2, node0)).toBe(true)

    graph.removeIncomingEdges(node0)
    expect(graph.edgesCount()).toEqual(0)
  })
})<|MERGE_RESOLUTION|>--- conflicted
+++ resolved
@@ -259,14 +259,9 @@
     graph.addNode(node0)
     graph.addNode(node1)
 
-<<<<<<< HEAD
-    const fn = jest.fn((node: string) => true)
-    const fn2 = jest.fn( (node: string) => {})
+    const fn = jest.fn(() => true)
+    const fn2 = jest.fn( () => {})
     graph.getTopSortedWithSccSubgraphFrom([node0], fn, fn2)
-=======
-    const fn = jest.fn(() => true)
-    graph.getTopologicallySortedSubgraphFrom([node0], fn)
->>>>>>> 22c2c1ef
 
     expect(fn).toHaveBeenCalledTimes(1)
     expect(fn).toHaveBeenCalledWith(node0)
@@ -280,14 +275,9 @@
     graph.addNode(node1)
     graph.addEdge(node0, node1)
 
-<<<<<<< HEAD
-    const fn = jest.fn((node: string) => true)
-    const fn2 = jest.fn( (node: string) => {})
+    const fn = jest.fn(() => true)
+    const fn2 = jest.fn( () => {})
     graph.getTopSortedWithSccSubgraphFrom([node0], fn, fn2)
-=======
-    const fn = jest.fn(() => true)
-    graph.getTopologicallySortedSubgraphFrom([node0], fn)
->>>>>>> 22c2c1ef
 
     expect(fn).toHaveBeenCalledTimes(2)
     expect(fn).toHaveBeenNthCalledWith(1, node0)
@@ -302,14 +292,9 @@
     graph.addNode(node1)
     graph.addEdge(node0, node1)
 
-<<<<<<< HEAD
-    const fn = jest.fn((node: string) => false)
-    const fn2 = jest.fn( (node: string) => {})
+    const fn = jest.fn(() => false)
+    const fn2 = jest.fn( () => {})
     graph.getTopSortedWithSccSubgraphFrom([node0], fn, fn2)
-=======
-    const fn = jest.fn(() => false)
-    graph.getTopologicallySortedSubgraphFrom([node0], fn)
->>>>>>> 22c2c1ef
 
     expect(fn).toHaveBeenCalledTimes(1)
     expect(fn).toHaveBeenNthCalledWith(1, node0)
@@ -339,14 +324,9 @@
     graph.addEdge(nodes[2], nodes[3])
     graph.addEdge(nodes[3], nodes[1])
 
-<<<<<<< HEAD
-    const fn = jest.fn((node: string) => true)
-    const fn2 = jest.fn( (node: string) => {})
+    const fn = jest.fn(() => true)
+    const fn2 = jest.fn( () => {})
     const cycled = graph.getTopSortedWithSccSubgraphFrom([nodes[0]], fn, fn2).cycled
-=======
-    const fn = jest.fn(() => true)
-    const cycled = graph.getTopologicallySortedSubgraphFrom([nodes[0]], fn)
->>>>>>> 22c2c1ef
 
     expect(fn).toHaveBeenCalledTimes(1)
     expect(cycled).toEqual(['c0', 'c1', 'c2'])
@@ -360,14 +340,9 @@
     graph.addEdge(nodes[1], nodes[2])
     graph.addEdge(nodes[2], nodes[0])
 
-<<<<<<< HEAD
-    const fn = jest.fn((node: string) => true)
-    const fn2 = jest.fn( (node: string) => {})
+    const fn = jest.fn(() => true)
+    const fn2 = jest.fn( () => {})
     const cycled = graph.getTopSortedWithSccSubgraphFrom([nodes[0]], fn, fn2).cycled
-=======
-    const fn = jest.fn(() => true)
-    const cycled = graph.getTopologicallySortedSubgraphFrom([nodes[0]], fn)
->>>>>>> 22c2c1ef
 
     expect(fn).toHaveBeenCalledTimes(0)
     expect(cycled).toEqual(['c0', 'c1', 'c2'])
@@ -382,14 +357,9 @@
     graph.addEdge(nodes[2], nodes[3])
     graph.addEdge(nodes[3], nodes[1])
 
-<<<<<<< HEAD
-    const fn = jest.fn((node: string) => false)
-    const fn2 = jest.fn( (node: string) => {})
+    const fn = jest.fn(() => false)
+    const fn2 = jest.fn( () => {})
     const cycled = graph.getTopSortedWithSccSubgraphFrom([nodes[0]], fn, fn2).cycled
-=======
-    const fn = jest.fn(() => false)
-    const cycled = graph.getTopologicallySortedSubgraphFrom([nodes[0]], fn)
->>>>>>> 22c2c1ef
 
     expect(fn).toHaveBeenCalledTimes(1)
     expect(cycled).toEqual(['c0', 'c1', 'c2'])
