import {HyperFormula} from '../src'
import {Config} from '../src/Config'
import {languages, plPL, TranslationPackage} from '../src/i18n'
import {CellAddress} from '../src/parser'
<<<<<<< HEAD
import './testConfig'
=======
>>>>>>> a0d378a5
import {adr, extractReference} from './testUtils'

describe('i18n', () => {
  beforeEach(() => {
    HyperFormula.registerLanguage('plPL', plPL)
  })

  it('using functions in different languages', () => {
    const enginePL = HyperFormula.buildFromArray([
      ['=SUMA(42)'],
    ], {language: 'plPL'})
    const engineEN = HyperFormula.buildFromArray([
      ['=SUM(42)'],
    ], {language: 'enGB'})

    expect(enginePL.getCellValue(adr('A1'))).toBe(42)
    expect(engineEN.getCellValue(adr('A1'))).toBe(42)
  })

  it('using functions in different languages with not standard characters', () => {
    const enginePL = HyperFormula.buildFromArray([
      ['0'],
      ['1'],
      ['2'],
      ['=LICZ.JEŻELI(A1:A3, ">=1")'],
    ], {language: 'plPL'})
    const engineEN = HyperFormula.buildFromArray([
      ['0'],
      ['1'],
      ['2'],
      ['=COUNTIF(A1:A3, ">=1")'],
    ], {language: 'enGB'})

    expect(enginePL.getCellValue(adr('A4'))).toBe(2)
    expect(engineEN.getCellValue(adr('A4'))).toBe(2)
  })

  it('translation works for parser hardcoded offset procedure', () => {
    const enginePL = HyperFormula.buildFromArray([
      ['=PRZESUNIĘCIE(A1, 1, 1)'],
    ], {language: 'plPL'})
    const engineEN = HyperFormula.buildFromArray([
      ['=OFFSET(A1, 1, 1)'],
    ])

    expect(extractReference(enginePL, adr('A1'))).toEqual(CellAddress.relative(null, 1, 1))
    expect(extractReference(engineEN, adr('A1'))).toEqual(CellAddress.relative(null, 1, 1))
  })

  it('all function translation keys has to be upper cased', () => {
      for (const lang in languages) {
      const translationPackage = languages[lang]
      for (const translationKey in translationPackage.functions) {
        expect(translationPackage.functions[translationKey]).toEqual(translationPackage.functions[translationKey].toUpperCase())
      }
    }
  })

  it('all translation packages should translate all implemented functions', () => {
    const implementedFunctions = Config.getRegisteredFunctions()
    implementedFunctions.add('OFFSET') // HARDCODED FUNCTION

    for (const lang in languages) {
      const translatedFunctionsInLang = new Set(Object.keys(languages[lang].functions))
      expect(translatedFunctionsInLang).toEqual(implementedFunctions)
    }
  })

  it('translation package sanitization', () => {
    // eslint-disable-next-line
    // @ts-ignore
    expect(() => new TranslationPackage({}, {}, {})).toThrowError()
  })
})<|MERGE_RESOLUTION|>--- conflicted
+++ resolved
@@ -2,10 +2,6 @@
 import {Config} from '../src/Config'
 import {languages, plPL, TranslationPackage} from '../src/i18n'
 import {CellAddress} from '../src/parser'
-<<<<<<< HEAD
-import './testConfig'
-=======
->>>>>>> a0d378a5
 import {adr, extractReference} from './testUtils'
 
 describe('i18n', () => {
