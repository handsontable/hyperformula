--- conflicted
+++ resolved
@@ -1,17 +1,13 @@
 import {FunctionPlugin} from '../src/interpreter/plugin/FunctionPlugin'
 import {ProcedureAst} from '../src/parser'
 import {ErrorType, InternalScalarValue, SimpleCellAddress} from '../src/Cell'
-import {HyperFormula, FunctionPluginValidationError} from '../src'
+import {FunctionPluginValidationError, HyperFormula} from '../src'
 import {adr, detailedError, expectArrayWithSameContent} from './testUtils'
 import {SumifPlugin} from '../src/interpreter/plugin/SumifPlugin'
 import {NumericAggregationPlugin} from '../src/interpreter/plugin/NumericAggregationPlugin'
-<<<<<<< HEAD
-import {enGB, plPL} from '../src/i18n'
-import { VersionPlugin } from '../src/interpreter/plugin/VersionPlugin'
+import {plPL} from '../src/i18n'
+import {VersionPlugin} from '../src/interpreter/plugin/VersionPlugin'
 import {ProtectedFunctionError, ProtectedFunctionTranslationError} from '../src/errors'
-=======
-import {plPL} from '../src/i18n'
->>>>>>> 8a312755
 
 class FooPlugin extends FunctionPlugin {
   public static implementedFunctions = {
@@ -76,7 +72,7 @@
     }
   }
 
-  public version(ast: ProcedureAst, formulaAddress: SimpleCellAddress): InternalCellValue {
+  public version(ast: ProcedureAst, formulaAddress: SimpleCellAddress): InternalScalarValue {
     return 'foo'
   }
 }
@@ -294,11 +290,11 @@
 
   it('should not be possible to override protected function translation when registering plugin', () => {
     expect(() => {
-      HyperFormula.registerFunction('FOO', FooPlugin, { 'enGB': { 'VERSION': 'FOOBAR' } })
+      HyperFormula.registerFunction('FOO', FooPlugin, {'enGB': {'VERSION': 'FOOBAR'}})
     }).toThrow(new ProtectedFunctionTranslationError('VERSION'))
 
     expect(() => {
-      HyperFormula.registerFunctionPlugin(FooPlugin, { 'enGB': { 'VERSION': 'FOOBAR' } })
+      HyperFormula.registerFunctionPlugin(FooPlugin, {'enGB': {'VERSION': 'FOOBAR'}})
     }).toThrow(new ProtectedFunctionTranslationError('VERSION'))
   })
 })