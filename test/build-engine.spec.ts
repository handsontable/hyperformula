--- conflicted
+++ resolved
@@ -1,9 +1,4 @@
-<<<<<<< HEAD
-import {HyperFormula} from '../src'
-import './testConfig'
-=======
 import {HyperFormula, SheetSizeLimitExceededError} from '../src'
->>>>>>> a0d378a5
 import {plPL} from '../src/i18n'
 import {adr} from './testUtils'
 
