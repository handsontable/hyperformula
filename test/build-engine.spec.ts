--- conflicted
+++ resolved
@@ -74,10 +74,6 @@
         null, // broken sheet
         [6, 7]
       ] as any)
-<<<<<<< HEAD
-    }).toThrowError('Expected an array of arrays.')
-=======
     }).toThrowError('Invalid arguments, expected an array of arrays.')
->>>>>>> 73111dac
   })
 })