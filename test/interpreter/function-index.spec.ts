import {HyperFormula} from '../../src'
import {ErrorType} from '../../src/Cell'
<<<<<<< HEAD
import '../testConfig'
=======
>>>>>>> a0d378a5
import {adr, detailedError} from '../testUtils'

describe('Function INDEX', () => {
  it('validates number of arguments', () => {
    const engine = HyperFormula.buildFromArray([
      ['=INDEX()'],
      ['=INDEX(B1:D3, 1, 1, 42)'],
    ])

    expect(engine.getCellValue(adr('A1'))).toEqual(detailedError(ErrorType.NA))
    expect(engine.getCellValue(adr('A2'))).toEqual(detailedError(ErrorType.NA))
  })

  it('requires 2nd and 3rd arguments to be integers', () => {
    const engine = HyperFormula.buildFromArray([
      ['=INDEX(B1:B1, "foo", 1)'],
      ['=INDEX(B1:B1, 1, "bar")'],
    ])

    expect(engine.getCellValue(adr('A1'))).toEqual(detailedError(ErrorType.NUM))
    expect(engine.getCellValue(adr('A2'))).toEqual(detailedError(ErrorType.NUM))
  })

  it('requires 2nd argument to be in bounds of range', () => {
    const engine = HyperFormula.buildFromArray([
      ['=INDEX(B1:D3, -1, 1)'],
      ['=INDEX(B1:D3, 4, 1)'],
      ['=INDEX(42, -1, 1)'],
      ['=INDEX(42, 2, 1)'],
      ['=INDEX(B1, -1, 1)'],
      ['=INDEX(B1, 2, 1)'],
    ])

    expect(engine.getCellValue(adr('A1'))).toEqual(detailedError(ErrorType.NUM))
    expect(engine.getCellValue(adr('A2'))).toEqual(detailedError(ErrorType.NUM))
    expect(engine.getCellValue(adr('A3'))).toEqual(detailedError(ErrorType.NUM))
    expect(engine.getCellValue(adr('A4'))).toEqual(detailedError(ErrorType.NUM))
    expect(engine.getCellValue(adr('A5'))).toEqual(detailedError(ErrorType.NUM))
    expect(engine.getCellValue(adr('A6'))).toEqual(detailedError(ErrorType.NUM))
  })

  it('requires 2nd and 3rd arguments to be in bounds of range', () => {
    const engine = HyperFormula.buildFromArray([
      ['=INDEX(B1:D3, 1, -1)'],
      ['=INDEX(B1:D3, 1, 4)'],
      ['=INDEX(42, 1, -1)'],
      ['=INDEX(42, 1, 2)'],
      ['=INDEX(B1, 1, -1)'],
      ['=INDEX(B1, 1, 2)'],
    ])

    expect(engine.getCellValue(adr('A1'))).toEqual(detailedError(ErrorType.NUM))
    expect(engine.getCellValue(adr('A2'))).toEqual(detailedError(ErrorType.NUM))
    expect(engine.getCellValue(adr('A3'))).toEqual(detailedError(ErrorType.NUM))
    expect(engine.getCellValue(adr('A4'))).toEqual(detailedError(ErrorType.NUM))
    expect(engine.getCellValue(adr('A5'))).toEqual(detailedError(ErrorType.NUM))
    expect(engine.getCellValue(adr('A6'))).toEqual(detailedError(ErrorType.NUM))
  })

  it('works for range and nonzero arguments', () => {
    const engine = HyperFormula.buildFromArray([
      ['=INDEX(B1:C2, 1, 1)', '1', '2'],
      ['=INDEX(B1:C2, 1, 2)', '3', '4'],
      ['=INDEX(B1:C2, 2, 1)'],
      ['=INDEX(B1:C2, 2, 2)'],
    ])

    expect(engine.getCellValue(adr('A1'))).toEqual(1)
    expect(engine.getCellValue(adr('A2'))).toEqual(2)
    expect(engine.getCellValue(adr('A3'))).toEqual(3)
    expect(engine.getCellValue(adr('A4'))).toEqual(4)
  })
})<|MERGE_RESOLUTION|>--- conflicted
+++ resolved
@@ -1,9 +1,5 @@
 import {HyperFormula} from '../../src'
 import {ErrorType} from '../../src/Cell'
-<<<<<<< HEAD
-import '../testConfig'
-=======
->>>>>>> a0d378a5
 import {adr, detailedError} from '../testUtils'
 
 describe('Function INDEX', () => {
