--- conflicted
+++ resolved
@@ -64,11 +64,7 @@
       ['3'],
       ['=10 / A1:A3'],
       ['=A1:A3 / 10'],
-<<<<<<< HEAD
-    ], {arrays: false})
-=======
     ], {useArrayArithmetic: false})
->>>>>>> f6e0bf60
 
     expect(engine.getCellValue(adr('A4'))).toEqualError(detailedError(ErrorType.VALUE, ErrorMessage.ScalarExpected))
     expect(engine.getCellValue(adr('A5'))).toEqualError(detailedError(ErrorType.VALUE, ErrorMessage.ScalarExpected))
