import {HyperFormula} from '../../src'
import {ErrorType} from '../../src/Cell'
import {ErrorMessage} from '../../src/error-message'
import {adr, detailedError} from '../testUtils'

describe('Function BINOM.INV', () => {
  it('should return error for wrong number of arguments', () => {
    const engine = HyperFormula.buildFromArray([
      ['=BINOM.INV(1, 2)'],
      ['=BINOM.INV(1, 2, 3, 4)'],
    ])

    expect(engine.getCellValue(adr('A1'))).toEqualError(detailedError(ErrorType.NA, ErrorMessage.WrongArgNumber))
    expect(engine.getCellValue(adr('A2'))).toEqualError(detailedError(ErrorType.NA, ErrorMessage.WrongArgNumber))
  })

  it('should return error for arguments of wrong type', () => {
    const engine = HyperFormula.buildFromArray([
      ['=BINOM.INV("foo", 0.5, 3)'],
      ['=BINOM.INV(1, "baz", 3)'],
      ['=BINOM.INV(1, 0.5, "baz")'],
    ])

    expect(engine.getCellValue(adr('A1'))).toEqualError(detailedError(ErrorType.VALUE, ErrorMessage.NumberCoercion))
    expect(engine.getCellValue(adr('A2'))).toEqualError(detailedError(ErrorType.VALUE, ErrorMessage.NumberCoercion))
    expect(engine.getCellValue(adr('A3'))).toEqualError(detailedError(ErrorType.VALUE, ErrorMessage.NumberCoercion))
  })

  it('should work', () => {
    const engine = HyperFormula.buildFromArray([
      ['=BINOM.INV(10, 0.5, 0.001)',
      '=BINOM.INV(10, 0.5, 0.01)',
      '=BINOM.INV(10, 0.5, 0.025)',
      '=BINOM.INV(10, 0.5, 0.05)',
      '=BINOM.INV(10, 0.5, 0.1)',
      '=BINOM.INV(10, 0.5, 0.2)',
      '=BINOM.INV(10, 0.5, 0.3)',
      '=BINOM.INV(10, 0.5, 0.4)',
      '=BINOM.INV(10, 0.5, 0.5)',
      '=BINOM.INV(10, 0.5, 0.6)',
      '=BINOM.INV(10, 0.5, 0.7)',
      '=BINOM.INV(10, 0.5, 0.8)',
      '=BINOM.INV(10, 0.5, 0.9)',
      '=BINOM.INV(10, 0.5, 0.95)',
      '=BINOM.INV(10, 0.5, 0.975)',
      '=BINOM.INV(10, 0.5, 0.99)',
      '=BINOM.INV(10, 0.5, 0.999)'],
    ])

    expect(engine.getSheetValues(0)).toEqual([[1, 1, 2, 2, 3, 4, 4, 5, 5, 5, 6, 6, 7, 8, 8, 9, 9]])
  })

  it('should work, different p-value', () => {
    const engine = HyperFormula.buildFromArray([
      ['=BINOM.INV(10, 0.8, 0.001)',
        '=BINOM.INV(10, 0.8, 0.1)',
        '=BINOM.INV(10, 0.8, 0.2)',
        '=BINOM.INV(10, 0.8, 0.3)',
        '=BINOM.INV(10, 0.8, 0.4)',
        '=BINOM.INV(10, 0.8, 0.5)',
        '=BINOM.INV(10, 0.8, 0.6)',
        '=BINOM.INV(10, 0.8, 0.7)',
        '=BINOM.INV(10, 0.8, 0.8)',
        '=BINOM.INV(10, 0.8, 0.9)',
        '=BINOM.INV(10, 0.8, 0.999)'],
    ])

    expect(engine.getSheetValues(0)).toEqual([[4, 6, 7, 7, 8, 8, 8, 9, 9, 10, 10]])
  })

  it('should work, small number of trials', () => {
    const engine = HyperFormula.buildFromArray([
      ['=BINOM.INV(0, 0.8, 0.001)',
        '=BINOM.INV(0, 0.8, 0.1)',
        '=BINOM.INV(0, 0.8, 0.2)',
        '=BINOM.INV(0, 0.8, 0.3)',
        '=BINOM.INV(0, 0.8, 0.4)',
        '=BINOM.INV(0, 0.8, 0.5)',
        '=BINOM.INV(0, 0.8, 0.6)',
        '=BINOM.INV(0, 0.8, 0.7)',
        '=BINOM.INV(0, 0.8, 0.8)',
        '=BINOM.INV(0, 0.8, 0.9)',
        '=BINOM.INV(0, 0.8, 0.999)'],
    ])

    expect(engine.getSheetValues(0)).toEqual([[0, 0, 0, 0, 0, 0, 0, 0, 0, 0, 0]])
  })

  it('should work, another small number of trials', () => {
    const engine = HyperFormula.buildFromArray([
      ['=BINOM.INV(1, 0.8, 0.001)',
        '=BINOM.INV(1, 0.8, 0.1)',
        '=BINOM.INV(1, 0.8, 0.2)',
        '=BINOM.INV(1, 0.8, 0.3)',
        '=BINOM.INV(1, 0.8, 0.4)',
        '=BINOM.INV(1, 0.8, 0.5)',
        '=BINOM.INV(1, 0.8, 0.6)',
        '=BINOM.INV(1, 0.8, 0.7)',
        '=BINOM.INV(1, 0.8, 0.8)',
        '=BINOM.INV(1, 0.8, 0.9)',
        '=BINOM.INV(1, 0.8, 0.999)'],
    ])

<<<<<<< HEAD
    //both products #1 and #2 return 0 for '=BINOM.INV(1, 0.8, 0.2)', which is incorrect
    expect(engine.getSheetValues(0)).toEqual([[0, 0, 0, 1, 1, 1, 1, 1, 1, 1, 1]])
=======
    expect(engine.getSheetValues(0)).toEqual([[0, 0, 0, 1, 1, 1, 1, 1, 1, 1, 1]])
    //both products #1 and #2 return 1 for '=BINOM.INV(1, 0.8, 0.2)', which is incorrect
>>>>>>> e8a475b9
  })

  it('should work, large number of trials', () => {
    const engine = HyperFormula.buildFromArray([
      ['=BINOM.INV(1000, 0.8, 0.001)',
        '=BINOM.INV(1000, 0.8, 0.1)',
        '=BINOM.INV(1000, 0.8, 0.2)',
        '=BINOM.INV(1000, 0.8, 0.3)',
        '=BINOM.INV(1000, 0.8, 0.4)',
        '=BINOM.INV(1000, 0.8, 0.5)',
        '=BINOM.INV(1000, 0.8, 0.6)',
        '=BINOM.INV(1000, 0.8, 0.7)',
        '=BINOM.INV(1000, 0.8, 0.8)',
        '=BINOM.INV(1000, 0.8, 0.9)',
        '=BINOM.INV(1000, 0.8, 0.999)'],
    ])

    expect(engine.getSheetValues(0)).toEqual([[760, 784, 789, 793, 797, 800, 803, 807, 811, 816, 838]])
  })

  it('truncation works', () => {
    const engine = HyperFormula.buildFromArray([
      ['=BINOM.INV(1000.1, 0.8, 0.001)',
        '=BINOM.INV(1000.2, 0.8, 0.1)',
        '=BINOM.INV(1000.3, 0.8, 0.2)',
        '=BINOM.INV(1000.4, 0.8, 0.3)',
        '=BINOM.INV(1000.5, 0.8, 0.4)',
        '=BINOM.INV(1000.6, 0.8, 0.5)',
        '=BINOM.INV(1000.7, 0.8, 0.6)',
        '=BINOM.INV(1000.8, 0.8, 0.7)',
        '=BINOM.INV(1000.9, 0.8, 0.8)',
        '=BINOM.INV(1000.99, 0.8, 0.9)',
        '=BINOM.INV(1000.999, 0.8, 0.999)'],
    ])

    expect(engine.getSheetValues(0)).toEqual([[760, 784, 789, 793, 797, 800, 803, 807, 811, 816, 838]])
  })

  it('checks bounds', () => {
    const engine = HyperFormula.buildFromArray([
      ['=BINOM.INV(0, 0.5, 0.5)'],
      ['=BINOM.INV(-0.001, 0.5, 0.5)'],
      ['=BINOM.INV(10, 0, 0.5)'],
      ['=BINOM.INV(10, 1, 0.5)'],
      ['=BINOM.INV(10, -0.001, 0.5)'],
      ['=BINOM.INV(10, 1.001, 0.5)'],
      ['=BINOM.INV(10, 0.5, 0)'],
      ['=BINOM.INV(10, 0.5, 1)'],
    ])

    expect(engine.getCellValue(adr('A1'))).toEqual(0)
    expect(engine.getCellValue(adr('A2'))).toEqualError(detailedError(ErrorType.NUM, ErrorMessage.ValueSmall))
    //both products #1 and #2 return NUM for '=BINOM.INV(10, 0, 0.5)', which is incorrect
    expect(engine.getCellValue(adr('A3'))).toEqual(0)
    //both products #1 and #2 return NUM for '=BINOM.INV(10, 10, 0.5)', which is incorrect
    expect(engine.getCellValue(adr('A4'))).toEqual(10)
    expect(engine.getCellValue(adr('A5'))).toEqualError(detailedError(ErrorType.NUM, ErrorMessage.ValueSmall))
    expect(engine.getCellValue(adr('A6'))).toEqualError(detailedError(ErrorType.NUM, ErrorMessage.ValueLarge))
    expect(engine.getCellValue(adr('A7'))).toEqualError(detailedError(ErrorType.NUM, ErrorMessage.ValueSmall))
    expect(engine.getCellValue(adr('A8'))).toEqualError(detailedError(ErrorType.NUM, ErrorMessage.ValueLarge))
  })
})<|MERGE_RESOLUTION|>--- conflicted
+++ resolved
@@ -101,13 +101,8 @@
         '=BINOM.INV(1, 0.8, 0.999)'],
     ])
 
-<<<<<<< HEAD
-    //both products #1 and #2 return 0 for '=BINOM.INV(1, 0.8, 0.2)', which is incorrect
+    //both products #1 and #2 return 1 for '=BINOM.INV(1, 0.8, 0.2)', which is incorrect
     expect(engine.getSheetValues(0)).toEqual([[0, 0, 0, 1, 1, 1, 1, 1, 1, 1, 1]])
-=======
-    expect(engine.getSheetValues(0)).toEqual([[0, 0, 0, 1, 1, 1, 1, 1, 1, 1, 1]])
-    //both products #1 and #2 return 1 for '=BINOM.INV(1, 0.8, 0.2)', which is incorrect
->>>>>>> e8a475b9
   })
 
   it('should work, large number of trials', () => {
