import {HyperFormula} from '../../src'
import {ErrorType} from '../../src/Cell'
import {ConfigParams} from '../../src/Config'
<<<<<<< HEAD
import '../testConfig.ts'
import {adr, detailedError} from '../testUtils'
import {Sheet} from '../../src/Sheet'

=======
import {Sheet} from '../../src/GraphBuilder'
import {adr, detailedError} from '../testUtils'
>>>>>>> 45f6f3d4
const sharedExamples = (builder: (sheet: Sheet, config?: Partial<ConfigParams>) => HyperFormula) => {
  describe('VLOOKUP - args validation', () => {
    it('not enough parameters', function() {
      const engine = builder([
        ['=VLOOKUP(1, A2:B3)'],
      ])

      expect(engine.getCellValue(adr('A1'))).toEqual(detailedError(ErrorType.NA))
    })

    it('to many parameters', function() {
      const engine = builder([
        ['=VLOOKUP(1, A2:B3, 2, TRUE(), "foo")'],
      ])

      expect(engine.getCellValue(adr('A1'))).toEqual(detailedError(ErrorType.NA))
    })

    it('wrong type of first argument', function() {
      const engine = builder([
        ['=VLOOKUP(D1:D2, A2:B3, 2, TRUE())'],
      ])

      expect(engine.getCellValue(adr('A1'))).toEqual(detailedError(ErrorType.VALUE))
    })

    it('wrong type of second argument', function() {
      const engine = builder([
        ['=VLOOKUP(1, "foo", 2, TRUE())'],
      ])

      expect(engine.getCellValue(adr('A1'))).toEqual(detailedError(ErrorType.VALUE))
    })

    it('wrong type of third argument', function() {
      const engine = builder([
        ['=VLOOKUP(1, A2:B3, "foo", TRUE())'],
      ])

      expect(engine.getCellValue(adr('A1'))).toEqual(detailedError(ErrorType.VALUE))
    })

    it('wrong type of fourth argument', function() {
      const engine = builder([
        ['=VLOOKUP(1, A2:B3, 2, "bar")'],
      ])

      expect(engine.getCellValue(adr('A1'))).toEqual(detailedError(ErrorType.VALUE))
    })

    it('should return error when index argument greater that range width', () => {
      const engine = builder([
        ['=VLOOKUP(1, A2:B3, 3)'],
      ])

      expect(engine.getCellValue(adr('A1'))).toEqual(detailedError(ErrorType.REF))
    })
  })

  describe('VLOOKUP', () => {
    it('should find value in sorted range', () => {
      const engine = builder([
        ['1', 'a'],
        ['2', 'b'],
        ['3', 'c'],
        ['4', 'd'],
        ['5', 'e'],
        ['=VLOOKUP(2, A1:B5, 2)'],
      ], {vlookupThreshold: 1})

      expect(engine.getCellValue(adr('A6'))).toEqual('b')
    })

    it('should find value in sorted range using linearSearch', () => {
      const engine = builder([
        ['1', 'a'],
        ['2', 'b'],
        ['3', 'c'],
        ['4', 'd'],
        ['5', 'e'],
        ['=VLOOKUP(2, A1:B5, 2, FALSE())'],
      ])

      expect(engine.getCellValue(adr('A6'))).toEqual('b')
    })

    it('should find value in unsorted range using linearSearch', () => {
      const engine = builder([
        ['5', 'a'],
        ['4', 'b'],
        ['3', 'c'],
        ['2', 'd'],
        ['1', 'e'],
        ['=VLOOKUP(2, A1:B5, 2, FALSE())'],
      ])

      expect(engine.getCellValue(adr('A6'))).toEqual('d')
    })

    it('should find value in unsorted range using linearSearch', () => {
      const engine = builder([
        ['5', 'a'],
        ['4', 'b'],
        ['3', 'c'],
        ['2', 'd'],
        ['1', 'e'],
        ['=VLOOKUP(2, A1:B5, 2, FALSE())'],
      ])

      expect(engine.getCellValue(adr('A6'))).toEqual('d')
    })

    it('should find value in sorted range with different types', () => {
      const engine = builder([
        ['1', 'a'],
        ['2', 'b'],
        ['3', 'c'],
        ['=TRUE()', 'd'],
        ['foo', 'e'],
        ['=VLOOKUP(TRUE(), A1:B5, 2, FALSE())'],
      ], {vlookupThreshold: 1})

      expect(engine.getCellValue(adr('A6'))).toEqual('d')
    })

    it('should find value in unsorted range with different types', () => {
      const engine = builder([
        ['=TRUE()', 'a'],
        ['4', 'b'],
        ['foo', 'c'],
        ['2', 'd'],
        ['bar', 'e'],
        ['=VLOOKUP(2, A1:B5, 2, FALSE())'],
      ])

      expect(engine.getCellValue(adr('A6'))).toEqual('d')
    })

    it('should return lower bound for sorted values', () => {
      const engine = builder([
        ['1', 'a'],
        ['2', 'b'],
        ['3', 'c'],
        ['=VLOOKUP(4, A1:B3, 2, TRUE())'],
      ], {vlookupThreshold: 1})

      expect(engine.getCellValue(adr('A4'))).toEqual('c')
    })

    it('should return error when all values are greater', () => {
      const engine = builder([
        ['1', 'a'],
        ['2', 'b'],
        ['3', 'c'],
        ['=VLOOKUP(0, A1:B3, 2, TRUE())'],
      ], {vlookupThreshold: 1})

      expect(engine.getCellValue(adr('A4'))).toEqual(detailedError(ErrorType.NA))
    })

    it('should return error when value not present using linear search', () => {
      const engine = builder([
        ['1', 'a'],
        ['2', 'b'],
        ['3', 'c'],
        ['=VLOOKUP(4, A1:B3, 2, FALSE())'],
      ])

      expect(engine.getCellValue(adr('A4'))).toEqual(detailedError(ErrorType.NA))
    })

    it('should find value if index build during evaluation', () => {
      const engine = builder([
        ['=A2', 'a'],
        ['1', 'b'],
        ['2', 'c'],
        ['=VLOOKUP(1, A1:B3, 2, TRUE())'],
      ], {vlookupThreshold: 1})

      expect(engine.getCellValue(adr('A4'))).toEqual('a')
    })

    it('should properly calculate absolute row index', () => {
      const engine = builder([
        ['=VLOOKUP(3, A3:A5, 1, TRUE())'],
        ['foo'],
        ['1'],
        ['2'],
        ['3'],
      ])

      expect(engine.getCellValue(adr('A1'))).toEqual(3)
    })

    it('should work for detected matrices', () => {
      const engine = builder([
        ['=VLOOKUP(3, A3:A5, 1, TRUE())'],
        ['1'],
        ['2'],
        ['3'],
      ], {matrixDetection: true, matrixDetectionThreshold: 1})

      expect(engine.getCellValue(adr('A1'))).toEqual(3)
    })

    it('should work for standard matrices', () => {
      const engine = builder([
        ['=VLOOKUP(3, A4:B6, 2, TRUE())'],
        ['1', '2', '3'],
        ['4', '5', '6'],
        ['{=TRANSPOSE(A2:C3)}'],
      ])

      expect(engine.getCellValue(adr('A1'))).toEqual(6)
    })

    it('should work after updating standard matrix', () => {
      const engine = builder([
        ['=VLOOKUP(4, A4:B6, 2, TRUE())'],
        ['1', '2', '3'],
        ['4', '5', '6'],
        ['{=TRANSPOSE(A2:C3)}'],
      ])

      expect(engine.getCellValue(adr('A1'))).toEqual(detailedError(ErrorType.NA))

      engine.setCellContents(adr('C2'), '4')

      expect(engine.getCellValue(adr('A1'))).toEqual(6)
    })
  })
}

describe('ColumnIndex strategy', () => {
  // eslint-disable-next-line @typescript-eslint/no-explicit-any
  sharedExamples((sheet: Sheet, config: any = {}) => {
    return HyperFormula.buildFromArray(sheet, {
      useColumnIndex: true,
      ...config,
    })
  })
})

describe('BinarySearchStrategy', () => {
  // eslint-disable-next-line @typescript-eslint/no-explicit-any
  sharedExamples((sheet: Sheet, config: any = {}) => {
    return HyperFormula.buildFromArray(sheet, {
      useColumnIndex: false,
      ...config,
    })
  })

  it('should calculate indexes properly when using binary search', () => {
    const engine = HyperFormula.buildFromArray([
      ['=VLOOKUP(4, A5:A10, 1, TRUE())'],
      [],
      [],
      [],
      ['1'],
      ['2'],
      ['3'],
      ['4'],
      ['5'],
    ], { useColumnIndex: false, vlookupThreshold: 1})

    expect(engine.getCellValue(adr('A1'))).toEqual(4)
  })

  it('should calculate indexes properly when using naitve approach', () => {
    const engine = HyperFormula.buildFromArray([
      ['=VLOOKUP(4, A5:A10, 1, FALSE())'],
      [],
      [],
      [],
      ['1'],
      ['2'],
      ['3'],
      ['4'],
      ['5'],
    ], { useColumnIndex: false })

    expect(engine.getCellValue(adr('A1'))).toEqual(4)
  })
})<|MERGE_RESOLUTION|>--- conflicted
+++ resolved
@@ -1,18 +1,12 @@
 import {HyperFormula} from '../../src'
 import {ErrorType} from '../../src/Cell'
 import {ConfigParams} from '../../src/Config'
-<<<<<<< HEAD
-import '../testConfig.ts'
 import {adr, detailedError} from '../testUtils'
 import {Sheet} from '../../src/Sheet'
 
-=======
-import {Sheet} from '../../src/GraphBuilder'
-import {adr, detailedError} from '../testUtils'
->>>>>>> 45f6f3d4
 const sharedExamples = (builder: (sheet: Sheet, config?: Partial<ConfigParams>) => HyperFormula) => {
   describe('VLOOKUP - args validation', () => {
-    it('not enough parameters', function() {
+    it('not enough parameters', () => {
       const engine = builder([
         ['=VLOOKUP(1, A2:B3)'],
       ])
@@ -20,7 +14,7 @@
       expect(engine.getCellValue(adr('A1'))).toEqual(detailedError(ErrorType.NA))
     })
 
-    it('to many parameters', function() {
+    it('to many parameters', () => {
       const engine = builder([
         ['=VLOOKUP(1, A2:B3, 2, TRUE(), "foo")'],
       ])
@@ -28,7 +22,7 @@
       expect(engine.getCellValue(adr('A1'))).toEqual(detailedError(ErrorType.NA))
     })
 
-    it('wrong type of first argument', function() {
+    it('wrong type of first argument', () => {
       const engine = builder([
         ['=VLOOKUP(D1:D2, A2:B3, 2, TRUE())'],
       ])
@@ -36,7 +30,7 @@
       expect(engine.getCellValue(adr('A1'))).toEqual(detailedError(ErrorType.VALUE))
     })
 
-    it('wrong type of second argument', function() {
+    it('wrong type of second argument', () => {
       const engine = builder([
         ['=VLOOKUP(1, "foo", 2, TRUE())'],
       ])
@@ -44,7 +38,7 @@
       expect(engine.getCellValue(adr('A1'))).toEqual(detailedError(ErrorType.VALUE))
     })
 
-    it('wrong type of third argument', function() {
+    it('wrong type of third argument', () => {
       const engine = builder([
         ['=VLOOKUP(1, A2:B3, "foo", TRUE())'],
       ])
@@ -52,7 +46,7 @@
       expect(engine.getCellValue(adr('A1'))).toEqual(detailedError(ErrorType.VALUE))
     })
 
-    it('wrong type of fourth argument', function() {
+    it('wrong type of fourth argument', () => {
       const engine = builder([
         ['=VLOOKUP(1, A2:B3, 2, "bar")'],
       ])
@@ -273,7 +267,7 @@
       ['3'],
       ['4'],
       ['5'],
-    ], { useColumnIndex: false, vlookupThreshold: 1})
+    ], {useColumnIndex: false, vlookupThreshold: 1})
 
     expect(engine.getCellValue(adr('A1'))).toEqual(4)
   })
@@ -289,7 +283,7 @@
       ['3'],
       ['4'],
       ['5'],
-    ], { useColumnIndex: false })
+    ], {useColumnIndex: false})
 
     expect(engine.getCellValue(adr('A1'))).toEqual(4)
   })
