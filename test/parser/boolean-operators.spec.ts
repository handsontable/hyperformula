--- conflicted
+++ resolved
@@ -1,9 +1,5 @@
-<<<<<<< HEAD
 import {buildConfig} from '../../src'
-=======
-import {Config} from '../../src'
 import {simpleCellAddress} from '../../src/Cell'
->>>>>>> e5ff28e0
 import {SheetMapping} from '../../src/DependencyGraph'
 import {enGB} from '../../src/i18n'
 import {
