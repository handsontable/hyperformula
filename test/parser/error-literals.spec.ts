--- conflicted
+++ resolved
@@ -1,83 +1,48 @@
-<<<<<<< HEAD
 import {buildConfig} from '../../src'
-import {ErrorType} from '../../src/Cell'
-=======
-import {Config} from '../../src'
 import {ErrorType, simpleCellAddress} from '../../src/Cell'
->>>>>>> e5ff28e0
 import {SheetMapping} from '../../src/DependencyGraph'
 import {enGB, plPL} from '../../src/i18n'
 import {AstNodeType, CellAddress, ErrorAst, ParserWithCaching, ParsingErrorType} from '../../src/parser'
 
 describe('Parsing error literals', () => {
   it('should parse error literals', () => {
-<<<<<<< HEAD
     const parser = new ParserWithCaching(buildConfig(), new SheetMapping(enGB).get)
-    const ast = parser.parse('=#VALUE!', CellAddress.absolute(0, 0, 0)).ast as ErrorAst
-=======
-    const parser = new ParserWithCaching(new Config(), new SheetMapping(enGB).get)
     const ast = parser.parse('=#VALUE!', simpleCellAddress(0, 0, 0)).ast as ErrorAst
->>>>>>> e5ff28e0
     expect(ast.type).toBe(AstNodeType.ERROR)
     expect(ast.error.type).toEqual(ErrorType.VALUE)
   })
 
   it('should parse error literals with ?', () => {
-<<<<<<< HEAD
     const parser = new ParserWithCaching(buildConfig(), new SheetMapping(enGB).get)
-    const ast = parser.parse('=#NAME?', CellAddress.absolute(0, 0, 0)).ast as ErrorAst
-=======
-    const parser = new ParserWithCaching(new Config(), new SheetMapping(enGB).get)
     const ast = parser.parse('=#NAME?', simpleCellAddress(0, 0, 0)).ast as ErrorAst
->>>>>>> e5ff28e0
     expect(ast.type).toBe(AstNodeType.ERROR)
     expect(ast.error.type).toEqual(ErrorType.NAME)
   })
 
   it('should parse error literals with slashes', () => {
-<<<<<<< HEAD
     const parser = new ParserWithCaching(buildConfig(), new SheetMapping(enGB).get)
-    const ast = parser.parse('=#N/A', CellAddress.absolute(0, 0, 0)).ast as ErrorAst
-=======
-    const parser = new ParserWithCaching(new Config(), new SheetMapping(enGB).get)
     const ast = parser.parse('=#N/A', simpleCellAddress(0, 0, 0)).ast as ErrorAst
->>>>>>> e5ff28e0
     expect(ast.type).toBe(AstNodeType.ERROR)
     expect(ast.error.type).toEqual(ErrorType.NA)
   })
 
   it('should parse error in other languages', () => {
-<<<<<<< HEAD
     const parser = new ParserWithCaching(buildConfig({language: plPL}), new SheetMapping(plPL).get)
-    const ast = parser.parse('=#ARG!', CellAddress.absolute(0, 0, 0)).ast as ErrorAst
-=======
-    const parser = new ParserWithCaching(new Config({language: plPL}), new SheetMapping(plPL).get)
     const ast = parser.parse('=#ARG!', simpleCellAddress(0, 0, 0)).ast as ErrorAst
->>>>>>> e5ff28e0
     expect(ast.type).toBe(AstNodeType.ERROR)
     expect(ast.error.type).toEqual(ErrorType.VALUE)
   })
 
   it('should parse #DIV/0!', () => {
-<<<<<<< HEAD
     const parser = new ParserWithCaching(buildConfig({language: enGB}), new SheetMapping(enGB).get)
-    const ast = parser.parse('=#DIV/0!', CellAddress.absolute(0, 0, 0)).ast as ErrorAst
-=======
-    const parser = new ParserWithCaching(new Config({language: enGB}), new SheetMapping(enGB).get)
     const ast = parser.parse('=#DIV/0!', simpleCellAddress(0, 0, 0)).ast as ErrorAst
->>>>>>> e5ff28e0
     expect(ast.type).toBe(AstNodeType.ERROR)
     expect(ast.error.type).toEqual(ErrorType.DIV_BY_ZERO)
   })
 
   it('should return parser error', () => {
-<<<<<<< HEAD
     const parser = new ParserWithCaching(buildConfig({language: enGB}), new SheetMapping(enGB).get)
-    const { ast, errors } = parser.parse('=#UNKNOWN!', CellAddress.absolute(0, 0, 0))
-=======
-    const parser = new ParserWithCaching(new Config({language: enGB}), new SheetMapping(enGB).get)
     const { ast, errors } = parser.parse('=#UNKNOWN!', simpleCellAddress(0, 0, 0))
->>>>>>> e5ff28e0
     expect(ast.type).toBe(AstNodeType.ERROR)
     expect(errors[0].type).toBe(ParsingErrorType.ParserError)
     expect(errors[0].message).toBe('Unknown error literal')
