import {buildConfig} from '../../src'
import {AbsoluteCellRange} from '../../src/AbsoluteCellRange'
import {absolutizeDependencies} from '../../src/absolutizeDependencies'
import {simpleCellAddress} from '../../src/Cell'
import {SheetMapping} from '../../src/DependencyGraph'
import {enGB} from '../../src/i18n'
import {ParserWithCaching} from '../../src/parser'
import {CellAddress} from '../../src/parser'
import {adr} from '../testUtils'

describe('Parsing collecting dependencies', () => {
  it('works for CELL_REFERENCE with relative dependency', () => {
<<<<<<< HEAD
    const formulaAddress = CellAddress.absolute(0, 1, 1)
    const parser = new ParserWithCaching(buildConfig(), new SheetMapping(enGB).get)
=======
    const formulaAddress = simpleCellAddress(0, 1, 1)
    const parser = new ParserWithCaching(new Config(), new SheetMapping(enGB).get)
>>>>>>> e5ff28e0

    const parseResult = parser.parse('=B2', formulaAddress)
    const dependencies = absolutizeDependencies(parseResult.dependencies, formulaAddress)

    expect(dependencies).toEqual([adr('B2')])
  })

  it('works with absolute dependencies', () => {
<<<<<<< HEAD
    const formulaAddress = CellAddress.absolute(0, 1, 1)
    const parser = new ParserWithCaching(buildConfig(), new SheetMapping(enGB).get)
=======
    const formulaAddress = simpleCellAddress(0, 1, 1)
    const parser = new ParserWithCaching(new Config(), new SheetMapping(enGB).get)
>>>>>>> e5ff28e0

    const parseResult = parser.parse('=$B$2', formulaAddress)
    const dependencies = absolutizeDependencies(parseResult.dependencies, formulaAddress)

    expect(dependencies.length).toEqual(1)
    expect(dependencies[0]).toMatchObject(adr('B2'))
  })

  it('works for CELL_RANGE', () => {
<<<<<<< HEAD
    const formulaAddress = CellAddress.absolute(0, 0, 0)
    const parser = new ParserWithCaching(buildConfig(), new SheetMapping(enGB).get)
=======
    const formulaAddress = simpleCellAddress(0, 0, 0)
    const parser = new ParserWithCaching(new Config(), new SheetMapping(enGB).get)
>>>>>>> e5ff28e0

    const parseResult = parser.parse('=B2:C4', formulaAddress)
    const dependencies = absolutizeDependencies(parseResult.dependencies, formulaAddress)

    expect(dependencies).toEqual([
      new AbsoluteCellRange(adr('B2'), adr('C4')),
    ])
  })

  it('goes inside unary minus', () => {
<<<<<<< HEAD
    const formulaAddress = CellAddress.absolute(0, 0, 0)
    const parser = new ParserWithCaching(buildConfig(), new SheetMapping(enGB).get)
=======
    const formulaAddress = simpleCellAddress(0, 0, 0)
    const parser = new ParserWithCaching(new Config(), new SheetMapping(enGB).get)
>>>>>>> e5ff28e0

    const parseResult = parser.parse('=-B2', formulaAddress)
    const dependencies = absolutizeDependencies(parseResult.dependencies, formulaAddress)

    expect(dependencies).toEqual([
      adr('B2'),
    ])
  })

  it('goes inside plus operator', () => {
<<<<<<< HEAD
    const formulaAddress = CellAddress.absolute(0, 0, 0)
    const parser = new ParserWithCaching(buildConfig(), new SheetMapping(enGB).get)
=======
    const formulaAddress = simpleCellAddress(0, 0, 0)
    const parser = new ParserWithCaching(new Config(), new SheetMapping(enGB).get)
>>>>>>> e5ff28e0

    const parseResult = parser.parse('=B2+C3', formulaAddress)
    const dependencies = absolutizeDependencies(parseResult.dependencies, formulaAddress)

    expect(dependencies).toEqual([
      adr('B2'),
      adr('C3'),
    ])
  })

  it('goes inside function call arguments', () => {
<<<<<<< HEAD
    const formulaAddress = CellAddress.absolute(0, 0, 0)
    const parser = new ParserWithCaching(buildConfig(), new SheetMapping(enGB).get)
=======
    const formulaAddress = simpleCellAddress(0, 0, 0)
    const parser = new ParserWithCaching(new Config(), new SheetMapping(enGB).get)
>>>>>>> e5ff28e0

    const parseResult = parser.parse('=SUM(B2, C3)', formulaAddress)
    const dependencies = absolutizeDependencies(parseResult.dependencies, formulaAddress)

    expect(dependencies).toEqual([
      adr('B2'),
      adr('C3'),
    ])
  })

  it('OFFSET call is correctly found as dependency', () => {
<<<<<<< HEAD
    const formulaAddress = CellAddress.absolute(0, 1, 1)
    const parser = new ParserWithCaching(buildConfig(), new SheetMapping(enGB).get)
=======
    const formulaAddress = simpleCellAddress(0, 1, 1)
    const parser = new ParserWithCaching(new Config(), new SheetMapping(enGB).get)
>>>>>>> e5ff28e0

    const parseResult = parser.parse('=OFFSET(D4, 0, 0)', formulaAddress)
    const dependencies = absolutizeDependencies(parseResult.dependencies, formulaAddress)
    expect(dependencies).toEqual([
      adr('D4'),
    ])
  })

  it('COLUMNS arguments are not dependencies', () => {
<<<<<<< HEAD
    const formulaAddress = CellAddress.absolute(0, 1, 1)
    const parser = new ParserWithCaching(buildConfig(), new SheetMapping(enGB).get)
=======
    const formulaAddress = simpleCellAddress(0, 1, 1)
    const parser = new ParserWithCaching(new Config(), new SheetMapping(enGB).get)
>>>>>>> e5ff28e0

    const parseResult = parser.parse('=COLUMNS(A1:B3)', formulaAddress)
    const dependencies = absolutizeDependencies(parseResult.dependencies, formulaAddress)
    expect(dependencies).toEqual([])
  })
})<|MERGE_RESOLUTION|>--- conflicted
+++ resolved
@@ -10,13 +10,8 @@
 
 describe('Parsing collecting dependencies', () => {
   it('works for CELL_REFERENCE with relative dependency', () => {
-<<<<<<< HEAD
-    const formulaAddress = CellAddress.absolute(0, 1, 1)
     const parser = new ParserWithCaching(buildConfig(), new SheetMapping(enGB).get)
-=======
     const formulaAddress = simpleCellAddress(0, 1, 1)
-    const parser = new ParserWithCaching(new Config(), new SheetMapping(enGB).get)
->>>>>>> e5ff28e0
 
     const parseResult = parser.parse('=B2', formulaAddress)
     const dependencies = absolutizeDependencies(parseResult.dependencies, formulaAddress)
@@ -25,13 +20,8 @@
   })
 
   it('works with absolute dependencies', () => {
-<<<<<<< HEAD
-    const formulaAddress = CellAddress.absolute(0, 1, 1)
     const parser = new ParserWithCaching(buildConfig(), new SheetMapping(enGB).get)
-=======
     const formulaAddress = simpleCellAddress(0, 1, 1)
-    const parser = new ParserWithCaching(new Config(), new SheetMapping(enGB).get)
->>>>>>> e5ff28e0
 
     const parseResult = parser.parse('=$B$2', formulaAddress)
     const dependencies = absolutizeDependencies(parseResult.dependencies, formulaAddress)
@@ -41,13 +31,8 @@
   })
 
   it('works for CELL_RANGE', () => {
-<<<<<<< HEAD
-    const formulaAddress = CellAddress.absolute(0, 0, 0)
     const parser = new ParserWithCaching(buildConfig(), new SheetMapping(enGB).get)
-=======
     const formulaAddress = simpleCellAddress(0, 0, 0)
-    const parser = new ParserWithCaching(new Config(), new SheetMapping(enGB).get)
->>>>>>> e5ff28e0
 
     const parseResult = parser.parse('=B2:C4', formulaAddress)
     const dependencies = absolutizeDependencies(parseResult.dependencies, formulaAddress)
@@ -58,13 +43,8 @@
   })
 
   it('goes inside unary minus', () => {
-<<<<<<< HEAD
-    const formulaAddress = CellAddress.absolute(0, 0, 0)
     const parser = new ParserWithCaching(buildConfig(), new SheetMapping(enGB).get)
-=======
     const formulaAddress = simpleCellAddress(0, 0, 0)
-    const parser = new ParserWithCaching(new Config(), new SheetMapping(enGB).get)
->>>>>>> e5ff28e0
 
     const parseResult = parser.parse('=-B2', formulaAddress)
     const dependencies = absolutizeDependencies(parseResult.dependencies, formulaAddress)
@@ -75,13 +55,8 @@
   })
 
   it('goes inside plus operator', () => {
-<<<<<<< HEAD
-    const formulaAddress = CellAddress.absolute(0, 0, 0)
     const parser = new ParserWithCaching(buildConfig(), new SheetMapping(enGB).get)
-=======
     const formulaAddress = simpleCellAddress(0, 0, 0)
-    const parser = new ParserWithCaching(new Config(), new SheetMapping(enGB).get)
->>>>>>> e5ff28e0
 
     const parseResult = parser.parse('=B2+C3', formulaAddress)
     const dependencies = absolutizeDependencies(parseResult.dependencies, formulaAddress)
@@ -93,13 +68,8 @@
   })
 
   it('goes inside function call arguments', () => {
-<<<<<<< HEAD
-    const formulaAddress = CellAddress.absolute(0, 0, 0)
     const parser = new ParserWithCaching(buildConfig(), new SheetMapping(enGB).get)
-=======
     const formulaAddress = simpleCellAddress(0, 0, 0)
-    const parser = new ParserWithCaching(new Config(), new SheetMapping(enGB).get)
->>>>>>> e5ff28e0
 
     const parseResult = parser.parse('=SUM(B2, C3)', formulaAddress)
     const dependencies = absolutizeDependencies(parseResult.dependencies, formulaAddress)
@@ -111,13 +81,8 @@
   })
 
   it('OFFSET call is correctly found as dependency', () => {
-<<<<<<< HEAD
-    const formulaAddress = CellAddress.absolute(0, 1, 1)
     const parser = new ParserWithCaching(buildConfig(), new SheetMapping(enGB).get)
-=======
     const formulaAddress = simpleCellAddress(0, 1, 1)
-    const parser = new ParserWithCaching(new Config(), new SheetMapping(enGB).get)
->>>>>>> e5ff28e0
 
     const parseResult = parser.parse('=OFFSET(D4, 0, 0)', formulaAddress)
     const dependencies = absolutizeDependencies(parseResult.dependencies, formulaAddress)
@@ -127,13 +92,8 @@
   })
 
   it('COLUMNS arguments are not dependencies', () => {
-<<<<<<< HEAD
-    const formulaAddress = CellAddress.absolute(0, 1, 1)
     const parser = new ParserWithCaching(buildConfig(), new SheetMapping(enGB).get)
-=======
     const formulaAddress = simpleCellAddress(0, 1, 1)
-    const parser = new ParserWithCaching(new Config(), new SheetMapping(enGB).get)
->>>>>>> e5ff28e0
 
     const parseResult = parser.parse('=COLUMNS(A1:B3)', formulaAddress)
     const dependencies = absolutizeDependencies(parseResult.dependencies, formulaAddress)
