import {HyperFormula} from '../../src'
import {CellError, ErrorType, simpleCellAddress} from '../../src/Cell'
import {Config} from '../../src/Config'
import {SheetMapping} from '../../src/DependencyGraph'
import {buildTranslationPackage, enGB, plPL} from '../../src/i18n'
import {
  AstNodeType,
  CellAddress,
  CellRangeAst,
  CellReferenceAst,
  ErrorAst,
  MinusOpAst,
  MinusUnaryOpAst,
  NumberAst,
  ParserWithCaching,
  ParsingErrorType,
  PlusOpAst,
  PowerOpAst,
  ProcedureAst,
  StringAst,
} from '../../src/parser'
import {ColumnRangeAst, ParenthesisAst, RangeSheetReferenceType, RowRangeAst, ErrorWithRawInputAst} from '../../src/parser/Ast'
import {ColumnAddress} from '../../src/parser/ColumnAddress'
import {adr} from '../testUtils'
import {RowAddress} from '../../src/parser/RowAddress'

describe('ParserWithCaching', () => {
  beforeEach(() => {
    HyperFormula.unregisterAllLanguages()
    HyperFormula.registerLanguage('plPL', plPL)
    HyperFormula.registerLanguage('enGB', enGB)
  })

  it('integer literal', () => {
    const parser = new ParserWithCaching(new Config(), new SheetMapping(buildTranslationPackage(enGB)).get)

    const ast = parser.parse('=42', simpleCellAddress(0, 0, 0)).ast as NumberAst
    expect(ast.type).toBe(AstNodeType.NUMBER)
    expect(ast.value).toBe(42)
  })

  it('negative integer literal', () => {
    const parser = new ParserWithCaching(new Config(), new SheetMapping(buildTranslationPackage(enGB)).get)

    const ast = parser.parse('=-42', simpleCellAddress(0, 0, 0)).ast as MinusUnaryOpAst
    expect(ast.type).toBe(AstNodeType.MINUS_UNARY_OP)
    const value = ast.value as NumberAst
    expect(value.type).toBe(AstNodeType.NUMBER)
    expect(value.value).toBe(42)
  })

  it('string literal', () => {
    const parser = new ParserWithCaching(new Config(), new SheetMapping(buildTranslationPackage(enGB)).get)

    const ast = parser.parse('="foobar"', simpleCellAddress(0, 0, 0)).ast as StringAst
    expect(ast.type).toBe(AstNodeType.STRING)
    expect(ast.value).toBe('foobar')
  })

  it('plus operator on different nodes', () => {
    const parser = new ParserWithCaching(new Config(), new SheetMapping(buildTranslationPackage(enGB)).get)

    const ast = parser.parse('=1+A5', simpleCellAddress(0, 0, 0)).ast as PlusOpAst
    expect(ast.type).toBe(AstNodeType.PLUS_OP)
    expect(ast.left.type).toBe(AstNodeType.NUMBER)
    expect(ast.right.type).toBe(AstNodeType.CELL_REFERENCE)
  })

  it('minus operator', () => {
    const parser = new ParserWithCaching(new Config(), new SheetMapping(buildTranslationPackage(enGB)).get)

    const ast = parser.parse('=1-3', simpleCellAddress(0, 0, 0)).ast as MinusOpAst
    expect(ast.type).toBe(AstNodeType.MINUS_OP)
    expect(ast.left.type).toBe(AstNodeType.NUMBER)
    expect(ast.right.type).toBe(AstNodeType.NUMBER)
  })

  it('power operator', () => {
    const parser = new ParserWithCaching(new Config(), new SheetMapping(buildTranslationPackage(enGB)).get)

    const ast = parser.parse('=2^3', simpleCellAddress(0, 0, 0)).ast as PowerOpAst
    expect(ast.type).toBe(AstNodeType.POWER_OP)
    expect(ast.left.type).toBe(AstNodeType.NUMBER)
    expect(ast.right.type).toBe(AstNodeType.NUMBER)
  })

  it('power operator order', () => {
    const parser = new ParserWithCaching(new Config(), new SheetMapping(buildTranslationPackage(enGB)).get)

    const ast = parser.parse('=2*2^3', simpleCellAddress(0, 0, 0)).ast as PowerOpAst
    expect(ast.type).toBe(AstNodeType.TIMES_OP)
    expect(ast.left.type).toBe(AstNodeType.NUMBER)
    expect(ast.right.type).toBe(AstNodeType.POWER_OP)
  })

  it('SUM function without args', () => {
    const parser = new ParserWithCaching(new Config(), new SheetMapping(buildTranslationPackage(enGB)).get)
    const ast = parser.parse('=SUM()', simpleCellAddress(0, 0, 0)).ast as ProcedureAst
    expect(ast.type).toBe(AstNodeType.FUNCTION_CALL)
    expect(ast.procedureName).toBe('SUM')
    expect(ast.args.length).toBe(0)
  })

  it('function without polish characters', () => {
    const parser = new ParserWithCaching(new Config(), new SheetMapping(buildTranslationPackage(enGB)).get)
    const ast = parser.parse('=żółćąęźśńŻÓŁĆĄĘŹŚŃ()', simpleCellAddress(0, 0, 0)).ast as ProcedureAst
    expect(ast.type).toBe(AstNodeType.FUNCTION_CALL)
    expect(ast.procedureName).toBe('ŻÓŁĆĄĘŹŚŃŻÓŁĆĄĘŹŚŃ')
    expect(ast.args.length).toBe(0)
  })

  it('function with dot separator', () => {
    const parser = new ParserWithCaching(new Config({ language: 'plPL' }), new SheetMapping(buildTranslationPackage(plPL)).get)
    const ast = parser.parse('=NR.SER.OST.DN.MIEŚ()', simpleCellAddress(0, 0, 0)).ast as ProcedureAst
    expect(ast.type).toBe(AstNodeType.FUNCTION_CALL)
    expect(ast.procedureName).toBe('EOMONTH')
    expect(ast.args.length).toBe(0)
  })

  it('function name should be translated during parsing', () => {
    const parser = new ParserWithCaching(new Config({ language: 'plPL' }), new SheetMapping(buildTranslationPackage(plPL)).get)
    const ast = parser.parse('=SUMA()', simpleCellAddress(0, 0, 0)).ast as ProcedureAst
    expect(ast.type).toBe(AstNodeType.FUNCTION_CALL)
    expect(ast.procedureName).toBe('SUM')
    expect(ast.args.length).toBe(0)
  })

  it('function with number', () => {
    const parser = new ParserWithCaching(new Config(), new SheetMapping(buildTranslationPackage(enGB)).get)
    const ast = parser.parse('=DEC2BIN(4)', simpleCellAddress(0, 0, 0)).ast as ProcedureAst
    expect(ast.type).toBe(AstNodeType.FUNCTION_CALL)
    expect(ast.procedureName).toEqual('DEC2BIN')
  })

  it('should leave original name if procedure translation not known', () => {
    const parser = new ParserWithCaching(new Config({ language: 'plPL' }), new SheetMapping(buildTranslationPackage(plPL)).get)
    const ast = parser.parse('=FOOBAR()', simpleCellAddress(0, 0, 0)).ast as ProcedureAst
    expect(ast.type).toBe(AstNodeType.FUNCTION_CALL)
    expect(ast.procedureName).toBe('FOOBAR')
    expect(ast.args.length).toBe(0)
  })

  it('SUM function with args', () => {
    const parser = new ParserWithCaching(new Config(), new SheetMapping(buildTranslationPackage(enGB)).get)
    const ast = parser.parse('=SUM(1, A1)', simpleCellAddress(0, 0, 0)).ast as ProcedureAst
    expect(ast.type).toBe(AstNodeType.FUNCTION_CALL)
    expect(ast.procedureName).toBe('SUM')
    expect(ast.args[0].type).toBe(AstNodeType.NUMBER)
    expect(ast.args[1].type).toBe(AstNodeType.CELL_REFERENCE)
  })

  it('SUM function with expression arg', () => {
    const parser = new ParserWithCaching(new Config(), new SheetMapping(buildTranslationPackage(enGB)).get)
    const ast = parser.parse('=SUM(1 / 2 + SUM(1,2))', simpleCellAddress(0, 0, 0)).ast as ProcedureAst
    expect(ast.type).toBe(AstNodeType.FUNCTION_CALL)
    expect(ast.args.length).toBe(1)
    expect(ast.args[0].type).toBe(AstNodeType.PLUS_OP)

    const arg = ast.args[0] as PlusOpAst
    expect(arg.left.type).toBe(AstNodeType.DIV_OP)
    expect(arg.right.type).toBe(AstNodeType.FUNCTION_CALL)
  })

  it('joining nodes without braces', () => {
    const parser = new ParserWithCaching(new Config(), new SheetMapping(buildTranslationPackage(enGB)).get)
    const ast = parser.parse('=1 + 2 + 3', simpleCellAddress(0, 0, 0)).ast as PlusOpAst
    expect(ast.type).toBe(AstNodeType.PLUS_OP)
    expect(ast.left.type).toBe(AstNodeType.PLUS_OP)
    expect(ast.right.type).toBe(AstNodeType.NUMBER)
  })

  it('joining nodes with braces', () => {
    const parser = new ParserWithCaching(new Config(), new SheetMapping(buildTranslationPackage(enGB)).get)
    const ast = parser.parse('=1 + (2 + 3)', simpleCellAddress(0, 0, 0)).ast as PlusOpAst
    expect(ast.type).toBe(AstNodeType.PLUS_OP)
    expect(ast.left.type).toBe(AstNodeType.NUMBER)

    const right = ast.right as ParenthesisAst
    expect(right.type).toBe(AstNodeType.PARENTHESIS)
    expect(right.expression.type).toBe(AstNodeType.PLUS_OP)
  })

  it('float literal', () => {
    const parser = new ParserWithCaching(new Config(), new SheetMapping(buildTranslationPackage(enGB)).get)
    const ast = parser.parse('=3.14', simpleCellAddress(0, 0, 0)).ast as NumberAst
    expect(ast.type).toBe(AstNodeType.NUMBER)
    expect(ast.value).toBe(3.14)
  })

  it('float literal with different decimal separator', () => {
    const parser = new ParserWithCaching(new Config({ decimalSeparator: ',', functionArgSeparator: ';' }), new SheetMapping(buildTranslationPackage(enGB)).get)
    const ast1 = parser.parse('=3,14', simpleCellAddress(0, 0, 0)).ast as NumberAst
    const ast2 = parser.parse('=03,14', simpleCellAddress(0, 0, 0)).ast as NumberAst
    const ast3 = parser.parse('=,14', simpleCellAddress(0, 0, 0)).ast as NumberAst

    expect(ast1.type).toBe(AstNodeType.NUMBER)
    expect(ast1.value).toBe(3.14)
    expect(ast2.type).toBe(AstNodeType.NUMBER)
    expect(ast2.value).toBe(3.14)
    expect(ast3.type).toBe(AstNodeType.NUMBER)
    expect(ast3.value).toBe(0.14)
  })

  it('leading zeros of number literals', () => {
    const parser = new ParserWithCaching(new Config(), new SheetMapping(buildTranslationPackage(enGB)).get)
    const int = parser.parse('=01234', simpleCellAddress(0, 0, 0)).ast as NumberAst
    const float = parser.parse('=03.14', simpleCellAddress(0, 0, 0)).ast as NumberAst
    expect(int.type).toBe(AstNodeType.NUMBER)
    expect(int.value).toBe(1234)
    expect(float.type).toBe(AstNodeType.NUMBER)
    expect(float.value).toBe(3.14)
  })

  it('functions should not be case sensitive', () => {
    const parser = new ParserWithCaching(new Config(), new SheetMapping(buildTranslationPackage(enGB)).get)
    const ast = parser.parse('=sum(1)', simpleCellAddress(0, 0, 0)).ast as ProcedureAst
    expect(ast.type).toBe(AstNodeType.FUNCTION_CALL)
    expect(ast.procedureName).toBe('SUM')
  })

  it('allow to accept different lexer configs', () => {
    const parser1 = new ParserWithCaching(new Config(), new SheetMapping(buildTranslationPackage(enGB)).get)
    const parser2 = new ParserWithCaching(new Config({ functionArgSeparator: ';' }), new SheetMapping(buildTranslationPackage(enGB)).get)

    const ast1 = parser1.parse('=SUM(1, 2)', simpleCellAddress(0, 0, 0)).ast as ProcedureAst
    const ast2 = parser2.parse('=SUM(1; 2)', simpleCellAddress(0, 0, 0)).ast as ProcedureAst

    expect(ast1.type).toBe(AstNodeType.FUNCTION_CALL)
    expect(ast2.type).toBe(AstNodeType.FUNCTION_CALL)
    expect(ast1).toEqual(ast2)
  })

  it('error literal', () => {
    const parser = new ParserWithCaching(new Config(), new SheetMapping(buildTranslationPackage(enGB)).get)

    const ast = parser.parse('=#REF!', simpleCellAddress(0, 0, 0)).ast as ErrorAst
    expect(ast.type).toBe(AstNodeType.ERROR)
    expect(ast.error).toEqual(new CellError(ErrorType.REF))
  })

  it('error literals are case insensitive', () => {
    const parser = new ParserWithCaching(new Config(), new SheetMapping(buildTranslationPackage(enGB)).get)

    const ast = parser.parse('=#rEf!', simpleCellAddress(0, 0, 0)).ast as ErrorAst
    expect(ast.type).toBe(AstNodeType.ERROR)
    expect(ast.error).toEqual(new CellError(ErrorType.REF))
  })

  it('refernece to address in unexsiting range returns ref error with raw input ast', () => {
    const sheetMapping = new SheetMapping(buildTranslationPackage(enGB))
    sheetMapping.addSheet('Sheet1')
    const parser = new ParserWithCaching(new Config(), sheetMapping.get)

    const ast = parser.parse('=Sheet2!A1', simpleCellAddress(0, 0, 0)).ast as ErrorWithRawInputAst

    expect(ast.type).toBe(AstNodeType.ERROR_WITH_RAW_INPUT)
    expect(ast.rawInput).toBe('Sheet2!A1')
    expect(ast.error.type).toBe(ErrorType.REF)
  })
})

describe('cell references and ranges', () => {
  it('absolute cell reference', () => {
    const parser = new ParserWithCaching(new Config(), new SheetMapping(buildTranslationPackage(enGB)).get)

    const ast = parser.parse('=$B$3', simpleCellAddress(0, 1, 1)).ast as CellReferenceAst

    expect(ast.type).toBe(AstNodeType.CELL_REFERENCE)
    expect(ast.reference).toEqual(CellAddress.absolute(null, 1, 2))
  })

  it('relative cell reference', () => {
    const parser = new ParserWithCaching(new Config(), new SheetMapping(buildTranslationPackage(enGB)).get)

    const ast = parser.parse('=B3', simpleCellAddress(0, 1, 1)).ast as CellReferenceAst

    expect(ast.type).toBe(AstNodeType.CELL_REFERENCE)
    expect(ast.reference).toEqual(CellAddress.relative(null, 0, 1))
  })

  it('absolute column cell reference', () => {
    const parser = new ParserWithCaching(new Config(), new SheetMapping(buildTranslationPackage(enGB)).get)

    const ast = parser.parse('=$B3', simpleCellAddress(0, 1, 1)).ast as CellReferenceAst

    expect(ast.type).toBe(AstNodeType.CELL_REFERENCE)
    expect(ast.reference).toEqual(CellAddress.absoluteCol(null, 1, 1))
  })

  it('absolute row cell reference', () => {
    const parser = new ParserWithCaching(new Config(), new SheetMapping(buildTranslationPackage(enGB)).get)

    const ast = parser.parse('=B$3', simpleCellAddress(0, 1, 1)).ast as CellReferenceAst

    expect(ast.type).toBe(AstNodeType.CELL_REFERENCE)
    expect(ast.reference).toEqual(CellAddress.absoluteRow(null, 0, 2))
  })

  it('cell references should not be case sensitive', () => {
    const parser = new ParserWithCaching(new Config(), new SheetMapping(buildTranslationPackage(enGB)).get)

    const ast = parser.parse('=d1', simpleCellAddress(0, 0, 0)).ast as CellReferenceAst
    expect(ast.type).toBe(AstNodeType.CELL_REFERENCE)
    expect(ast.reference.col).toBe(3)
    expect(ast.reference.row).toBe(0)
  })

  it('cell reference by default has sheet from the sheet it is written', () => {
    const sheetMapping = new SheetMapping(buildTranslationPackage(enGB))
    sheetMapping.addSheet('Sheet1')
    sheetMapping.addSheet('Sheet2')
    const parser = new ParserWithCaching(new Config(), sheetMapping.get)

    const ast = parser.parse('=D1', simpleCellAddress(1, 0, 0)).ast as CellReferenceAst

    expect(ast.type).toBe(AstNodeType.CELL_REFERENCE)
    expect(ast.reference.sheet).toBe(null)
    expect(ast.reference.col).toBe(3)
    expect(ast.reference.row).toBe(0)
  })

  it('cell reference with sheet name', () => {
    const sheetMapping = new SheetMapping(buildTranslationPackage(enGB))
    sheetMapping.addSheet('Sheet1')
    sheetMapping.addSheet('Sheet2')
    const parser = new ParserWithCaching(new Config(), sheetMapping.get)

    const ast = parser.parse('=Sheet2!D1', simpleCellAddress(0, 0, 0)).ast as CellReferenceAst
    expect(ast.type).toBe(AstNodeType.CELL_REFERENCE)
    expect(ast.reference.sheet).toBe(1)
    expect(ast.reference.col).toBe(3)
    expect(ast.reference.row).toBe(0)
  })

  it('using unknown sheet gives REF', () => {
    const parser = new ParserWithCaching(new Config(), new SheetMapping(buildTranslationPackage(enGB)).get)

    const ast = parser.parse('=Sheet2!A1', simpleCellAddress(0, 0, 0)).ast as ErrorWithRawInputAst

    expect(ast.type).toBe(AstNodeType.ERROR_WITH_RAW_INPUT)
    expect(ast.rawInput).toBe('Sheet2!A1')
    expect(ast.error).toEqual(new CellError(ErrorType.REF))
  })

  it('sheet name with other characters', () => {
    const sheetMapping = new SheetMapping(buildTranslationPackage(enGB))
    sheetMapping.addSheet('Sheet1')
    sheetMapping.addSheet('Sheet_zażółć_gęślą_jaźń')
    const parser = new ParserWithCaching(new Config(), sheetMapping.get)

    const ast = parser.parse('=Sheet_zażółć_gęślą_jaźń!A1', simpleCellAddress(0, 0, 0)).ast as CellReferenceAst
    expect(ast.type).toBe(AstNodeType.CELL_REFERENCE)
    expect(ast.reference.sheet).toBe(1)
  })

  it('sheet name is case insensitive', () => {
    const sheetMapping = new SheetMapping(buildTranslationPackage(enGB))
    sheetMapping.addSheet('Sheet1')
    sheetMapping.addSheet('Sheet2')
    const parser = new ParserWithCaching(new Config(), sheetMapping.get)

    const ast = parser.parse('=shEEt2!A1', simpleCellAddress(0, 0, 0)).ast as CellReferenceAst
    expect(ast.type).toBe(AstNodeType.CELL_REFERENCE)
    expect(ast.reference.sheet).toBe(1)
  })

  it('sheet name with spaces', () => {
    const sheetMapping = new SheetMapping(buildTranslationPackage(enGB))
    sheetMapping.addSheet('Sheet1')
    sheetMapping.addSheet('Sheet with spaces')
    const parser = new ParserWithCaching(new Config(), sheetMapping.get)

    const ast = parser.parse("='Sheet with spaces'!A1", simpleCellAddress(0, 0, 0)).ast as CellReferenceAst
    expect(ast.type).toBe(AstNodeType.CELL_REFERENCE)
    expect(ast.reference.sheet).toBe(1)
  })

  it('sheet name inside quotes', () => {
    const sheetMapping = new SheetMapping(buildTranslationPackage(enGB))
    sheetMapping.addSheet('Sheet1')
    sheetMapping.addSheet('Sheet2')
    const parser = new ParserWithCaching(new Config(), sheetMapping.get)

    const ast = parser.parse("='Sheet2'!A1", simpleCellAddress(0, 0, 0)).ast as CellReferenceAst
    expect(ast.type).toBe(AstNodeType.CELL_REFERENCE)
    expect(ast.reference.sheet).toBe(1)
  })

  xit('escaping support', () => {
    const sheetMapping = new SheetMapping(buildTranslationPackage(enGB))
    sheetMapping.addSheet('Sheet1')
    sheetMapping.addSheet("Some'sheet")
    const parser = new ParserWithCaching(new Config(), sheetMapping.get)

    const ast = parser.parse("='Some''sheet'!A1", simpleCellAddress(0, 0, 0)).ast as CellReferenceAst
    expect(ast.type).toBe(AstNodeType.CELL_REFERENCE)
    expect(ast.reference.sheet).toBe(1)
  })

  it('simple cell range', () => {
    const parser = new ParserWithCaching(new Config(), new SheetMapping(buildTranslationPackage(enGB)).get)

    const ast = parser.parse('=A1:B2', simpleCellAddress(0, 0, 0)).ast as CellRangeAst
    expect(ast.type).toBe(AstNodeType.CELL_RANGE)
  })

  it('cell range with both start and end sheets specified', () => {
    const sheetMapping = new SheetMapping(buildTranslationPackage(enGB))
    sheetMapping.addSheet('Sheet1')
    sheetMapping.addSheet('Sheet2')
    const parser = new ParserWithCaching(new Config(), sheetMapping.get)

    const ast = parser.parse('=Sheet2!A1:Sheet2!B2', simpleCellAddress(0, 0, 0)).ast as CellRangeAst

    expect(ast.type).toBe(AstNodeType.CELL_RANGE)
    expect(ast.start.sheet).toEqual(1)
    expect(ast.end.sheet).toEqual(1)
  })

  it('cell range may have only sheet specified in start address but end of range is also absolute', () => {
    const sheetMapping = new SheetMapping(buildTranslationPackage(enGB))
    sheetMapping.addSheet('Sheet1')
    sheetMapping.addSheet('Sheet2')
    const parser = new ParserWithCaching(new Config(), sheetMapping.get)

    const ast = parser.parse('=Sheet2!A1:B2', simpleCellAddress(0, 0, 0)).ast as CellRangeAst

    expect(ast.type).toBe(AstNodeType.CELL_RANGE)
    expect(ast.start.sheet).toEqual(1)
    expect(ast.end.sheet).toEqual(1)
  })

  it('cell range with absolute sheet only on end side is a parsing error', () => {
    const sheetMapping = new SheetMapping(buildTranslationPackage(enGB))
    sheetMapping.addSheet('Sheet1')
    sheetMapping.addSheet('Sheet2')
    const parser = new ParserWithCaching(new Config(), sheetMapping.get)

    const { errors } = parser.parse('=A1:Sheet2!B2', simpleCellAddress(0, 0, 0))

    expect(errors[0].type).toBe(ParsingErrorType.ParserError)
  })

  it('cell range with different start and end sheets', () => {
    const sheetMapping = new SheetMapping(buildTranslationPackage(enGB))
    sheetMapping.addSheet('Sheet1')
    sheetMapping.addSheet('Sheet2')
    sheetMapping.addSheet('Sheet3')
    const parser = new ParserWithCaching(new Config(), sheetMapping.get)

    const ast = parser.parse('=Sheet2!A1:Sheet3!B2', simpleCellAddress(0, 0, 0)).ast as CellRangeAst

    expect(ast.type).toBe(AstNodeType.CELL_RANGE)
    expect(ast.start.sheet).toEqual(1)
    expect(ast.end.sheet).toEqual(2)
  })

  it('offset has relative sheet reference', () => {
    const sheetMapping = new SheetMapping(buildTranslationPackage(enGB))
    const parser = new ParserWithCaching(new Config(), sheetMapping.get)
    const ast = parser.parse('=OFFSET(A1, 1, 2)', simpleCellAddress(0, 0, 0)).ast as CellReferenceAst

    expect(ast.reference.sheet).toBe(null)
  })

  it('cell range with unexisting start sheet should return REF error with raw input', () => {
    const sheetMapping = new SheetMapping(buildTranslationPackage(enGB))
    sheetMapping.addSheet('Sheet1')
    sheetMapping.addSheet('Sheet2')
    const parser = new ParserWithCaching(new Config(), sheetMapping.get)

    const ast = parser.parse('=Sheet3!A1:Sheet2!B2', simpleCellAddress(0, 0, 0)).ast as ErrorWithRawInputAst

    expect(ast.type).toBe(AstNodeType.ERROR_WITH_RAW_INPUT)
    expect(ast.rawInput).toBe('Sheet3!A1:Sheet2!B2')
    expect(ast.error.type).toBe(ErrorType.REF)
  })

  it('cell range with unexisting end sheet should return REF error with raw input', () => {
    const sheetMapping = new SheetMapping(buildTranslationPackage(enGB))
    sheetMapping.addSheet('Sheet1')
    sheetMapping.addSheet('Sheet2')
    const parser = new ParserWithCaching(new Config(), sheetMapping.get)

    const ast = parser.parse('=Sheet2!A1:Sheet3!B2', simpleCellAddress(0, 0, 0)).ast as ErrorWithRawInputAst

    expect(ast.type).toBe(AstNodeType.ERROR_WITH_RAW_INPUT)
    expect(ast.rawInput).toBe('Sheet2!A1:Sheet3!B2')
    expect(ast.error.type).toBe(ErrorType.REF)
  })
})

describe('Column ranges', () => {
  const sheetMapping = new SheetMapping(enGB)
  sheetMapping.addSheet('Sheet1')
  sheetMapping.addSheet('Sheet2')
  const parser = new ParserWithCaching(new Config(), sheetMapping.get)

  it('column range', () => {
    const ast = parser.parse('=C:D', adr('A1')).ast as ColumnRangeAst
    expect(ast.type).toEqual(AstNodeType.COLUMN_RANGE)
    expect(ast.sheetReferenceType).toEqual(RangeSheetReferenceType.RELATIVE)
    expect(ast.start).toEqual(ColumnAddress.relative(null, 2))
    expect(ast.end).toEqual(ColumnAddress.relative(null, 3))
  })

  it('column range with sheet absolute', () => {
    const ast = parser.parse('=Sheet1!C:D', adr('A1')).ast as ColumnRangeAst
    expect(ast.type).toEqual(AstNodeType.COLUMN_RANGE)
    expect(ast.sheetReferenceType).toEqual(RangeSheetReferenceType.START_ABSOLUTE)
    expect(ast.start).toEqual(ColumnAddress.relative(0, 2))
    expect(ast.end).toEqual(ColumnAddress.relative(0, 3))
  })

  it('column range with both sheets absolute - same sheet', () => {
    const ast = parser.parse('=Sheet1!C:Sheet1!D', adr('A1')).ast as ColumnRangeAst
    expect(ast.type).toEqual(AstNodeType.COLUMN_RANGE)
    expect(ast.sheetReferenceType).toEqual(RangeSheetReferenceType.BOTH_ABSOLUTE)
    expect(ast.start).toEqual(ColumnAddress.relative(0, 2))
    expect(ast.end).toEqual(ColumnAddress.relative(0, 3))
  })

  it('column range with both sheets absolute - different sheet', () => {
    const ast = parser.parse('=Sheet1!C:Sheet2!D', adr('A1')).ast as ColumnRangeAst
    expect(ast.type).toEqual(AstNodeType.COLUMN_RANGE)
    expect(ast.sheetReferenceType).toEqual(RangeSheetReferenceType.BOTH_ABSOLUTE)
    expect(ast.start).toEqual(ColumnAddress.relative(0, 2))
    expect(ast.end).toEqual(ColumnAddress.relative(1, 3))
  })

  it('column range with absolute column address', () => {
    const ast = parser.parse('=$C:D', adr('A1')).ast as ColumnRangeAst
    expect(ast.type).toEqual(AstNodeType.COLUMN_RANGE)
    expect(ast.sheetReferenceType).toEqual(RangeSheetReferenceType.RELATIVE)
    expect(ast.start).toEqual(ColumnAddress.absolute(null, 2))
    expect(ast.end).toEqual(ColumnAddress.relative(null, 3))
  })

  it('column range with absolute sheet only on end side is a parsing error', () => {
    const { errors } = parser.parse('=A:Sheet2!B', adr('A1'))
    expect(errors[0].type).toBe(ParsingErrorType.ParserError)
  })
})

describe('Row ranges', () => {
  const sheetMapping = new SheetMapping(enGB)
  sheetMapping.addSheet('Sheet1')
  sheetMapping.addSheet('Sheet2')
  const parser = new ParserWithCaching(new Config(), sheetMapping.get)

  it('row range', () => {
    const ast = parser.parse('=3:4', adr('A1')).ast as RowRangeAst
    expect(ast.type).toEqual(AstNodeType.ROW_RANGE)
    expect(ast.sheetReferenceType).toEqual(RangeSheetReferenceType.RELATIVE)
    expect(ast.start).toEqual(RowAddress.relative(null, 2))
    expect(ast.end).toEqual(RowAddress.relative(null, 3))
  })

  it('row range with sheet absolute', () => {
    const ast = parser.parse('=Sheet1!3:4', adr('A1')).ast as RowRangeAst
    expect(ast.type).toEqual(AstNodeType.ROW_RANGE)
    expect(ast.sheetReferenceType).toEqual(RangeSheetReferenceType.START_ABSOLUTE)
    expect(ast.start).toEqual(RowAddress.relative(0, 2))
    expect(ast.end).toEqual(RowAddress.relative(0, 3))
  })

  it('row range with both sheets absolute - same sheet', () => {
    const ast = parser.parse('=Sheet1!3:Sheet1!4', adr('A1')).ast as RowRangeAst
    expect(ast.type).toEqual(AstNodeType.ROW_RANGE)
    expect(ast.sheetReferenceType).toEqual(RangeSheetReferenceType.BOTH_ABSOLUTE)
    expect(ast.start).toEqual(RowAddress.relative(0, 2))
    expect(ast.end).toEqual(RowAddress.relative(0, 3))
  })

  it('row range with both sheets absolute - different sheet', () => {
    const ast = parser.parse('=Sheet1!3:Sheet2!4', adr('A1')).ast as RowRangeAst
    expect(ast.type).toEqual(AstNodeType.ROW_RANGE)
    expect(ast.sheetReferenceType).toEqual(RangeSheetReferenceType.BOTH_ABSOLUTE)
    expect(ast.start).toEqual(RowAddress.relative(0, 2))
    expect(ast.end).toEqual(RowAddress.relative(1, 3))
  })

  it('row range with absolute row address', () => {
    const ast = parser.parse('=$3:4', adr('A1')).ast as RowRangeAst
    expect(ast.type).toEqual(AstNodeType.ROW_RANGE)
    expect(ast.sheetReferenceType).toEqual(RangeSheetReferenceType.RELATIVE)
    expect(ast.start).toEqual(RowAddress.absolute(null, 2))
    expect(ast.end).toEqual(RowAddress.relative(null, 3))
  })

  it('row range with absolute sheet only on end side is a parsing error', () => {
    const { errors } = parser.parse('=1:Sheet2!2', adr('A1'))
    expect(errors[0].type).toBe(ParsingErrorType.ParserError)
  })
})


describe('Parsing errors', () => {
  it('errors - lexing errors', () => {
    const parser = new ParserWithCaching(new Config(), new SheetMapping(buildTranslationPackage(enGB)).get)

    const input = ["='foo'", "=foo'bar", "=''''''", '=@']

    input.forEach((formula) => {
      const { ast, errors } = parser.parse(formula, simpleCellAddress(0, 0, 0))
      expect(ast.type).toBe(AstNodeType.ERROR)
      expect(errors[0].type).toBe(ParsingErrorType.LexingError)
    })
  })

<<<<<<< HEAD
  it('parsing error - column name without whole range', () => {
    const parser = new ParserWithCaching(new Config(), new SheetMapping(enGB).get)
=======
  it('lexing error - unexpected token', () => {
    const parser = new ParserWithCaching(new Config(), new SheetMapping(buildTranslationPackage(enGB)).get)
>>>>>>> 354cde45

    const { ast, errors } = parser.parse('=A', simpleCellAddress(0, 0, 0))
    expect(ast.type).toBe(AstNodeType.ERROR)
    expect(errors[0].type).toBe(ParsingErrorType.LexingError)
  })

<<<<<<< HEAD
  it('parsing error - column name in procedure without whole range', () => {
    const parser = new ParserWithCaching(new Config(), new SheetMapping(enGB).get)
=======
  it('lexing error - unexpected token', () => {
    const parser = new ParserWithCaching(new Config(), new SheetMapping(buildTranslationPackage(enGB)).get)
>>>>>>> 354cde45

    const { errors } = parser.parse('=SUM(A)', simpleCellAddress(0, 0, 0))
    expect(errors[0].type).toBe(ParsingErrorType.LexingError)
  })

  it('parsing error - not all input parsed', () => {
    const parser = new ParserWithCaching(new Config(), new SheetMapping(buildTranslationPackage(enGB)).get)

    const { errors } = parser.parse('=A1B1', simpleCellAddress(0, 0, 0))
    expect(errors[0].type).toBe(ParsingErrorType.ParserError)
  })

  it('unknown error literal', () => {
    const parser = new ParserWithCaching(new Config(), new SheetMapping(buildTranslationPackage(enGB)).get)

    const { ast, errors } = parser.parse('=#FOO!', simpleCellAddress(0, 0, 0))
    expect(ast.type).toBe(AstNodeType.ERROR)
    expect(errors[0].type).toBe(ParsingErrorType.ParserError)
  })
})<|MERGE_RESOLUTION|>--- conflicted
+++ resolved
@@ -19,7 +19,13 @@
   ProcedureAst,
   StringAst,
 } from '../../src/parser'
-import {ColumnRangeAst, ParenthesisAst, RangeSheetReferenceType, RowRangeAst, ErrorWithRawInputAst} from '../../src/parser/Ast'
+import {
+  ColumnRangeAst,
+  ErrorWithRawInputAst,
+  ParenthesisAst,
+  RangeSheetReferenceType,
+  RowRangeAst
+} from '../../src/parser/Ast'
 import {ColumnAddress} from '../../src/parser/ColumnAddress'
 import {adr} from '../testUtils'
 import {RowAddress} from '../../src/parser/RowAddress'
@@ -491,7 +497,7 @@
 })
 
 describe('Column ranges', () => {
-  const sheetMapping = new SheetMapping(enGB)
+  const sheetMapping = new SheetMapping(buildTranslationPackage(enGB))
   sheetMapping.addSheet('Sheet1')
   sheetMapping.addSheet('Sheet2')
   const parser = new ParserWithCaching(new Config(), sheetMapping.get)
@@ -543,7 +549,7 @@
 })
 
 describe('Row ranges', () => {
-  const sheetMapping = new SheetMapping(enGB)
+  const sheetMapping = new SheetMapping(buildTranslationPackage(enGB))
   sheetMapping.addSheet('Sheet1')
   sheetMapping.addSheet('Sheet2')
   const parser = new ParserWithCaching(new Config(), sheetMapping.get)
@@ -608,26 +614,16 @@
     })
   })
 
-<<<<<<< HEAD
   it('parsing error - column name without whole range', () => {
-    const parser = new ParserWithCaching(new Config(), new SheetMapping(enGB).get)
-=======
-  it('lexing error - unexpected token', () => {
-    const parser = new ParserWithCaching(new Config(), new SheetMapping(buildTranslationPackage(enGB)).get)
->>>>>>> 354cde45
+    const parser = new ParserWithCaching(new Config(), new SheetMapping(buildTranslationPackage(enGB)).get)
 
     const { ast, errors } = parser.parse('=A', simpleCellAddress(0, 0, 0))
     expect(ast.type).toBe(AstNodeType.ERROR)
     expect(errors[0].type).toBe(ParsingErrorType.LexingError)
   })
 
-<<<<<<< HEAD
   it('parsing error - column name in procedure without whole range', () => {
-    const parser = new ParserWithCaching(new Config(), new SheetMapping(enGB).get)
-=======
-  it('lexing error - unexpected token', () => {
-    const parser = new ParserWithCaching(new Config(), new SheetMapping(buildTranslationPackage(enGB)).get)
->>>>>>> 354cde45
+    const parser = new ParserWithCaching(new Config(), new SheetMapping(buildTranslationPackage(enGB)).get)
 
     const { errors } = parser.parse('=SUM(A)', simpleCellAddress(0, 0, 0))
     expect(errors[0].type).toBe(ParsingErrorType.LexingError)
