--- conflicted
+++ resolved
@@ -614,11 +614,7 @@
     })
   })
 
-<<<<<<< HEAD
-  it('lexing error - unexpected token', () => {
-=======
   it('parsing error - column name without whole range', () => {
->>>>>>> a3f2d0ed
     const parser = new ParserWithCaching(new Config(), new SheetMapping(buildTranslationPackage(enGB)).get)
 
     const { ast, errors } = parser.parse('=A', simpleCellAddress(0, 0, 0))
@@ -626,11 +622,7 @@
     expect(errors[0].type).toBe(ParsingErrorType.LexingError)
   })
 
-<<<<<<< HEAD
-  it('lexing error - unexpected token', () => {
-=======
   it('parsing error - column name in procedure without whole range', () => {
->>>>>>> a3f2d0ed
     const parser = new ParserWithCaching(new Config(), new SheetMapping(buildTranslationPackage(enGB)).get)
 
     const { errors } = parser.parse('=SUM(A)', simpleCellAddress(0, 0, 0))
