--- conflicted
+++ resolved
@@ -480,12 +480,7 @@
   it('lexing error - unexpected token', () => {
     const parser = new ParserWithCaching(new Config(), new SheetMapping(enGB).get)
 
-<<<<<<< HEAD
-    const { ast, errors } = parser.parse('=SUM(A)', simpleCellAddress(0, 0, 0))
-=======
-    // eslint-disable-next-line @typescript-eslint/no-unused-vars
-    const { ast, errors } = parser.parse('=SUM(A)', CellAddress.absolute(0, 0, 0))
->>>>>>> c509a87a
+    const { errors } = parser.parse('=SUM(A)', simpleCellAddress(0, 0, 0))
     expect(errors[0].type).toBe(ParsingErrorType.LexingError)
     expect(errors[0].message).toMatch(/unexpected character/)
 
@@ -505,25 +500,4 @@
     expect(ast.type).toBe(AstNodeType.ERROR)
     expect(errors[0].type).toBe(ParsingErrorType.ParserError)
   })
-
-<<<<<<< HEAD
-  it('should throw', () => {
-    const parser = new ParserWithCaching(new Config(), new SheetMapping(enGB).get)
-
-    const ast1 = parser.parse('=A1B1', simpleCellAddress(0, 0, 0)).ast
-    const ast2 = parser.parse('=1', simpleCellAddress(0, 0, 0)).ast
-=======
-  // weird error
-  it('cell range with unexisting end sheet', () => {
-    const sheetMapping = new SheetMapping(enGB)
-    sheetMapping.addSheet('Sheet1')
-    sheetMapping.addSheet('Sheet2')
-    const parser = new ParserWithCaching(new Config(), sheetMapping.get)
-
-    const { ast, errors } = parser.parse('=Sheet2!A1:Sheet3!B2', CellAddress.absolute(0, 0, 0))
-
-    expect(ast.type).toBe(AstNodeType.ERROR)
-    expect(errors[0].type).toBe(ParsingErrorType.RangeOffsetNotAllowed)
->>>>>>> c509a87a
-  })
 })