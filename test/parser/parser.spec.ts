--- conflicted
+++ resolved
@@ -47,14 +47,8 @@
   it('integer literal', () => {
     const parser = buildEmptyParserWithCaching(new Config())
 
-<<<<<<< HEAD
-    const ast = parser.parse('=42', adr('A1')).ast as NumberAst
-    expect(ast.type).toBe(AstNodeType.NUMBER)
-    expect(ast.value).toBe(42)
-=======
     const ast = parser.parse('=42', simpleCellAddress(0, 0, 0)).ast
     expect(ast).toEqual(buildNumberAst(42))
->>>>>>> ce3d5b9b
   })
 
   it('negative integer literal', () => {
@@ -130,27 +124,15 @@
 
   it('float literal', () => {
     const parser = buildEmptyParserWithCaching(new Config())
-<<<<<<< HEAD
-    const ast = parser.parse('=3.14', adr('A1')).ast as NumberAst
-    expect(ast.type).toBe(AstNodeType.NUMBER)
-    expect(ast.value).toBe(3.14)
-=======
     const ast = parser.parse('=3.14', simpleCellAddress(0, 0, 0)).ast
     expect(ast).toEqual(buildNumberAst(3.14))
->>>>>>> ce3d5b9b
   })
 
   it('float literal with different decimal separator', () => {
     const parser = buildEmptyParserWithCaching(new Config({ decimalSeparator: ',', functionArgSeparator: ';' }), new SheetMapping(buildTranslationPackage(enGB)))
-<<<<<<< HEAD
-    const ast1 = parser.parse('=3,14', adr('A1')).ast as NumberAst
-    const ast2 = parser.parse('=03,14', adr('A1')).ast as NumberAst
-    const ast3 = parser.parse('=,14', adr('A1')).ast as NumberAst
-=======
     const ast1 = parser.parse('=3,14', simpleCellAddress(0, 0, 0)).ast
     const ast2 = parser.parse('=03,14', simpleCellAddress(0, 0, 0)).ast
     const ast3 = parser.parse('=,14', simpleCellAddress(0, 0, 0)).ast
->>>>>>> ce3d5b9b
 
     expect(ast1).toEqual(buildNumberAst(3.14))
     expect(ast2).toEqual(buildNumberAst(3.14))
@@ -182,27 +164,15 @@
   it('error literal', () => {
     const parser = buildEmptyParserWithCaching(new Config())
 
-<<<<<<< HEAD
-    const ast = parser.parse('=#REF!', adr('A1')).ast as ErrorAst
-    expect(ast.type).toBe(AstNodeType.ERROR)
-    expect(ast.error).toEqual(new CellError(ErrorType.REF))
-=======
     const ast = parser.parse('=#REF!', simpleCellAddress(0, 0, 0)).ast
     expect(ast).toEqual(buildCellErrorAst(new CellError(ErrorType.REF)))
->>>>>>> ce3d5b9b
   })
 
   it('error literals are case insensitive', () => {
     const parser = buildEmptyParserWithCaching(new Config())
 
-<<<<<<< HEAD
-    const ast = parser.parse('=#rEf!', adr('A1')).ast as ErrorAst
-    expect(ast.type).toBe(AstNodeType.ERROR)
-    expect(ast.error).toEqual(new CellError(ErrorType.REF))
-=======
     const ast = parser.parse('=#rEf!', simpleCellAddress(0, 0, 0)).ast
     expect(ast).toEqual(buildCellErrorAst(new CellError(ErrorType.REF)))
->>>>>>> ce3d5b9b
   })
 
   it('reference to address in nonexisting range returns ref error with data input ast', () => {
@@ -210,11 +180,7 @@
     sheetMapping.addSheet('Sheet1')
     const parser = buildEmptyParserWithCaching(new Config(), sheetMapping)
 
-<<<<<<< HEAD
-    const ast = parser.parse('=Sheet2!A1', adr('A1')).ast as ErrorWithRawInputAst
-=======
     const ast = parser.parse('=Sheet2!A1', simpleCellAddress(0, 0, 0)).ast
->>>>>>> ce3d5b9b
 
     expect(ast).toEqual(buildErrorWithRawInputAst('Sheet2!A1', new CellError(ErrorType.REF)))
   })
@@ -318,11 +284,7 @@
   it('absolute cell reference', () => {
     const parser = buildEmptyParserWithCaching(new Config())
 
-<<<<<<< HEAD
-    const ast = parser.parse('=$B$3', adr('B2')).ast as CellReferenceAst
-=======
     const ast = parser.parse('=$B$3', simpleCellAddress(0, 1, 1)).ast
->>>>>>> ce3d5b9b
 
     expect(ast).toEqual(buildCellReferenceAst(CellAddress.absolute( 1, 2)))
   })
@@ -330,11 +292,7 @@
   it('relative cell reference', () => {
     const parser = buildEmptyParserWithCaching(new Config())
 
-<<<<<<< HEAD
-    const ast = parser.parse('=B3', adr('B2')).ast as CellReferenceAst
-=======
     const ast = parser.parse('=B3', simpleCellAddress(0, 1, 1)).ast
->>>>>>> ce3d5b9b
 
     expect(ast).toEqual(buildCellReferenceAst(CellAddress.relative(1, 0)))
   })
@@ -342,11 +300,7 @@
   it('absolute column cell reference', () => {
     const parser = buildEmptyParserWithCaching(new Config())
 
-<<<<<<< HEAD
-    const ast = parser.parse('=$B3', adr('B2')).ast as CellReferenceAst
-=======
     const ast = parser.parse('=$B3', simpleCellAddress(0, 1, 1)).ast
->>>>>>> ce3d5b9b
 
     expect(ast).toEqual(buildCellReferenceAst(CellAddress.absoluteCol( 1, 1)))
   })
@@ -354,11 +308,7 @@
   it('absolute row cell reference', () => {
     const parser = buildEmptyParserWithCaching(new Config())
 
-<<<<<<< HEAD
-    const ast = parser.parse('=B$3', adr('B2')).ast as CellReferenceAst
-=======
     const ast = parser.parse('=B$3', simpleCellAddress(0, 1, 1)).ast
->>>>>>> ce3d5b9b
 
     expect(ast).toEqual(buildCellReferenceAst(CellAddress.absoluteRow( 0, 2)))
   })
@@ -366,16 +316,9 @@
   it('cell references should not be case sensitive', () => {
     const parser = buildEmptyParserWithCaching(new Config())
 
-<<<<<<< HEAD
-    const ast = parser.parse('=d1', adr('A1')).ast as CellReferenceAst
-    expect(ast.type).toBe(AstNodeType.CELL_REFERENCE)
-    expect(ast.reference.col).toBe(3)
-    expect(ast.reference.row).toBe(0)
-=======
     const ast = parser.parse('=d1', simpleCellAddress(0, 0, 0)).ast
 
     expect(ast).toEqual(buildCellReferenceAst(CellAddress.relative(0, 3)))
->>>>>>> ce3d5b9b
   })
 
   it('cell reference by default has sheet from the sheet it is written', () => {
@@ -384,11 +327,7 @@
     sheetMapping.addSheet('Sheet2')
     const parser = buildEmptyParserWithCaching(new Config(), sheetMapping)
 
-<<<<<<< HEAD
-    const ast = parser.parse('=D1', adr('A1', 1)).ast as CellReferenceAst
-=======
     const ast = parser.parse('=D1', simpleCellAddress(1, 0, 0)).ast
->>>>>>> ce3d5b9b
 
     expect(ast).toEqual(buildCellReferenceAst(CellAddress.relative(0, 3)))
   })
@@ -399,27 +338,15 @@
     sheetMapping.addSheet('Sheet2')
     const parser = buildEmptyParserWithCaching(new Config(), sheetMapping)
 
-<<<<<<< HEAD
-    const ast = parser.parse('=Sheet2!D1', adr('A1')).ast as CellReferenceAst
-    expect(ast.type).toBe(AstNodeType.CELL_REFERENCE)
-    expect(ast.reference.sheet).toBe(1)
-    expect(ast.reference.col).toBe(3)
-    expect(ast.reference.row).toBe(0)
-=======
     const ast = parser.parse('=Sheet2!D1', simpleCellAddress(0, 0, 0)).ast
 
     expect(ast).toEqual(buildCellReferenceAst(CellAddress.relative(0, 3, 1)))
->>>>>>> ce3d5b9b
   })
 
   it('using unknown sheet gives REF', () => {
     const parser = buildEmptyParserWithCaching(new Config())
 
-<<<<<<< HEAD
-    const ast = parser.parse('=Sheet2!A1', adr('A1')).ast as ErrorWithRawInputAst
-=======
     const ast = parser.parse('=Sheet2!A1', simpleCellAddress(0, 0, 0)).ast
->>>>>>> ce3d5b9b
 
     expect(ast).toEqual(buildErrorWithRawInputAst('Sheet2!A1', new CellError(ErrorType.REF)))
   })
@@ -562,11 +489,7 @@
     sheetMapping.addSheet('Sheet2')
     const parser = buildEmptyParserWithCaching(new Config(), sheetMapping)
 
-<<<<<<< HEAD
-    const ast = parser.parse('=Sheet3!A1:Sheet2!B2', adr('A1')).ast as ErrorWithRawInputAst
-=======
     const ast = parser.parse('=Sheet3!A1:Sheet2!B2', simpleCellAddress(0, 0, 0)).ast
->>>>>>> ce3d5b9b
 
     expect(ast).toEqual(buildErrorWithRawInputAst('Sheet3!A1:Sheet2!B2', new CellError(ErrorType.REF)))
   })
@@ -577,11 +500,7 @@
     sheetMapping.addSheet('Sheet2')
     const parser = buildEmptyParserWithCaching(new Config(), sheetMapping)
 
-<<<<<<< HEAD
-    const ast = parser.parse('=Sheet2!A1:Sheet3!B2', adr('A1')).ast as ErrorWithRawInputAst
-=======
     const ast = parser.parse('=Sheet2!A1:Sheet3!B2', simpleCellAddress(0, 0, 0)).ast
->>>>>>> ce3d5b9b
 
     expect(ast).toEqual(buildErrorWithRawInputAst('Sheet2!A1:Sheet3!B2', new CellError(ErrorType.REF)))
   })
