<<<<<<< HEAD
import {buildConfig} from '../../src'
import {CellError, ErrorType} from '../../src/Cell'
=======
import {Config} from '../../src'
import {CellError, ErrorType, simpleCellAddress} from '../../src/Cell'
>>>>>>> e5ff28e0
import {SheetMapping} from '../../src/DependencyGraph'
import {enGB, plPL} from '../../src/i18n'
import {
  AstNodeType,
  CellAddress,
  CellRangeAst,
  CellReferenceAst,
  ErrorAst,
  MinusOpAst,
  MinusUnaryOpAst,
  NumberAst,
  ParserWithCaching,
  ParsingErrorType,
  PlusOpAst,
  PowerOpAst,
  ProcedureAst,
  StringAst,
} from '../../src/parser'
import {ParenthesisAst} from '../../src/parser/Ast'

describe('ParserWithCaching', () => {
  it('integer literal', () => {
    const parser = new ParserWithCaching(buildConfig(), new SheetMapping(enGB).get)

    const ast = parser.parse('=42', simpleCellAddress(0, 0, 0)).ast as NumberAst
    expect(ast.type).toBe(AstNodeType.NUMBER)
    expect(ast.value).toBe(42)
  })

  it('negative integer literal', () => {
    const parser = new ParserWithCaching(buildConfig(), new SheetMapping(enGB).get)

    const ast = parser.parse('=-42', simpleCellAddress(0, 0, 0)).ast as MinusUnaryOpAst
    expect(ast.type).toBe(AstNodeType.MINUS_UNARY_OP)
    const value = ast.value as NumberAst
    expect(value.type).toBe(AstNodeType.NUMBER)
    expect(value.value).toBe(42)
  })

  it('string literal', () => {
    const parser = new ParserWithCaching(buildConfig(), new SheetMapping(enGB).get)

    const ast = parser.parse('="foobar"', simpleCellAddress(0, 0, 0)).ast as StringAst
    expect(ast.type).toBe(AstNodeType.STRING)
    expect(ast.value).toBe('foobar')
  })

  it('plus operator on different nodes', () => {
    const parser = new ParserWithCaching(buildConfig(), new SheetMapping(enGB).get)

    const ast = parser.parse('=1+A5', simpleCellAddress(0, 0, 0)).ast as PlusOpAst
    expect(ast.type).toBe(AstNodeType.PLUS_OP)
    expect(ast.left.type).toBe(AstNodeType.NUMBER)
    expect(ast.right.type).toBe(AstNodeType.CELL_REFERENCE)
  })

  it('minus operator', () => {
    const parser = new ParserWithCaching(buildConfig(), new SheetMapping(enGB).get)

    const ast = parser.parse('=1-3', simpleCellAddress(0, 0, 0)).ast as MinusOpAst
    expect(ast.type).toBe(AstNodeType.MINUS_OP)
    expect(ast.left.type).toBe(AstNodeType.NUMBER)
    expect(ast.right.type).toBe(AstNodeType.NUMBER)
  })

  it('power operator', () => {
    const parser = new ParserWithCaching(buildConfig(), new SheetMapping(enGB).get)

    const ast = parser.parse('=2^3', simpleCellAddress(0, 0, 0)).ast as PowerOpAst
    expect(ast.type).toBe(AstNodeType.POWER_OP)
    expect(ast.left.type).toBe(AstNodeType.NUMBER)
    expect(ast.right.type).toBe(AstNodeType.NUMBER)
  })

  it('power operator order', () => {
    const parser = new ParserWithCaching(buildConfig(), new SheetMapping(enGB).get)

    const ast = parser.parse('=2*2^3', simpleCellAddress(0, 0, 0)).ast as PowerOpAst
    expect(ast.type).toBe(AstNodeType.TIMES_OP)
    expect(ast.left.type).toBe(AstNodeType.NUMBER)
    expect(ast.right.type).toBe(AstNodeType.POWER_OP)
  })

  it('SUM function without args', () => {
<<<<<<< HEAD
    const parser = new ParserWithCaching(buildConfig(), new SheetMapping(enGB).get)
    const ast = parser.parse('=SUM()', CellAddress.absolute(0, 0, 0)).ast as ProcedureAst
=======
    const parser = new ParserWithCaching(new Config(), new SheetMapping(enGB).get)
    const ast = parser.parse('=SUM()', simpleCellAddress(0, 0, 0)).ast as ProcedureAst
>>>>>>> e5ff28e0
    expect(ast.type).toBe(AstNodeType.FUNCTION_CALL)
    expect(ast.procedureName).toBe('SUM')
    expect(ast.args.length).toBe(0)
  })

  it('function without polish characters', () => {
<<<<<<< HEAD
    const parser = new ParserWithCaching(buildConfig(), new SheetMapping(enGB).get)
    const ast = parser.parse('=żółćąęźśńŻÓŁĆĄĘŹŚŃ()', CellAddress.absolute(0, 0, 0)).ast as ProcedureAst
=======
    const parser = new ParserWithCaching(new Config(), new SheetMapping(enGB).get)
    const ast = parser.parse('=żółćąęźśńŻÓŁĆĄĘŹŚŃ()', simpleCellAddress(0, 0, 0)).ast as ProcedureAst
>>>>>>> e5ff28e0
    expect(ast.type).toBe(AstNodeType.FUNCTION_CALL)
    expect(ast.procedureName).toBe('ŻÓŁĆĄĘŹŚŃŻÓŁĆĄĘŹŚŃ')
    expect(ast.args.length).toBe(0)
  })

  it('function with dot separator', () => {
<<<<<<< HEAD
    const parser = new ParserWithCaching(buildConfig({ language: plPL }), new SheetMapping(plPL).get)
    const ast = parser.parse('=NR.SER.OST.DN.MIEŚ()', CellAddress.absolute(0, 0, 0)).ast as ProcedureAst
=======
    const parser = new ParserWithCaching(new Config({ language: plPL }), new SheetMapping(plPL).get)
    const ast = parser.parse('=NR.SER.OST.DN.MIEŚ()', simpleCellAddress(0, 0, 0)).ast as ProcedureAst
>>>>>>> e5ff28e0
    expect(ast.type).toBe(AstNodeType.FUNCTION_CALL)
    expect(ast.procedureName).toBe('EOMONTH')
    expect(ast.args.length).toBe(0)
  })

  it('function name should be translated during parsing', () => {
<<<<<<< HEAD
    const parser = new ParserWithCaching(buildConfig({ language: plPL }), new SheetMapping(plPL).get)
    const ast = parser.parse('=SUMA()', CellAddress.absolute(0, 0, 0)).ast as ProcedureAst
=======
    const parser = new ParserWithCaching(new Config({ language: plPL }), new SheetMapping(plPL).get)
    const ast = parser.parse('=SUMA()', simpleCellAddress(0, 0, 0)).ast as ProcedureAst
>>>>>>> e5ff28e0
    expect(ast.type).toBe(AstNodeType.FUNCTION_CALL)
    expect(ast.procedureName).toBe('SUM')
    expect(ast.args.length).toBe(0)
  })

  it('function with number', () => {
<<<<<<< HEAD
    const parser = new ParserWithCaching(buildConfig(), new SheetMapping(enGB).get)
    const ast = parser.parse('=DEC2BIN(4)', CellAddress.absolute(0, 0, 0)).ast as ProcedureAst
=======
    const parser = new ParserWithCaching(new Config(), new SheetMapping(enGB).get)
    const ast = parser.parse('=DEC2BIN(4)', simpleCellAddress(0, 0, 0)).ast as ProcedureAst
>>>>>>> e5ff28e0
    expect(ast.type).toBe(AstNodeType.FUNCTION_CALL)
    expect(ast.procedureName).toEqual('DEC2BIN')
  })

  it('should leave original name if procedure translation not known', () => {
<<<<<<< HEAD
    const parser = new ParserWithCaching(buildConfig({ language: plPL }), new SheetMapping(plPL).get)
    const ast = parser.parse('=FOOBAR()', CellAddress.absolute(0, 0, 0)).ast as ProcedureAst
=======
    const parser = new ParserWithCaching(new Config({ language: plPL }), new SheetMapping(plPL).get)
    const ast = parser.parse('=FOOBAR()', simpleCellAddress(0, 0, 0)).ast as ProcedureAst
>>>>>>> e5ff28e0
    expect(ast.type).toBe(AstNodeType.FUNCTION_CALL)
    expect(ast.procedureName).toBe('FOOBAR')
    expect(ast.args.length).toBe(0)
  })

  it('SUM function with args', () => {
<<<<<<< HEAD
    const parser = new ParserWithCaching(buildConfig(), new SheetMapping(enGB).get)
    const ast = parser.parse('=SUM(1, A1)', CellAddress.absolute(0, 0, 0)).ast as ProcedureAst
=======
    const parser = new ParserWithCaching(new Config(), new SheetMapping(enGB).get)
    const ast = parser.parse('=SUM(1, A1)', simpleCellAddress(0, 0, 0)).ast as ProcedureAst
>>>>>>> e5ff28e0
    expect(ast.type).toBe(AstNodeType.FUNCTION_CALL)
    expect(ast.procedureName).toBe('SUM')
    expect(ast.args[0].type).toBe(AstNodeType.NUMBER)
    expect(ast.args[1].type).toBe(AstNodeType.CELL_REFERENCE)
  })

  it('SUM function with expression arg', () => {
<<<<<<< HEAD
    const parser = new ParserWithCaching(buildConfig(), new SheetMapping(enGB).get)
    const ast = parser.parse('=SUM(1 / 2 + SUM(1,2))', CellAddress.absolute(0, 0, 0)).ast as ProcedureAst
=======
    const parser = new ParserWithCaching(new Config(), new SheetMapping(enGB).get)
    const ast = parser.parse('=SUM(1 / 2 + SUM(1,2))', simpleCellAddress(0, 0, 0)).ast as ProcedureAst
>>>>>>> e5ff28e0
    expect(ast.type).toBe(AstNodeType.FUNCTION_CALL)
    expect(ast.args.length).toBe(1)
    expect(ast.args[0].type).toBe(AstNodeType.PLUS_OP)

    const arg = ast.args[0] as PlusOpAst
    expect(arg.left.type).toBe(AstNodeType.DIV_OP)
    expect(arg.right.type).toBe(AstNodeType.FUNCTION_CALL)
  })

  it('joining nodes without braces', () => {
<<<<<<< HEAD
    const parser = new ParserWithCaching(buildConfig(), new SheetMapping(enGB).get)
    const ast = parser.parse('=1 + 2 + 3', CellAddress.absolute(0, 0, 0)).ast as PlusOpAst
=======
    const parser = new ParserWithCaching(new Config(), new SheetMapping(enGB).get)
    const ast = parser.parse('=1 + 2 + 3', simpleCellAddress(0, 0, 0)).ast as PlusOpAst
>>>>>>> e5ff28e0
    expect(ast.type).toBe(AstNodeType.PLUS_OP)
    expect(ast.left.type).toBe(AstNodeType.PLUS_OP)
    expect(ast.right.type).toBe(AstNodeType.NUMBER)
  })

  it('joining nodes with braces', () => {
<<<<<<< HEAD
    const parser = new ParserWithCaching(buildConfig(), new SheetMapping(enGB).get)
    const ast = parser.parse('=1 + (2 + 3)', CellAddress.absolute(0, 0, 0)).ast as PlusOpAst
=======
    const parser = new ParserWithCaching(new Config(), new SheetMapping(enGB).get)
    const ast = parser.parse('=1 + (2 + 3)', simpleCellAddress(0, 0, 0)).ast as PlusOpAst
>>>>>>> e5ff28e0
    expect(ast.type).toBe(AstNodeType.PLUS_OP)
    expect(ast.left.type).toBe(AstNodeType.NUMBER)

    const right = ast.right as ParenthesisAst
    expect(right.type).toBe(AstNodeType.PARENTHESIS)
    expect(right.expression.type).toBe(AstNodeType.PLUS_OP)
  })

  it('float literal', () => {
<<<<<<< HEAD
    const parser = new ParserWithCaching(buildConfig(), new SheetMapping(enGB).get)
    const ast = parser.parse('=3.14', CellAddress.absolute(0, 0, 0)).ast as NumberAst
=======
    const parser = new ParserWithCaching(new Config(), new SheetMapping(enGB).get)
    const ast = parser.parse('=3.14', simpleCellAddress(0, 0, 0)).ast as NumberAst
>>>>>>> e5ff28e0
    expect(ast.type).toBe(AstNodeType.NUMBER)
    expect(ast.value).toBe(3.14)
  })

  it('float literal with different decimal separator', () => {
<<<<<<< HEAD
    const parser = new ParserWithCaching(buildConfig({ decimalSeparator: ',', functionArgSeparator: ';' }), new SheetMapping(enGB).get)
    const ast1 = parser.parse('=3,14', CellAddress.absolute(0, 0, 0)).ast as NumberAst
    const ast2 = parser.parse('=03,14', CellAddress.absolute(0, 0, 0)).ast as NumberAst
    const ast3 = parser.parse('=,14', CellAddress.absolute(0, 0, 0)).ast as NumberAst
=======
    const parser = new ParserWithCaching(new Config({ decimalSeparator: ',', functionArgSeparator: ';' }), new SheetMapping(enGB).get)
    const ast1 = parser.parse('=3,14', simpleCellAddress(0, 0, 0)).ast as NumberAst
    const ast2 = parser.parse('=03,14', simpleCellAddress(0, 0, 0)).ast as NumberAst
    const ast3 = parser.parse('=,14', simpleCellAddress(0, 0, 0)).ast as NumberAst
>>>>>>> e5ff28e0

    expect(ast1.type).toBe(AstNodeType.NUMBER)
    expect(ast1.value).toBe(3.14)
    expect(ast2.type).toBe(AstNodeType.NUMBER)
    expect(ast2.value).toBe(3.14)
    expect(ast3.type).toBe(AstNodeType.NUMBER)
    expect(ast3.value).toBe(0.14)
  })

  it('leading zeros of number literals', () => {
<<<<<<< HEAD
    const parser = new ParserWithCaching(buildConfig(), new SheetMapping(enGB).get)
    const int = parser.parse('=01234', CellAddress.absolute(0, 0, 0)).ast as NumberAst
    const float = parser.parse('=03.14', CellAddress.absolute(0, 0, 0)).ast as NumberAst
=======
    const parser = new ParserWithCaching(new Config(), new SheetMapping(enGB).get)
    const int = parser.parse('=01234', simpleCellAddress(0, 0, 0)).ast as NumberAst
    const float = parser.parse('=03.14', simpleCellAddress(0, 0, 0)).ast as NumberAst
>>>>>>> e5ff28e0
    expect(int.type).toBe(AstNodeType.NUMBER)
    expect(int.value).toBe(1234)
    expect(float.type).toBe(AstNodeType.NUMBER)
    expect(float.value).toBe(3.14)
  })

  it('functions should not be case sensitive', () => {
<<<<<<< HEAD
    const parser = new ParserWithCaching(buildConfig(), new SheetMapping(enGB).get)
    const ast = parser.parse('=sum(1)', CellAddress.absolute(0, 0, 0)).ast as ProcedureAst
=======
    const parser = new ParserWithCaching(new Config(), new SheetMapping(enGB).get)
    const ast = parser.parse('=sum(1)', simpleCellAddress(0, 0, 0)).ast as ProcedureAst
>>>>>>> e5ff28e0
    expect(ast.type).toBe(AstNodeType.FUNCTION_CALL)
    expect(ast.procedureName).toBe('SUM')
  })

  it('allow to accept different lexer configs', () => {
    const parser1 = new ParserWithCaching(buildConfig(), new SheetMapping(enGB).get)
    const parser2 = new ParserWithCaching(buildConfig({ functionArgSeparator: ';' }), new SheetMapping(enGB).get)

    const ast1 = parser1.parse('=SUM(1, 2)', simpleCellAddress(0, 0, 0)).ast as ProcedureAst
    const ast2 = parser2.parse('=SUM(1; 2)', simpleCellAddress(0, 0, 0)).ast as ProcedureAst

    expect(ast1.type).toBe(AstNodeType.FUNCTION_CALL)
    expect(ast2.type).toBe(AstNodeType.FUNCTION_CALL)
    expect(ast1).toEqual(ast2)
  })

  it('error literal', () => {
    const parser = new ParserWithCaching(buildConfig(), new SheetMapping(enGB).get)

    const ast = parser.parse('=#REF!', simpleCellAddress(0, 0, 0)).ast as ErrorAst
    expect(ast.type).toBe(AstNodeType.ERROR)
    expect(ast.error).toEqual(new CellError(ErrorType.REF))
  })

  it('error literals are case insensitive', () => {
    const parser = new ParserWithCaching(buildConfig(), new SheetMapping(enGB).get)

    const ast = parser.parse('=#rEf!', simpleCellAddress(0, 0, 0)).ast as ErrorAst
    expect(ast.type).toBe(AstNodeType.ERROR)
    expect(ast.error).toEqual(new CellError(ErrorType.REF))
  })
})

describe('cell references and ranges', () => {
  it('absolute cell reference', () => {
    const parser = new ParserWithCaching(buildConfig(), new SheetMapping(enGB).get)

    const ast = parser.parse('=$B$3', simpleCellAddress(0, 1, 1)).ast as CellReferenceAst

    expect(ast.type).toBe(AstNodeType.CELL_REFERENCE)
    expect(ast.reference).toEqual(CellAddress.absolute(null, 1, 2))
  })

  it('relative cell reference', () => {
    const parser = new ParserWithCaching(buildConfig(), new SheetMapping(enGB).get)

    const ast = parser.parse('=B3', simpleCellAddress(0, 1, 1)).ast as CellReferenceAst

    expect(ast.type).toBe(AstNodeType.CELL_REFERENCE)
    expect(ast.reference).toEqual(CellAddress.relative(null, 0, 1))
  })

  it('absolute column cell reference', () => {
    const parser = new ParserWithCaching(buildConfig(), new SheetMapping(enGB).get)

    const ast = parser.parse('=$B3', simpleCellAddress(0, 1, 1)).ast as CellReferenceAst

    expect(ast.type).toBe(AstNodeType.CELL_REFERENCE)
    expect(ast.reference).toEqual(CellAddress.absoluteCol(null, 1, 1))
  })

  it('absolute row cell reference', () => {
    const parser = new ParserWithCaching(buildConfig(), new SheetMapping(enGB).get)

    const ast = parser.parse('=B$3', simpleCellAddress(0, 1, 1)).ast as CellReferenceAst

    expect(ast.type).toBe(AstNodeType.CELL_REFERENCE)
    expect(ast.reference).toEqual(CellAddress.absoluteRow(null, 0, 2))
  })

  it('cell references should not be case sensitive', () => {
    const parser = new ParserWithCaching(buildConfig(), new SheetMapping(enGB).get)

    const ast = parser.parse('=d1', simpleCellAddress(0, 0, 0)).ast as CellReferenceAst
    expect(ast.type).toBe(AstNodeType.CELL_REFERENCE)
    expect(ast.reference.col).toBe(3)
    expect(ast.reference.row).toBe(0)
  })

  it('cell reference by default has sheet from the sheet it is written', () => {
    const sheetMapping = new SheetMapping(enGB)
    sheetMapping.addSheet('Sheet1')
    sheetMapping.addSheet('Sheet2')
    const parser = new ParserWithCaching(buildConfig(), sheetMapping.get)

    const ast = parser.parse('=D1', simpleCellAddress(1, 0, 0)).ast as CellReferenceAst

    expect(ast.type).toBe(AstNodeType.CELL_REFERENCE)
    expect(ast.reference.sheet).toBe(null)
    expect(ast.reference.col).toBe(3)
    expect(ast.reference.row).toBe(0)
  })

  it('cell reference with sheet name', () => {
    const sheetMapping = new SheetMapping(enGB)
    sheetMapping.addSheet('Sheet1')
    sheetMapping.addSheet('Sheet2')
    const parser = new ParserWithCaching(buildConfig(), sheetMapping.get)

    const ast = parser.parse('=Sheet2!D1', simpleCellAddress(0, 0, 0)).ast as CellReferenceAst
    expect(ast.type).toBe(AstNodeType.CELL_REFERENCE)
    expect(ast.reference.sheet).toBe(1)
    expect(ast.reference.col).toBe(3)
    expect(ast.reference.row).toBe(0)
  })

  // incompatibility with product 1
  it('using unknown sheet gives REF', () => {
    const parser = new ParserWithCaching(buildConfig(), new SheetMapping(enGB).get)

    const ast = parser.parse('=Sheet2!A1', simpleCellAddress(0, 0, 0)).ast as ErrorAst

    expect(ast.type).toBe(AstNodeType.ERROR)
    expect(ast.error).toEqual(new CellError(ErrorType.REF))
  })

  it('sheet name with other characters', () => {
    const sheetMapping = new SheetMapping(enGB)
    sheetMapping.addSheet('Sheet1')
    sheetMapping.addSheet('Sheet_zażółć_gęślą_jaźń')
    const parser = new ParserWithCaching(buildConfig(), sheetMapping.get)

    const ast = parser.parse('=Sheet_zażółć_gęślą_jaźń!A1', simpleCellAddress(0, 0, 0)).ast as CellReferenceAst
    expect(ast.type).toBe(AstNodeType.CELL_REFERENCE)
    expect(ast.reference.sheet).toBe(1)
  })

  it('sheet name is case insensitive', () => {
    const sheetMapping = new SheetMapping(enGB)
    sheetMapping.addSheet('Sheet1')
    sheetMapping.addSheet('Sheet2')
    const parser = new ParserWithCaching(buildConfig(), sheetMapping.get)

    const ast = parser.parse('=shEEt2!A1', simpleCellAddress(0, 0, 0)).ast as CellReferenceAst
    expect(ast.type).toBe(AstNodeType.CELL_REFERENCE)
    expect(ast.reference.sheet).toBe(1)
  })

  it('sheet name with spaces', () => {
    const sheetMapping = new SheetMapping(enGB)
    sheetMapping.addSheet('Sheet1')
    sheetMapping.addSheet('Sheet with spaces')
    const parser = new ParserWithCaching(buildConfig(), sheetMapping.get)

    const ast = parser.parse("='Sheet with spaces'!A1", simpleCellAddress(0, 0, 0)).ast as CellReferenceAst
    expect(ast.type).toBe(AstNodeType.CELL_REFERENCE)
    expect(ast.reference.sheet).toBe(1)
  })

  it('sheet name inside quotes', () => {
    const sheetMapping = new SheetMapping(enGB)
    sheetMapping.addSheet('Sheet1')
    sheetMapping.addSheet('Sheet2')
    const parser = new ParserWithCaching(buildConfig(), sheetMapping.get)

    const ast = parser.parse("='Sheet2'!A1", simpleCellAddress(0, 0, 0)).ast as CellReferenceAst
    expect(ast.type).toBe(AstNodeType.CELL_REFERENCE)
    expect(ast.reference.sheet).toBe(1)
  })

  xit('escaping support', () => {
    const sheetMapping = new SheetMapping(enGB)
    sheetMapping.addSheet('Sheet1')
    sheetMapping.addSheet("Some'sheet")
    const parser = new ParserWithCaching(buildConfig(), sheetMapping.get)

    const ast = parser.parse("='Some''sheet'!A1", simpleCellAddress(0, 0, 0)).ast as CellReferenceAst
    expect(ast.type).toBe(AstNodeType.CELL_REFERENCE)
    expect(ast.reference.sheet).toBe(1)
  })

  it('simple cell range', () => {
    const parser = new ParserWithCaching(buildConfig(), new SheetMapping(enGB).get)

    const ast = parser.parse('=A1:B2', simpleCellAddress(0, 0, 0)).ast as CellRangeAst
    expect(ast.type).toBe(AstNodeType.CELL_RANGE)
  })

  it('cell range with both start and end sheets specified', () => {
    const sheetMapping = new SheetMapping(enGB)
    sheetMapping.addSheet('Sheet1')
    sheetMapping.addSheet('Sheet2')
    const parser = new ParserWithCaching(buildConfig(), sheetMapping.get)

    const ast = parser.parse('=Sheet2!A1:Sheet2!B2', simpleCellAddress(0, 0, 0)).ast as CellRangeAst

    expect(ast.type).toBe(AstNodeType.CELL_RANGE)
    expect(ast.start.sheet).toEqual(1)
    expect(ast.end.sheet).toEqual(1)
  })

  it('cell range may have only sheet specified in start address but end of range is also absolute', () => {
    const sheetMapping = new SheetMapping(enGB)
    sheetMapping.addSheet('Sheet1')
    sheetMapping.addSheet('Sheet2')
    const parser = new ParserWithCaching(buildConfig(), sheetMapping.get)

    const ast = parser.parse('=Sheet2!A1:B2', simpleCellAddress(0, 0, 0)).ast as CellRangeAst

    expect(ast.type).toBe(AstNodeType.CELL_RANGE)
    expect(ast.start.sheet).toEqual(1)
    expect(ast.end.sheet).toEqual(1)
  })

  it('cell range with absolute sheet only on end side is a parsing error', () => {
    const sheetMapping = new SheetMapping(enGB)
    sheetMapping.addSheet('Sheet1')
    sheetMapping.addSheet('Sheet2')
    const parser = new ParserWithCaching(new Config(), sheetMapping.get)

    const { errors } = parser.parse('=A1:Sheet2!B2', simpleCellAddress(0, 0, 0))

    expect(errors[0].type).toBe(ParsingErrorType.ParserError)
  })

  it('cell range with different start and end sheets', () => {
    const sheetMapping = new SheetMapping(enGB)
    sheetMapping.addSheet('Sheet1')
    sheetMapping.addSheet('Sheet2')
    sheetMapping.addSheet('Sheet3')
    const parser = new ParserWithCaching(buildConfig(), sheetMapping.get)

    const ast = parser.parse('=Sheet2!A1:Sheet3!B2', simpleCellAddress(0, 0, 0)).ast as CellRangeAst

    expect(ast.type).toBe(AstNodeType.CELL_RANGE)
    expect(ast.start.sheet).toEqual(1)
    expect(ast.end.sheet).toEqual(2)
  })

  it('offset has relative sheet reference', () => {
    const sheetMapping = new SheetMapping(enGB)
    const parser = new ParserWithCaching(new Config(), sheetMapping.get)
    const ast = parser.parse('=OFFSET(A1, 1, 2)', simpleCellAddress(0, 0, 0)).ast as CellReferenceAst

    expect(ast.reference.sheet).toBe(null)
  })

  it('cell range with unexisting end sheet should return REF', () => {
    const sheetMapping = new SheetMapping(enGB)
    sheetMapping.addSheet('Sheet1')
    sheetMapping.addSheet('Sheet2')
    const parser = new ParserWithCaching(new Config(), sheetMapping.get)

    const ast = parser.parse('=Sheet2!A1:Sheet3!B2', simpleCellAddress(0, 0, 0)).ast as ErrorAst

    expect(ast.type).toBe(AstNodeType.ERROR)
    expect(ast.error.type).toBe(ErrorType.REF)
  })
})


describe('Parsing errors', () => {
  it('errors - lexing errors', () => {
    const parser = new ParserWithCaching(buildConfig(), new SheetMapping(enGB).get)

    const input = ["='foo'", "=foo'bar", "=''''''", '=@']

    input.forEach((formula) => {
      const { ast, errors } = parser.parse(formula, simpleCellAddress(0, 0, 0))
      expect(ast.type).toBe(AstNodeType.ERROR)
      expect(errors[0].type).toBe(ParsingErrorType.LexingError)
    })
  })

  it('lexing error - unexpected token', () => {
    const parser = new ParserWithCaching(buildConfig(), new SheetMapping(enGB).get)

    const { ast, errors } = parser.parse('=A', simpleCellAddress(0, 0, 0))
    expect(ast.type).toBe(AstNodeType.ERROR)
    expect(errors[0].type).toBe(ParsingErrorType.LexingError)
    expect(errors[0].message).toMatch(/unexpected character/)
  })

  it('lexing error - unexpected token', () => {
    const parser = new ParserWithCaching(buildConfig(), new SheetMapping(enGB).get)

    const { errors } = parser.parse('=SUM(A)', simpleCellAddress(0, 0, 0))
    expect(errors[0].type).toBe(ParsingErrorType.LexingError)
    expect(errors[0].message).toMatch(/unexpected character/)

  })

  it('parsing error - not all input parsed', () => {
    const parser = new ParserWithCaching(buildConfig(), new SheetMapping(enGB).get)

    const { errors } = parser.parse('=A1B1', simpleCellAddress(0, 0, 0))
    expect(errors[0].type).toBe(ParsingErrorType.ParserError)
  })

  it('unknown error literal', () => {
    const parser = new ParserWithCaching(buildConfig(), new SheetMapping(enGB).get)

    const { ast, errors } = parser.parse('=#FOO!', simpleCellAddress(0, 0, 0))
    expect(ast.type).toBe(AstNodeType.ERROR)
    expect(errors[0].type).toBe(ParsingErrorType.ParserError)
  })
<<<<<<< HEAD

  // weird error
  it('cell range with unexisting end sheet', () => {
    const sheetMapping = new SheetMapping(enGB)
    sheetMapping.addSheet('Sheet1')
    sheetMapping.addSheet('Sheet2')
    const parser = new ParserWithCaching(buildConfig(), sheetMapping.get)

    const { ast, errors } = parser.parse('=Sheet2!A1:Sheet3!B2', CellAddress.absolute(0, 0, 0))

    expect(ast.type).toBe(AstNodeType.ERROR)
    expect(errors[0].type).toBe(ParsingErrorType.RangeOffsetNotAllowed)
  })
=======
>>>>>>> e5ff28e0
})<|MERGE_RESOLUTION|>--- conflicted
+++ resolved
@@ -1,10 +1,6 @@
-<<<<<<< HEAD
 import {buildConfig} from '../../src'
-import {CellError, ErrorType} from '../../src/Cell'
-=======
 import {Config} from '../../src'
 import {CellError, ErrorType, simpleCellAddress} from '../../src/Cell'
->>>>>>> e5ff28e0
 import {SheetMapping} from '../../src/DependencyGraph'
 import {enGB, plPL} from '../../src/i18n'
 import {
@@ -89,90 +85,55 @@
   })
 
   it('SUM function without args', () => {
-<<<<<<< HEAD
-    const parser = new ParserWithCaching(buildConfig(), new SheetMapping(enGB).get)
-    const ast = parser.parse('=SUM()', CellAddress.absolute(0, 0, 0)).ast as ProcedureAst
-=======
-    const parser = new ParserWithCaching(new Config(), new SheetMapping(enGB).get)
+    const parser = new ParserWithCaching(buildConfig(), new SheetMapping(enGB).get)
     const ast = parser.parse('=SUM()', simpleCellAddress(0, 0, 0)).ast as ProcedureAst
->>>>>>> e5ff28e0
     expect(ast.type).toBe(AstNodeType.FUNCTION_CALL)
     expect(ast.procedureName).toBe('SUM')
     expect(ast.args.length).toBe(0)
   })
 
   it('function without polish characters', () => {
-<<<<<<< HEAD
-    const parser = new ParserWithCaching(buildConfig(), new SheetMapping(enGB).get)
-    const ast = parser.parse('=żółćąęźśńŻÓŁĆĄĘŹŚŃ()', CellAddress.absolute(0, 0, 0)).ast as ProcedureAst
-=======
-    const parser = new ParserWithCaching(new Config(), new SheetMapping(enGB).get)
+    const parser = new ParserWithCaching(buildConfig(), new SheetMapping(enGB).get)
     const ast = parser.parse('=żółćąęźśńŻÓŁĆĄĘŹŚŃ()', simpleCellAddress(0, 0, 0)).ast as ProcedureAst
->>>>>>> e5ff28e0
     expect(ast.type).toBe(AstNodeType.FUNCTION_CALL)
     expect(ast.procedureName).toBe('ŻÓŁĆĄĘŹŚŃŻÓŁĆĄĘŹŚŃ')
     expect(ast.args.length).toBe(0)
   })
 
   it('function with dot separator', () => {
-<<<<<<< HEAD
     const parser = new ParserWithCaching(buildConfig({ language: plPL }), new SheetMapping(plPL).get)
-    const ast = parser.parse('=NR.SER.OST.DN.MIEŚ()', CellAddress.absolute(0, 0, 0)).ast as ProcedureAst
-=======
-    const parser = new ParserWithCaching(new Config({ language: plPL }), new SheetMapping(plPL).get)
     const ast = parser.parse('=NR.SER.OST.DN.MIEŚ()', simpleCellAddress(0, 0, 0)).ast as ProcedureAst
->>>>>>> e5ff28e0
     expect(ast.type).toBe(AstNodeType.FUNCTION_CALL)
     expect(ast.procedureName).toBe('EOMONTH')
     expect(ast.args.length).toBe(0)
   })
 
   it('function name should be translated during parsing', () => {
-<<<<<<< HEAD
     const parser = new ParserWithCaching(buildConfig({ language: plPL }), new SheetMapping(plPL).get)
-    const ast = parser.parse('=SUMA()', CellAddress.absolute(0, 0, 0)).ast as ProcedureAst
-=======
-    const parser = new ParserWithCaching(new Config({ language: plPL }), new SheetMapping(plPL).get)
     const ast = parser.parse('=SUMA()', simpleCellAddress(0, 0, 0)).ast as ProcedureAst
->>>>>>> e5ff28e0
     expect(ast.type).toBe(AstNodeType.FUNCTION_CALL)
     expect(ast.procedureName).toBe('SUM')
     expect(ast.args.length).toBe(0)
   })
 
   it('function with number', () => {
-<<<<<<< HEAD
-    const parser = new ParserWithCaching(buildConfig(), new SheetMapping(enGB).get)
-    const ast = parser.parse('=DEC2BIN(4)', CellAddress.absolute(0, 0, 0)).ast as ProcedureAst
-=======
-    const parser = new ParserWithCaching(new Config(), new SheetMapping(enGB).get)
+    const parser = new ParserWithCaching(buildConfig(), new SheetMapping(enGB).get)
     const ast = parser.parse('=DEC2BIN(4)', simpleCellAddress(0, 0, 0)).ast as ProcedureAst
->>>>>>> e5ff28e0
     expect(ast.type).toBe(AstNodeType.FUNCTION_CALL)
     expect(ast.procedureName).toEqual('DEC2BIN')
   })
 
   it('should leave original name if procedure translation not known', () => {
-<<<<<<< HEAD
     const parser = new ParserWithCaching(buildConfig({ language: plPL }), new SheetMapping(plPL).get)
-    const ast = parser.parse('=FOOBAR()', CellAddress.absolute(0, 0, 0)).ast as ProcedureAst
-=======
-    const parser = new ParserWithCaching(new Config({ language: plPL }), new SheetMapping(plPL).get)
     const ast = parser.parse('=FOOBAR()', simpleCellAddress(0, 0, 0)).ast as ProcedureAst
->>>>>>> e5ff28e0
     expect(ast.type).toBe(AstNodeType.FUNCTION_CALL)
     expect(ast.procedureName).toBe('FOOBAR')
     expect(ast.args.length).toBe(0)
   })
 
   it('SUM function with args', () => {
-<<<<<<< HEAD
-    const parser = new ParserWithCaching(buildConfig(), new SheetMapping(enGB).get)
-    const ast = parser.parse('=SUM(1, A1)', CellAddress.absolute(0, 0, 0)).ast as ProcedureAst
-=======
-    const parser = new ParserWithCaching(new Config(), new SheetMapping(enGB).get)
+    const parser = new ParserWithCaching(buildConfig(), new SheetMapping(enGB).get)
     const ast = parser.parse('=SUM(1, A1)', simpleCellAddress(0, 0, 0)).ast as ProcedureAst
->>>>>>> e5ff28e0
     expect(ast.type).toBe(AstNodeType.FUNCTION_CALL)
     expect(ast.procedureName).toBe('SUM')
     expect(ast.args[0].type).toBe(AstNodeType.NUMBER)
@@ -180,13 +141,8 @@
   })
 
   it('SUM function with expression arg', () => {
-<<<<<<< HEAD
-    const parser = new ParserWithCaching(buildConfig(), new SheetMapping(enGB).get)
-    const ast = parser.parse('=SUM(1 / 2 + SUM(1,2))', CellAddress.absolute(0, 0, 0)).ast as ProcedureAst
-=======
-    const parser = new ParserWithCaching(new Config(), new SheetMapping(enGB).get)
+    const parser = new ParserWithCaching(buildConfig(), new SheetMapping(enGB).get)
     const ast = parser.parse('=SUM(1 / 2 + SUM(1,2))', simpleCellAddress(0, 0, 0)).ast as ProcedureAst
->>>>>>> e5ff28e0
     expect(ast.type).toBe(AstNodeType.FUNCTION_CALL)
     expect(ast.args.length).toBe(1)
     expect(ast.args[0].type).toBe(AstNodeType.PLUS_OP)
@@ -197,26 +153,16 @@
   })
 
   it('joining nodes without braces', () => {
-<<<<<<< HEAD
-    const parser = new ParserWithCaching(buildConfig(), new SheetMapping(enGB).get)
-    const ast = parser.parse('=1 + 2 + 3', CellAddress.absolute(0, 0, 0)).ast as PlusOpAst
-=======
-    const parser = new ParserWithCaching(new Config(), new SheetMapping(enGB).get)
+    const parser = new ParserWithCaching(buildConfig(), new SheetMapping(enGB).get)
     const ast = parser.parse('=1 + 2 + 3', simpleCellAddress(0, 0, 0)).ast as PlusOpAst
->>>>>>> e5ff28e0
     expect(ast.type).toBe(AstNodeType.PLUS_OP)
     expect(ast.left.type).toBe(AstNodeType.PLUS_OP)
     expect(ast.right.type).toBe(AstNodeType.NUMBER)
   })
 
   it('joining nodes with braces', () => {
-<<<<<<< HEAD
-    const parser = new ParserWithCaching(buildConfig(), new SheetMapping(enGB).get)
-    const ast = parser.parse('=1 + (2 + 3)', CellAddress.absolute(0, 0, 0)).ast as PlusOpAst
-=======
-    const parser = new ParserWithCaching(new Config(), new SheetMapping(enGB).get)
+    const parser = new ParserWithCaching(buildConfig(), new SheetMapping(enGB).get)
     const ast = parser.parse('=1 + (2 + 3)', simpleCellAddress(0, 0, 0)).ast as PlusOpAst
->>>>>>> e5ff28e0
     expect(ast.type).toBe(AstNodeType.PLUS_OP)
     expect(ast.left.type).toBe(AstNodeType.NUMBER)
 
@@ -226,29 +172,17 @@
   })
 
   it('float literal', () => {
-<<<<<<< HEAD
-    const parser = new ParserWithCaching(buildConfig(), new SheetMapping(enGB).get)
-    const ast = parser.parse('=3.14', CellAddress.absolute(0, 0, 0)).ast as NumberAst
-=======
-    const parser = new ParserWithCaching(new Config(), new SheetMapping(enGB).get)
+    const parser = new ParserWithCaching(buildConfig(), new SheetMapping(enGB).get)
     const ast = parser.parse('=3.14', simpleCellAddress(0, 0, 0)).ast as NumberAst
->>>>>>> e5ff28e0
     expect(ast.type).toBe(AstNodeType.NUMBER)
     expect(ast.value).toBe(3.14)
   })
 
   it('float literal with different decimal separator', () => {
-<<<<<<< HEAD
     const parser = new ParserWithCaching(buildConfig({ decimalSeparator: ',', functionArgSeparator: ';' }), new SheetMapping(enGB).get)
-    const ast1 = parser.parse('=3,14', CellAddress.absolute(0, 0, 0)).ast as NumberAst
-    const ast2 = parser.parse('=03,14', CellAddress.absolute(0, 0, 0)).ast as NumberAst
-    const ast3 = parser.parse('=,14', CellAddress.absolute(0, 0, 0)).ast as NumberAst
-=======
-    const parser = new ParserWithCaching(new Config({ decimalSeparator: ',', functionArgSeparator: ';' }), new SheetMapping(enGB).get)
     const ast1 = parser.parse('=3,14', simpleCellAddress(0, 0, 0)).ast as NumberAst
     const ast2 = parser.parse('=03,14', simpleCellAddress(0, 0, 0)).ast as NumberAst
     const ast3 = parser.parse('=,14', simpleCellAddress(0, 0, 0)).ast as NumberAst
->>>>>>> e5ff28e0
 
     expect(ast1.type).toBe(AstNodeType.NUMBER)
     expect(ast1.value).toBe(3.14)
@@ -259,15 +193,9 @@
   })
 
   it('leading zeros of number literals', () => {
-<<<<<<< HEAD
-    const parser = new ParserWithCaching(buildConfig(), new SheetMapping(enGB).get)
-    const int = parser.parse('=01234', CellAddress.absolute(0, 0, 0)).ast as NumberAst
-    const float = parser.parse('=03.14', CellAddress.absolute(0, 0, 0)).ast as NumberAst
-=======
-    const parser = new ParserWithCaching(new Config(), new SheetMapping(enGB).get)
+    const parser = new ParserWithCaching(buildConfig(), new SheetMapping(enGB).get)
     const int = parser.parse('=01234', simpleCellAddress(0, 0, 0)).ast as NumberAst
     const float = parser.parse('=03.14', simpleCellAddress(0, 0, 0)).ast as NumberAst
->>>>>>> e5ff28e0
     expect(int.type).toBe(AstNodeType.NUMBER)
     expect(int.value).toBe(1234)
     expect(float.type).toBe(AstNodeType.NUMBER)
@@ -275,13 +203,8 @@
   })
 
   it('functions should not be case sensitive', () => {
-<<<<<<< HEAD
-    const parser = new ParserWithCaching(buildConfig(), new SheetMapping(enGB).get)
-    const ast = parser.parse('=sum(1)', CellAddress.absolute(0, 0, 0)).ast as ProcedureAst
-=======
-    const parser = new ParserWithCaching(new Config(), new SheetMapping(enGB).get)
+    const parser = new ParserWithCaching(buildConfig(), new SheetMapping(enGB).get)
     const ast = parser.parse('=sum(1)', simpleCellAddress(0, 0, 0)).ast as ProcedureAst
->>>>>>> e5ff28e0
     expect(ast.type).toBe(AstNodeType.FUNCTION_CALL)
     expect(ast.procedureName).toBe('SUM')
   })
@@ -490,7 +413,7 @@
     const sheetMapping = new SheetMapping(enGB)
     sheetMapping.addSheet('Sheet1')
     sheetMapping.addSheet('Sheet2')
-    const parser = new ParserWithCaching(new Config(), sheetMapping.get)
+    const parser = new ParserWithCaching(buildConfig(), sheetMapping.get)
 
     const { errors } = parser.parse('=A1:Sheet2!B2', simpleCellAddress(0, 0, 0))
 
@@ -513,7 +436,7 @@
 
   it('offset has relative sheet reference', () => {
     const sheetMapping = new SheetMapping(enGB)
-    const parser = new ParserWithCaching(new Config(), sheetMapping.get)
+    const parser = new ParserWithCaching(buildConfig(), sheetMapping.get)
     const ast = parser.parse('=OFFSET(A1, 1, 2)', simpleCellAddress(0, 0, 0)).ast as CellReferenceAst
 
     expect(ast.reference.sheet).toBe(null)
@@ -523,7 +446,7 @@
     const sheetMapping = new SheetMapping(enGB)
     sheetMapping.addSheet('Sheet1')
     sheetMapping.addSheet('Sheet2')
-    const parser = new ParserWithCaching(new Config(), sheetMapping.get)
+    const parser = new ParserWithCaching(buildConfig(), sheetMapping.get)
 
     const ast = parser.parse('=Sheet2!A1:Sheet3!B2', simpleCellAddress(0, 0, 0)).ast as ErrorAst
 
@@ -578,20 +501,4 @@
     expect(ast.type).toBe(AstNodeType.ERROR)
     expect(errors[0].type).toBe(ParsingErrorType.ParserError)
   })
-<<<<<<< HEAD
-
-  // weird error
-  it('cell range with unexisting end sheet', () => {
-    const sheetMapping = new SheetMapping(enGB)
-    sheetMapping.addSheet('Sheet1')
-    sheetMapping.addSheet('Sheet2')
-    const parser = new ParserWithCaching(buildConfig(), sheetMapping.get)
-
-    const { ast, errors } = parser.parse('=Sheet2!A1:Sheet3!B2', CellAddress.absolute(0, 0, 0))
-
-    expect(ast.type).toBe(AstNodeType.ERROR)
-    expect(errors[0].type).toBe(ParsingErrorType.RangeOffsetNotAllowed)
-  })
-=======
->>>>>>> e5ff28e0
 })