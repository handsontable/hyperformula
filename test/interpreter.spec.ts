import {HandsOnEngine} from '../src'
import {cellError, ErrorType} from '../src/Cell'

describe('Interpreter', () => {
  let engine: HandsOnEngine

  beforeEach(() => {
    engine = new HandsOnEngine()
  })

  it('relative addressing formula', () => {
    engine.loadSheet([['42', '=A1']])

    expect(engine.getCellValue('B1')).toBe(42)
  })

  it('number literal', () => {
    engine.loadSheet([['3']])

    expect(engine.getCellValue('A1')).toBe(3)
  })

  it('negative number literal', () => {
    engine.loadSheet([['=-3']])

    expect(engine.getCellValue('A1')).toBe(-3)
  })

  it('negative number literal - non numeric value', () => {
    engine.loadSheet([['=-"foo"']])

    expect(engine.getCellValue('A1')).toEqual(cellError(ErrorType.VALUE))
  })

  it('string literals', () => {
    engine.loadSheet([
      ['www', '1www', 'www1'],
    ])

    expect(engine.getCellValue('A1')).toBe('www')
    expect(engine.getCellValue('B1')).toBe('1www')
    expect(engine.getCellValue('C1')).toBe('www1')
  })

  it('string literals in formula', () => {
    engine.loadSheet([
      ['="www"', '="1www"', '="www1"'],
    ])

    expect(engine.getCellValue('A1')).toBe('www')
    expect(engine.getCellValue('B1')).toBe('1www')
    expect(engine.getCellValue('C1')).toBe('www1')
  })

  it('plus operator', () => {
    engine.loadSheet([['3', '7', '=A1+B1']])

    expect(engine.getCellValue('C1')).toBe(10)
  })

  it('plus operator', () => {
    engine.loadSheet([['3', '=A1+42']])

    expect(engine.getCellValue('B1')).toBe(45)
  })

  it('plus operator - int + float', () => {
    engine.loadSheet([['2.0', '=A1 + 3.14']])

    expect(engine.getCellValue('B1')).toBeCloseTo(5.14)
  })

  it('plus operator - VALUE error on 1st operand', () => {
    engine.loadSheet([['www', '=A1+42']])

    expect(engine.getCellValue('B1')).toEqual(cellError(ErrorType.VALUE))
  })

  it('plus operator - VALUE error on 2nd operand', () => {
    engine.loadSheet([['www', '=42+A1']])

    expect(engine.getCellValue('B1')).toEqual(cellError(ErrorType.VALUE))
  })

  it('minus operator', () => {
    engine.loadSheet([['3', '=A1-43']])

    expect(engine.getCellValue('B1')).toBe(-40)
  })

  it('minus operator - VALUE error on 1st operand', () => {
    engine.loadSheet([['www', '=A1-42']])

    expect(engine.getCellValue('B1')).toEqual(cellError(ErrorType.VALUE))
  })

  it('minus operator - VALUE error on 2nd operand', () => {
    engine.loadSheet([['www', '=42-A1']])

    expect(engine.getCellValue('B1')).toEqual(cellError(ErrorType.VALUE))
  })

  it('times operator', () => {
    engine.loadSheet([['3', '=A1*6']])

    expect(engine.getCellValue('B1')).toBe(18)
  })

  it('times operator - VALUE error on 1st operand', () => {
    engine.loadSheet([['www', '=A1*42']])

    expect(engine.getCellValue('B1')).toEqual(cellError(ErrorType.VALUE))
  })

  it('times operator - VALUE error on 2nd operand', () => {
    engine.loadSheet([['www', '=42*A1']])

    expect(engine.getCellValue('B1')).toEqual(cellError(ErrorType.VALUE))
  })

  it('div operator - int result', () => {
    engine.loadSheet([['=10 / 2']])

    expect(engine.getCellValue('A1')).toEqual(5)
  })

  it('div operator - float result', () => {
    engine.loadSheet([['=5 / 2']])

    expect(engine.getCellValue('A1')).toEqual(2.5)
  })

  it('div operator - float arg and result', () => {
    engine.loadSheet([['=12 / 2.5']])

    expect(engine.getCellValue('A1')).toEqual(4.8)
  })

  it('div operator - DIV_ZERO error', () => {
    engine.loadSheet([['=42 / 0']])

    expect(engine.getCellValue('A1')).toEqual(cellError(ErrorType.DIV_BY_ZERO))
  })

  it('div operator - VALUE error on 1st operand', () => {
    engine.loadSheet([['www', '=A1 / 42']])

    expect(engine.getCellValue('B1')).toEqual(cellError(ErrorType.VALUE))
  })

  it('div operator - VALUE error on 2nd operand', () => {
    engine.loadSheet([['www', '=42 / A1']])

    expect(engine.getCellValue('B1')).toEqual(cellError(ErrorType.VALUE))
  })

  it('procedures - SUM without args', () => {
    engine.loadSheet([['=SUM()']])

    expect(engine.getCellValue('A1')).toEqual(0)
  })

  it('procedures - SUM with args', () => {
    engine.loadSheet([['=SUM(1; B1)', '3.14']])

    expect(engine.getCellValue('A1')).toBeCloseTo(4.14)
  })

  it('procedures - SUM with range args', () => {
    engine.loadSheet([['1', '2', '5'],
                      ['3', '4', '=SUM(A1:B2)']])

<<<<<<< HEAD
    expect(engine.getCellValue("C2")).toEqual(10)
=======
    expect(engine.getCellValue('C2')).toBeCloseTo(10)
>>>>>>> f68b2660
  })

  it('ranges - VALUE error when evaluating without context', () => {
    engine.loadSheet([['1'], ['2'], ['=A1:A2']])
    expect(engine.getCellValue('A3')).toEqual(cellError(ErrorType.VALUE))
  })

  it('procedures - SUM with bad args', () => {
    engine.loadSheet([['=SUM(B1)', 'asdf']])

    expect(engine.getCellValue('A1')).toEqual(cellError(ErrorType.VALUE))
  })

  it('ranges - SUM range with not numeric values', () => {
    engine.loadSheet([['1'], ['2'], ['foo'], ['=SUM(A1:A3)']])
    expect(engine.getCellValue('A4')).toEqual(cellError(ErrorType.VALUE))
  })

  it('procedures - not known procedure', () => {
    engine.loadSheet([['=FOO()']])

    expect(engine.getCellValue('A1')).toEqual(cellError(ErrorType.NAME))
  })

  it('errors - parsing errors', () => {
    engine.loadSheet([['=A', '=A1C1', '=SUM(A)']])

    expect(engine.getCellValue('A1')).toEqual(cellError(ErrorType.NAME))
    expect(engine.getCellValue('B1')).toEqual(cellError(ErrorType.NAME))
    expect(engine.getCellValue('C1')).toEqual(cellError(ErrorType.NAME))
  })

  it('function TRUE', () => {
    engine.loadSheet([['=TRUE()']])

    expect(engine.getCellValue('A1')).toEqual(true)
  })

  it('function TRUE is 0-arity', () => {
    engine.loadSheet([['=TRUE(1)']])

    expect(engine.getCellValue('A1')).toEqual(cellError(ErrorType.NA))
  })

  it('function FALSE', () => {
    engine.loadSheet([['=FALSE()']])

    expect(engine.getCellValue('A1')).toEqual(false)
  })

  it('function FALSE is 0-arity', () => {
    engine.loadSheet([['=FALSE(1)']])

    expect(engine.getCellValue('A1')).toEqual(cellError(ErrorType.NA))
  })

  it('function ACOS happy path', () => {
    engine.loadSheet([['=ACOS(1)']])

    expect(engine.getCellValue('A1')).toEqual(0)
  })

  it('function ACOS when value not numeric', () => {
    engine.loadSheet([['=ACOS("foo")']])

    expect(engine.getCellValue('A1')).toEqual(cellError(ErrorType.NUM))
  })

  it('function ACOS for 1 (edge)', () => {
    engine.loadSheet([['=ACOS(1)']])

    expect(engine.getCellValue('A1')).toEqual(0)
  })

  it('function ACOS for -1 (edge)', () => {
    engine.loadSheet([['=ACOS(-1)']])

    expect(engine.getCellValue('A1')).toEqual(Math.PI)
  })

  it('function ACOS when value too large', () => {
    engine.loadSheet([['=ACOS(1.1)']])

    expect(engine.getCellValue('A1')).toEqual(cellError(ErrorType.NUM))
  })

  it('function ACOS when value too small', () => {
    engine.loadSheet([['=ACOS(-1.1)']])

    expect(engine.getCellValue('A1')).toEqual(cellError(ErrorType.NUM))
  })

  it('function IF when value is true', () => {
    engine.loadSheet([['=IF(TRUE(); "yes"; "no")']])

    expect(engine.getCellValue('A1')).toEqual('yes')
  })

  it('function IF when value is false', () => {
    engine.loadSheet([['=IF(FALSE(); "yes"; "no")']])

    expect(engine.getCellValue('A1')).toEqual('no')
  })

  it('function IF when condition is weird type', () => {
    engine.loadSheet([['=IF("foo"; "yes"; "no")']])

    expect(engine.getCellValue('A1')).toEqual(cellError(ErrorType.VALUE))
  })

  it('function IF works when only first part is given', () => {
    engine.loadSheet([['=IF(TRUE(); "yes")']])

    expect(engine.getCellValue('A1')).toEqual('yes')
  })

  it('function IF works when only first part is given and condition is falsey', () => {
    engine.loadSheet([['=IF(FALSE(); "yes")']])

    expect(engine.getCellValue('A1')).toEqual(false)
  })
})<|MERGE_RESOLUTION|>--- conflicted
+++ resolved
@@ -169,12 +169,7 @@
   it('procedures - SUM with range args', () => {
     engine.loadSheet([['1', '2', '5'],
                       ['3', '4', '=SUM(A1:B2)']])
-
-<<<<<<< HEAD
     expect(engine.getCellValue("C2")).toEqual(10)
-=======
-    expect(engine.getCellValue('C2')).toBeCloseTo(10)
->>>>>>> f68b2660
   })
 
   it('ranges - VALUE error when evaluating without context', () => {
