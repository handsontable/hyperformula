--- conflicted
+++ resolved
@@ -2,30 +2,19 @@
 import {ErrorMessage} from '../src/error-message'
 import {adr, detailedError, detailedErrorWithOrigin} from './testUtils'
 
-<<<<<<< HEAD
-describe('without arrayformula, with arrays flag', () => {
+describe('without arrayformula, with useArrayArithmetic flag', () => {
   it('unary op, scalar ret', () => {
-    const engine = HyperFormula.buildFromArray([[1, 2, 3], ['=SUM(-A1:C1)']], {arrays: true})
+    const engine = HyperFormula.buildFromArray([[1, 2, 3], ['=SUM(-A1:C1)']], {useArrayArithmetic: true})
     expect(engine.getCellValue(adr('A2'))).toEqual(-6)
   })
 
   it('unary op, array ret', () => {
-    const engine = HyperFormula.buildFromArray([[1, 2, 3], ['=-A1:C1']], {arrays: true})
+    const engine = HyperFormula.buildFromArray([[1, 2, 3], ['=-A1:C1']], {useArrayArithmetic: true})
     expect(engine.getSheetValues(0)).toEqual([[1, 2, 3], [-1, -2, -3]])
   })
 
   it('binary op, scalar ret', () => {
-    const engine = HyperFormula.buildFromArray([[1, 2, 3], [4, 5, 6], ['=SUM(2*A1:C1+A2:C2)']], {arrays: true})
-=======
-describe('without arrayformula, with useArrayArithmetic flag', () => {
-  it('unary op', () => {
-    const engine = HyperFormula.buildFromArray([[1, 2, 3], ['=SUM(-A1:C1)']], {useArrayArithmetic: true})
-    expect(engine.getCellValue(adr('A2'))).toEqual(-6)
-  })
-
-  it('binary op', () => {
     const engine = HyperFormula.buildFromArray([[1, 2, 3], [4, 5, 6], ['=SUM(2*A1:C1+A2:C2)']], {useArrayArithmetic: true})
->>>>>>> 4c2851a5
     expect(engine.getCellValue(adr('A3'))).toEqual(27)
   })
 
