--- conflicted
+++ resolved
@@ -159,7 +159,6 @@
     expect(engine.getCellValue(adr('A1'))).toEqual(5)
   })
 })
-<<<<<<< HEAD
 
 describe('coercion of array to scalar', () => {
   it('actual range', () => {
@@ -181,6 +180,4 @@
     const engine = HyperFormula.buildFromArray([[1, 2, 3], ['=-ARRAYFORMULA(2*A1:C1)']])
     expect(engine.getCellValue(adr('A2'))).toEqual(-2)
   })
-})
-=======
->>>>>>> ef6a1ac9
+})