--- conflicted
+++ resolved
@@ -248,7 +248,6 @@
     const engine = HyperFormula.buildFromArray([['=ARRAYFORMULA({1,{2,3}+{0,0},4;{5;6},2*{7,8;9,10},-{11;12};13,{14,15},16})']])
     expect(engine.getSheetValues(0)).toEqual([[1, 2, 3, 4], [5, 14, 16, -11], [6, 18, 20, -12], [13, 14, 15, 16]])
   })
-<<<<<<< HEAD
 })
 
 describe('vectorization', () => {
@@ -321,7 +320,4 @@
     ], {useArrayArithmetic: true})
     expect(engine.getSheetValues(0)).toEqual([[2, 5, 4]])
   })
-
-=======
->>>>>>> 94c3d72c
 })