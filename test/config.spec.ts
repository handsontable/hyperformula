import {Config} from '../src'
import {plPL} from '../src/i18n'

describe('Config', () => {
  it('works', () => {
    const config = new Config({language: plPL})

    expect(config.language).toBe(plPL)
  })

  it('has some defaults', () => {
    const config = new Config()

    expect(config.language).toBe(Config.defaultConfig.language)
  })

  it('computes list of volatile functions according to translation', () => {
    const config = new Config({ language: plPL })

    expect(config.volatileFunctions()).toContain('LOSUJ')
  })

  it('can translate functions', () => {
    const config = new Config({ language: plPL })

    expect(config.getFunctionTranslationFor('SUM')).toEqual('SUMA')
  })

<<<<<<< HEAD
  it( 'validation: boolean params', () => {
    // eslint-disable-next-line
    // @ts-ignore
    expect(() => new Config({caseSensitive: 'abcd'})).toThrow('Expected value of type: boolean for config parameter: caseSensitive')
    // eslint-disable-next-line
    // @ts-ignore
    expect( () => new Config({smartRounding: []})).toThrow('Expected value of type: boolean for config parameter: smartRounding')
    // eslint-disable-next-line
    // @ts-ignore
    expect( () => new Config({matrixDetection: 0})).toThrow('Expected value of type: boolean for config parameter: matrixDetection')
    // eslint-disable-next-line
    // @ts-ignore
    expect( () => new Config({useColumnIndex: Symbol()})).toThrow('Expected value of type: boolean for config parameter: useColumnIndex')
    // eslint-disable-next-line
    // @ts-ignore
    expect( () => new Config({leapYear1900: () => 1})).toThrow('Expected value of type: boolean for config parameter: leapYear1900')
  })

  it( 'validation: number params', () => {
    // eslint-disable-next-line
    // @ts-ignore
    expect(() => new Config({matrixDetectionThreshold: 'abcd'})).toThrow('Expected value of type: number for config parameter: matrixDetectionThreshold')
    // eslint-disable-next-line
    // @ts-ignore
    expect(() => new Config({nullYear: true})).toThrow('Expected value of type: number for config parameter: nullYear')
    // eslint-disable-next-line
    // @ts-ignore
    expect(() => new Config({precisionRounding: /abcd/})).toThrow('Expected value of type: number for config parameter: precisionRounding')
    // eslint-disable-next-line
    // @ts-ignore
    expect(() => new Config({precisionEpsilon: {}})).toThrow('Expected value of type: number for config parameter: precisionEpsilon')
  })

  it( 'validation: string params', () => {
    // eslint-disable-next-line
    // @ts-ignore
    expect(() => new Config({functionArgSeparator: 123})).toThrow('Expected value of type: string for config parameter: functionArgSeparator')
  })

  it( 'validation: function params', () => {
    // eslint-disable-next-line
    // @ts-ignore
    expect(() => new Config({parseDate: true})).toThrow('Expected value of type: function for config parameter: parseDate')
    // eslint-disable-next-line
    // @ts-ignore
    expect(() => new Config({stringifyDate: 1})).toThrow('Expected value of type: function for config parameter: stringifyDate')
  })

  it( 'validation: other params', () => {
    // eslint-disable-next-line
    // @ts-ignore
    expect(() => new Config({nullDate: {year: 123, month: 123, day: true}})).toThrow('Expected value of type: IDate for config parameter: nullDate')
    // eslint-disable-next-line
    // @ts-ignore
    expect(() => new Config({dateFormats: {}})).toThrow('Expected value of type: array for config parameter: dateFormats')
    // eslint-disable-next-line
    // @ts-ignore
    expect(() => new Config({gpuMode: 'abcd'})).toThrow('Expected: gpu, cpu, dev, webgl, webgl2, headlessgl for config parameter: gpuMode')
=======
  it('should throw error when there is a conflict between separators', () => {
    expect(() => {
      new Config({ decimalSeparator: ',', functionArgSeparator: ',' })
    }).toThrow('Config initialization failed. Function argument separator and decimal separator needs to differ.')
  })

  it('should throw error when decimal separator is not correct', () => {
    expect(() => {
      // eslint-disable-next-line
      // @ts-ignore
      new Config({ decimalSeparator: ';' })
    }).toThrow('Config initialization failed. Decimal separator can take \'.\' or \',\' as a value.')
>>>>>>> 9ca0951f
  })
})<|MERGE_RESOLUTION|>--- conflicted
+++ resolved
@@ -26,7 +26,6 @@
     expect(config.getFunctionTranslationFor('SUM')).toEqual('SUMA')
   })
 
-<<<<<<< HEAD
   it( 'validation: boolean params', () => {
     // eslint-disable-next-line
     // @ts-ignore
@@ -78,14 +77,16 @@
   it( 'validation: other params', () => {
     // eslint-disable-next-line
     // @ts-ignore
-    expect(() => new Config({nullDate: {year: 123, month: 123, day: true}})).toThrow('Expected value of type: IDate for config parameter: nullDate')
+    expect(() => new Config({nullDate: { year: 123, month: 123, day: true }
+    })).toThrow('Expected value of type: IDate for config parameter: nullDate')
     // eslint-disable-next-line
     // @ts-ignore
     expect(() => new Config({dateFormats: {}})).toThrow('Expected value of type: array for config parameter: dateFormats')
     // eslint-disable-next-line
     // @ts-ignore
     expect(() => new Config({gpuMode: 'abcd'})).toThrow('Expected: gpu, cpu, dev, webgl, webgl2, headlessgl for config parameter: gpuMode')
-=======
+  })
+
   it('should throw error when there is a conflict between separators', () => {
     expect(() => {
       new Config({ decimalSeparator: ',', functionArgSeparator: ',' })
@@ -98,6 +99,5 @@
       // @ts-ignore
       new Config({ decimalSeparator: ';' })
     }).toThrow('Config initialization failed. Decimal separator can take \'.\' or \',\' as a value.')
->>>>>>> 9ca0951f
   })
 })