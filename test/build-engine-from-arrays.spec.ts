import {HyperFormula} from '../src'
import './testConfig.ts'
import {Config} from '../src/Config'
import {plPL} from '../src/i18n'

describe('Building engine from arrays', () => {
  it('works', () => {
    const engine = HyperFormula.buildFromSheets({
      Sheet1: [],
      Sheet2: [],
    })

    expect(engine).toBeInstanceOf(HyperFormula)
  })

  it('#buildFromSheet adds default sheet Sheet1', () => {
    const engine = HyperFormula.buildFromArray([])

    expect(engine.getAllSheetsDimensions()).toEqual({'Sheet1': {'height': 0, 'width': 0}})
  })

<<<<<<< HEAD
  it('#buildFromSheets accepts config', () => {
    const config = { dateFormats: ['MM'] }
=======
  it('#buildFromSheet adds default sheet Sheet1, in different languages', () => {
    const engine = HyperFormula.buildFromArray([], { language: plPL })

    expect(engine.getAllSheetsDimensions()).toEqual({'Arkusz1': {'height': 0, 'width': 0}})
  })

  xit('#buildFromSheets accepts config', () => {
    const config = new Config()
>>>>>>> 73dfbf93
    const engine = HyperFormula.buildFromSheets({
      Sheet1: [],
      Sheet2: [],
    }, config)

    expect(engine.getConfig().dateFormats[0]).toBe('MM')
  })

  it('#buildFromSheet accepts config', () => {
    const config = { dateFormats: ['MM'] }
    const engine = HyperFormula.buildFromArray([], config)

    expect(engine.getConfig().dateFormats[0]).toBe('MM')
  })
})<|MERGE_RESOLUTION|>--- conflicted
+++ resolved
@@ -1,6 +1,5 @@
 import {HyperFormula} from '../src'
 import './testConfig.ts'
-import {Config} from '../src/Config'
 import {plPL} from '../src/i18n'
 
 describe('Building engine from arrays', () => {
@@ -19,19 +18,14 @@
     expect(engine.getAllSheetsDimensions()).toEqual({'Sheet1': {'height': 0, 'width': 0}})
   })
 
-<<<<<<< HEAD
-  it('#buildFromSheets accepts config', () => {
-    const config = { dateFormats: ['MM'] }
-=======
   it('#buildFromSheet adds default sheet Sheet1, in different languages', () => {
     const engine = HyperFormula.buildFromArray([], { language: plPL })
 
     expect(engine.getAllSheetsDimensions()).toEqual({'Arkusz1': {'height': 0, 'width': 0}})
   })
 
-  xit('#buildFromSheets accepts config', () => {
-    const config = new Config()
->>>>>>> 73dfbf93
+  it('#buildFromSheets accepts config', () => {
+    const config = { dateFormats: ['MM'] }
     const engine = HyperFormula.buildFromSheets({
       Sheet1: [],
       Sheet2: [],
