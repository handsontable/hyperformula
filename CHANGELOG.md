# HyperFormula changelog
All notable changes to this project will be documented in this file.

The format is based on [Keep a Changelog](https://keepachangelog.com/en/1.0.0/),
and this project adheres to [Semantic Versioning](https://semver.org/spec/v2.0.0.html).

## [Unreleased]

### Changed
- **Breaking change**: Removed support for matrix formulas (`{=FORMULA}`) notation. Engine now supports formulas returning array of values (instead of only scalars). (#652)
<<<<<<< HEAD
- **Breaking change**: Removed numeric matrix detection. (#669)
=======
- Changed SWITCH function so it takes array as its first argument.
>>>>>>> a39173a6

### Added
- Added support for array arithmetic. (#628)
- Added performance improvements for array handling. (#629)
- Added ARRAYFORMULA function. (#630)
- Added FILTER function. (#668)
- Added ARRAY_CONSTRAIN function. (#661)
- Added casting to scalars from non-range arrays. (#663)
- Added support for range interpolation. (#665)

### Fixed
- Fixed an issue with arrays and cruds. (#651)

## [0.6.0] - 2021-04-27

### Changed
- **Breaking change**: Moved `GPU.js` from `dependencies` to `devDependencies` and `optionalDependencies`. (#642)

### Added
- Added two new fired events, for suspending and resuming execution. (#637)
- Added listing in scopes to `listNamedExpressions` method. (#638)

### Fixed
- Fixed issues with scoped named expression. (#646, #641)
- Fixed an issue with losing formating info about DateTime numbers. (#626)

## [0.5.0] - 2021-04-15

### Changed
- **Breaking change**: A change to the type of value returned via serialization methods. (#617)
- An input value should be preserved through serialization more precisely. (#617)
- GPU.js constructor needs to be provided directly to engine configuration. (#355)
- A deprecated config option vlookupThreshold has been removed. (#620)

### Added
- Added support for row and column reordering. (#343)
- Added type inferrence for subtypes for number. (#313)
- Added parsing of number literals containing '%' or currency symbol (default '$'). (#590)
- Added ability to fallback to plain CPU implementation for functions that uses GPU.js (#355)

### Fixed
- Fixed minor issue. (#631)
- Fixed a bug with serialization of some addresses after CRUDs. (#587)
- Fixed a bug with MEDIAN function implementation. (#601)
- Fixed a bug with copy-paste operation that could cause out of scope references (#591)
- Fixed a bug with date parsing. (#614)
- Fixed a bug where accent/case sensitivity was ignored for LOOKUPs. (#621)
- Fixed a bug with handling of no time format/no date format scenarios. (#616)

## [0.4.0] - 2020-12-17

### Changed
- A **breaking change**: CEILING function implementation to be consistent with existing implementations. (#582)

### Added
- Added 50 mathematical functions: ROMAN, ARABIC, FACT, FACTDOUBLE, COMBIN, COMBINA, GCD, LCM, MROUND, MULTINOMIAL, QUOTIENT, RANDBETWEEN, SERIESSUM, SIGN, SQRTPI, SUMX2MY2, SUMX2PY2, SUMXMY2, CEILING.MATH, FLOOR.MATH, FLOOR, CEILING.PRECISE, FLOOR.PRECISE, ISO.CEILING, COMPLEX, IMABS, IMAGINARY, IMARGUMENT, IMCONJUGATE, IMCOS, IMCOSH, IMCOT, IMCSC, IMCSCH, IMDIV, IMEXP, IMLN, IMLOG10, IMLOG2, IMPOWER, IMPRODUCT, IMREAL, IMSEC, IMSECH, IMSIN, IMSINH, IMSQRT, IMSUB,  IMSUM, IMTAN. (#537, #582, #281, #581)
- Added 106 statistical functions: EXPON.DIST, EXPONDIST, FISHER, FISHERINV, GAMMA, GAMMA.DIST, GAMMADIST, GAMMALN, GAMMALN.PRECISE, GAMMA.INV, GAMMAINV, GAUSS, BETA.DIST, BETADIST, BETA.INV, BETAINV, BINOM.DIST, BINOMDIST, BINOM.INV, BESSELI, BESSELJ, BESSELK, BESSELY, CHISQ.DIST, CHISQ.DIST.RT, CHISQ.INV, CHISQ.INV.RT, CHIDIST, CHIINV, F.DIST, F.DIST.RT, F.INV, F.INV.RT, FDIST, FINV, WEIBULL, WEIBULL.DIST, HYPGEOMDIST, HYPGEOM.DIST, T.DIST, T.DIST.2T, T.DIST.RT, T.INV, T.INV.2T, TDIST, TINV, LOGNORM.DIST, LOGNORMDIST, LOGNORM.INV, LOGINV, NORM.DIST, NORMDIST, NORM.S.DIST, NORMSDIST, NORM.INV, NORMINV, NORM.S.INV, NORMSINV, PHI, NEGBINOM.DIST, NEGBINOMDIST, POISSON, POISSON.DIST, LARGE, SMALL, AVEDEV, CONFIDENCE, CONFIDENCE.NORM, CONFIDENCE.T, DEVSQ, GEOMEAN, HARMEAN, CRITBINOM, COVAR, COVARIANCE.P, COVARIANCE.S, PEARSON, RSQ, STANDARDIZE, Z.TEST, ZTEST, F.TEST, FTEST, STEYX, SLOPE, CHITEST, CHISQ.TEST, T.TEST, TTEST, SKEW.P, SKEW, WEIBULLDIST, VARS, TINV2T, TDISTRT, TDIST2T, STDEVS, FINVRT, FDISTRT, CHIDISTRT, CHIINVRT, COVARIANCEP, COVARIANCES, LOGNORMINV, POISSONDIST, SKEWP. (#152, #154, #160)
- Added function aliases mechanism. (PR #569)
- Added support for scientific notation. (#579)
- Added support for complex numbers. (#281)

### Fixed
- Fixed a problem with dependencies not collected for specific functions. (#550, #549)
- Fixed a minor problem with dependencies under nested parenthesis. (#549, #558)
- Fixed a problem with HLOOKUP/VLOOKUP getting stuck in binary search. (#559, #562)
- Fixed a problem with the logic of dependency resolving. (#561, #563)
- Fixed a minor bug with ATAN2 function. (#581)

## [0.3.0] - 2020-10-22

### Added
- Added 9 text functions EXACT, LOWER, UPPER, MID, T, SUBSTITUTE, REPLACE, UNICODE, UNICHAR. (#159)
- Added 5 datetime functions: INTERVAL, NETWORKDAYS, NETWORKDAYS.INTL, WORKDAY, WORKDAY.INTL. (#153)
- Added 3 information functions HLOOKUP, ROW, COLUMN. (PR #520)
- Added 5 financial functions FVSCHEDULE, NPV, MIRR, PDURATION, XNPV. (PR #542)
- Added 12 statistical functions VAR.P, VAR.S, VARA, VARPA, STDEV.P, STDEV.S, STDEVA, STDEVPA, VARP, VAR, STDEVP, STDEV. (PR #536)
- Added 2 mathematical functions SUBTOTAL, PRODUCT. (PR #536)
- Added 15 operator functions HF.ADD, HF.CONCAT, HF.DIVIDE, HF.EQ, HF.GT, HF.GTE, HF.LT, HF.LTE, HF.MINUS, HF.MULTIPLY, HF.NE, HF.POW, HF.UMINUS, HF.UNARY_PERCENT, HF.UPLUS (PR #543).

### Fixed
- Fixed multiple issues with VLOOKUP function. (#526, #528)
- Fixed MATCH and INDEX functions compatiblity. (PR #520)
- Fixed issue with config update that does not preserve named expressions. (#527)
- Fixed minor issue with arithmetic operations error messages. (#532)

## [0.2.0] - 2020-09-22

### Added
- Added 9 text functions LEN, TRIM, PROPER, CLEAN, REPT, RIGHT, LEFT, SEARCH, FIND. (#221)
- Added helper methods for keeping track of cell/range dependencies: `getCellPrecedents` and `getCellDependents`. (#441)
- Added 22 financial functions FV, PMT, PPMT, IPMT, CUMIPMT, CUMPRINC, DB, DDB, DOLLARDE, DOLLARFR, EFFECT, ISPMT, NOMINAL, NPER, RATE, PV, RRI, SLN, SYD, TBILLEQ, TBILLPRICE, TBILLYIELD. (#494)
- Added FORMULATEXT function. (PR #422)
- Added 8 information functions ISERR, ISNA, ISREF, NA, SHEET, SHEETS, ISBINARY, ISFORMULA. (#481)
- Added 15 date functions: WEEKDAY, DATEVALUE, HOUR, MINUTE, SECOND, TIME, TIMEVALUE, NOW, TODAY, EDATE, WEEKNUM, ISOWEEKNUM, DATEDIF, DAYS360, YEARFRAC. (#483)
- Added 13 trigonometry functions: SEC, CSC, SINH, COSH, TANH, COTH, SECH, CSCH, ACOT, ASINH, ACOSH, ATANH, ACOTH. (#485)
- Added 6 engineering functions: OCT2BIN, OCT2DEC, OCT2HEX, HEX2BIN, HEX2OCT, HEX2DEC. (#497)
- Added a configuration option to evaluate reference to an empty cells as a zero. (#476)
- Added new error type: missing licence. (#306)
- Added detailed error messages for error values. (#506)
- Added ability to handle more characters in quoted sheet names. (#509)
- Added support for escaping apostrophe character in quoted sheet names. (#64)

### Changed
- Operation `moveCells` creating cyclic dependencies does not cause losing original formula. (#479)
- Simplified adding new function modules, reworked (simplified) implementations of existing modules. (#480)

### Fixed
- Fixed hardcoding of languages in i18n tests. (#471)
- Fixed many compilation warnings based on LGTM analysis. (#473)
- Fixed `moveCells` behaviour when moving part of a range. (#479)
- Fixed `moveColumns`/`moveRows` inconsistent behaviour. (#479)
- Fixed undo of `moveColumns`/`moveRows` operations. (#479)
- Fixed name-collision issue in translations. (#486)
- Fixed bug in concatenation + `nullValue`. (#495)
- Fixed bug when undoing irreversible operation. (#502)
- Fixed minor issue with CHAR function logic. (#510)
- Fixed `simpleCellAddressToString` behaviour when converting quoted sheet names. (#514)
- Fixed issues with numeric aggregation functions. (#515)

## [0.1.3] - 2020-07-21

### Fixed
- Fixed a bug in coercion of empty string to boolean value. (#453)

## [0.1.2] - 2020-07-13

### Fixed
- Fixed a bug in topological ordering module. (#442)

## [0.1.1] - 2020-07-01

### Fixed
- Fixed a typo in a config option from `useRegularExpresssions` to `useRegularExpressions`. (#437)

## [0.1.0] - 2020-06-25

### Added
- Core functionality of the engine;
- Support for data types: String, Error, Number, Date, Time, DateTime, Duration, Distinct Logical;
- Support for logical operators: =, <>, >, <, >=, <=;
- Support for arithmetic operators: +, -, *, /, %;
- Support for text operator: &;
- CRUD operations:
  - modifying the value of a single cell,
  - adding/deleting row/column,
  - reading the value or formula from the selected cell,
  - moving a cell or a block of cells,
  - deleting a subset of rows or columns,
  - recalculating and refreshing of a worksheet,
  - batching CRUD operations,
  - support for wildcards and regex inside criterion functions like SUMIF, COUNTIF,
  - named expressions support,
  - support for cut, copy, paste,
  - undo/redo support;
- Following functions: ABS(), ACOS(), AND(), ASIN(), ATAN(), ATAN2(), AVERAGE(), AVERAGEA(), AVERAGEIF(), BASE(), BIN2DEC(), BIN2HEX()BIN2OCT(), BITAND(), BITLSHIFT(), BITOR(), BITRSHIFT(), BITXOR(), CEILING(), CHAR(), CHOOSE(), CODE(), COLUMNS(), CONCATENATE(), CORREL(),
COS(), COT(), COUNT(), COUNTA(), COUNTBLANK(), COUNTIF(), COUNTIFS(), COUNTUNIQUE(), DATE(), DAY(), DAYS(), DEC2BIN(), DEC2HEX(), DEC2OCT(), DECIMAL(), DEGREES(), DELTA(), E(), EOMONTH(), ERF(), ERFC(), EVEN(), EXP(), FALSE(), IF(), IFERROR(), IFNA(), INDEX(), INT(), ISBLANK(), ISERROR(), ISEVEN(), ISLOGICAL(), ISNONTEXT(), ISNUMBER(), ISODD(), ISTEXT(), LN(), LOG(), LOG10(), MATCH(), MAX(), MAXA(), MAXPOOL(), MEDIAN(), MEDIANPOOL(), MIN(), MINA(), MMULT(), MOD(), MONTH(), NOT(), ODD(), OFFSET(), OR(), PI(), POWER(), RADIANS(), RAND(), ROUND(), ROUNDDOWN(), ROUNDUP(), ROWS(), SIN(), SPLIT(), SQRT(), SUM(), SUMIF(), SUMIFS(), SUMPRODUCT(), SUMSQ(), SWITCH(), TAN(), TEXT(), TRANSPOSE(), TRUE(), TRUNC(), VLOOKUP(), XOR(), YEAR();
- Support for volatile functions;
- Cultures supports - can be configured according to the application need;
- Custom functions support;
- Set http://docs.oasis-open.org/office/v1.2/OpenDocument-v1.2-part2.html as a standard to follow;
- Error handling:
  - Division by zero: #DIV/0!,
  - Unknown function name: #NAME?,
  - Wrong type of argument in a function or wrong type of operator: #VALUE!,
  - Invalid numeric values: #NUM!,
  - No value available: #N/A,
  - Cyclic dependency: #CYCLE!,
  - Wrong address reference: #REF;
- Built-in function translation support for 16 languages: English, Czech, Danish, Dutch, Finnish, French, German, Hungarian, Italian, Norwegian, Polish, Portuguese, Russian, Spanish, Swedish, Turkish.<|MERGE_RESOLUTION|>--- conflicted
+++ resolved
@@ -8,11 +8,8 @@
 
 ### Changed
 - **Breaking change**: Removed support for matrix formulas (`{=FORMULA}`) notation. Engine now supports formulas returning array of values (instead of only scalars). (#652)
-<<<<<<< HEAD
+- Changed SWITCH function so it takes array as its first argument.
 - **Breaking change**: Removed numeric matrix detection. (#669)
-=======
-- Changed SWITCH function so it takes array as its first argument.
->>>>>>> a39173a6
 
 ### Added
 - Added support for array arithmetic. (#628)
