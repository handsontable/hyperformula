--- conflicted
+++ resolved
@@ -10,13 +10,11 @@
 
 ### Added
 
-<<<<<<< HEAD
 - Added ADDRESS function.
   [#1221](https://github.com/handsontable/hyperformula/issues/1221)
-=======
+
 - Added HYPERLINK function.
   [#1215](https://github.com/handsontable/hyperformula/issues/1215)
->>>>>>> f6f01022
 
 ### Fixed
 
