--- conflicted
+++ resolved
@@ -6,13 +6,11 @@
 
 ## [Unreleased]
 
-<<<<<<< HEAD
 ### Added
 - Support for reversed ranges (#834)
-=======
+
 ### Changed
 - Removed `gpu.js` dependency and its use. (#812)
->>>>>>> bec4ec0d
 
 ## [1.3.1] - 2022-01-11
 
