--- conflicted
+++ resolved
@@ -6,14 +6,12 @@
 
 ## [Unreleased]
 
-<<<<<<< HEAD
-### Fixed
-- Fixed hardcoding of languages in i18n tests. (#471)
-=======
 ### Added
 - Added helper functions for keeping track of cell/range dependencies: getCellPrecedents and getCellDependents. (#441)
 - 4 financial functions FV, PMT, PPMT, IPMT.
->>>>>>> 98ef15f8
+
+### Fixed
+- Fixed hardcoding of languages in i18n tests. (#471)
 
 ## [0.1.3] - 2020-07-21
 
