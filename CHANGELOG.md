# HyperFormula changelog
All notable changes to this project will be documented in this file.

The format is based on [Keep a Changelog](https://keepachangelog.com/en/1.0.0/),
and this project adheres to [Semantic Versioning](https://semver.org/spec/v2.0.0.html).

## [Unreleased]

### Changed
- **Breaking change**: Removed support for matrix formulas (`{=FORMULA}`) notation. Engine now supports formulas returning array of values (instead of only scalars). (#652)

### Added
- Added support for array arithmetic. (#628)
<<<<<<< HEAD
- Added performance improvements for array handling. (#629)
- Added ARRAYFORMULA function. (#630)

### Fixed
- Fixed an issue with useArrayArithmetic and cruds. (#651)
=======
- Added ARRAYFORMULA function. (#630)
- Added performance improvements for array handling. (#629)
- Accepting time in JS Date() objects on the input. (#648)

### Fixed
- Fixed an issue with arrays and cruds. (#651)
>>>>>>> e624cc3e

## [0.6.0] - 2021-04-27

### Added
- Validation of API arguments types for simple types. (#654)

### Changed
- **Breaking change**: Moved `GPU.js` from `dependencies` to `devDependencies` and `optionalDependencies`. (#642)

### Added
- Added two new fired events, for suspending and resuming execution. (#637)
- Added listing in scopes to `listNamedExpressions` method. (#638)

### Fixed
- Fixed issues with scoped named expression. (#646, #641)
- Fixed an issue with losing formating info about DateTime numbers. (#626)

## [0.5.0] - 2021-04-15

### Changed
- **Breaking change**: A change to the type of value returned via serialization methods. (#617)
- An input value should be preserved through serialization more precisely. (#617)
- GPU.js constructor needs to be provided directly to engine configuration. (#355)
- A deprecated config option vlookupThreshold has been removed. (#620)

### Added
- Added support for row and column reordering. (#343)
- Added type inferrence for subtypes for number. (#313)
- Added parsing of number literals containing '%' or currency symbol (default '$'). (#590)
- Added ability to fallback to plain CPU implementation for functions that uses GPU.js (#355)

### Fixed
- Fixed minor issue. (#631)
- Fixed a bug with serialization of some addresses after CRUDs. (#587)
- Fixed a bug with MEDIAN function implementation. (#601)
- Fixed a bug with copy-paste operation that could cause out of scope references (#591)
- Fixed a bug with date parsing. (#614)
- Fixed a bug where accent/case sensitivity was ignored for LOOKUPs. (#621)
- Fixed a bug with handling of no time format/no date format scenarios. (#616)

## [0.4.0] - 2020-12-17

### Changed
- A **breaking change**: CEILING function implementation to be consistent with existing implementations. (#582)

### Added
- Added 50 mathematical functions: ROMAN, ARABIC, FACT, FACTDOUBLE, COMBIN, COMBINA, GCD, LCM, MROUND, MULTINOMIAL, QUOTIENT, RANDBETWEEN, SERIESSUM, SIGN, SQRTPI, SUMX2MY2, SUMX2PY2, SUMXMY2, CEILING.MATH, FLOOR.MATH, FLOOR, CEILING.PRECISE, FLOOR.PRECISE, ISO.CEILING, COMPLEX, IMABS, IMAGINARY, IMARGUMENT, IMCONJUGATE, IMCOS, IMCOSH, IMCOT, IMCSC, IMCSCH, IMDIV, IMEXP, IMLN, IMLOG10, IMLOG2, IMPOWER, IMPRODUCT, IMREAL, IMSEC, IMSECH, IMSIN, IMSINH, IMSQRT, IMSUB,  IMSUM, IMTAN. (#537, #582, #281, #581)
- Added 106 statistical functions: EXPON.DIST, EXPONDIST, FISHER, FISHERINV, GAMMA, GAMMA.DIST, GAMMADIST, GAMMALN, GAMMALN.PRECISE, GAMMA.INV, GAMMAINV, GAUSS, BETA.DIST, BETADIST, BETA.INV, BETAINV, BINOM.DIST, BINOMDIST, BINOM.INV, BESSELI, BESSELJ, BESSELK, BESSELY, CHISQ.DIST, CHISQ.DIST.RT, CHISQ.INV, CHISQ.INV.RT, CHIDIST, CHIINV, F.DIST, F.DIST.RT, F.INV, F.INV.RT, FDIST, FINV, WEIBULL, WEIBULL.DIST, HYPGEOMDIST, HYPGEOM.DIST, T.DIST, T.DIST.2T, T.DIST.RT, T.INV, T.INV.2T, TDIST, TINV, LOGNORM.DIST, LOGNORMDIST, LOGNORM.INV, LOGINV, NORM.DIST, NORMDIST, NORM.S.DIST, NORMSDIST, NORM.INV, NORMINV, NORM.S.INV, NORMSINV, PHI, NEGBINOM.DIST, NEGBINOMDIST, POISSON, POISSON.DIST, LARGE, SMALL, AVEDEV, CONFIDENCE, CONFIDENCE.NORM, CONFIDENCE.T, DEVSQ, GEOMEAN, HARMEAN, CRITBINOM, COVAR, COVARIANCE.P, COVARIANCE.S, PEARSON, RSQ, STANDARDIZE, Z.TEST, ZTEST, F.TEST, FTEST, STEYX, SLOPE, CHITEST, CHISQ.TEST, T.TEST, TTEST, SKEW.P, SKEW, WEIBULLDIST, VARS, TINV2T, TDISTRT, TDIST2T, STDEVS, FINVRT, FDISTRT, CHIDISTRT, CHIINVRT, COVARIANCEP, COVARIANCES, LOGNORMINV, POISSONDIST, SKEWP. (#152, #154, #160)
- Added function aliases mechanism. (PR #569)
- Added support for scientific notation. (#579)
- Added support for complex numbers. (#281)

### Fixed
- Fixed a problem with dependencies not collected for specific functions. (#550, #549)
- Fixed a minor problem with dependencies under nested parenthesis. (#549, #558)
- Fixed a problem with HLOOKUP/VLOOKUP getting stuck in binary search. (#559, #562)
- Fixed a problem with the logic of dependency resolving. (#561, #563)
- Fixed a minor bug with ATAN2 function. (#581)

## [0.3.0] - 2020-10-22

### Added
- Added 9 text functions EXACT, LOWER, UPPER, MID, T, SUBSTITUTE, REPLACE, UNICODE, UNICHAR. (#159)
- Added 5 datetime functions: INTERVAL, NETWORKDAYS, NETWORKDAYS.INTL, WORKDAY, WORKDAY.INTL. (#153)
- Added 3 information functions HLOOKUP, ROW, COLUMN. (PR #520)
- Added 5 financial functions FVSCHEDULE, NPV, MIRR, PDURATION, XNPV. (PR #542)
- Added 12 statistical functions VAR.P, VAR.S, VARA, VARPA, STDEV.P, STDEV.S, STDEVA, STDEVPA, VARP, VAR, STDEVP, STDEV. (PR #536)
- Added 2 mathematical functions SUBTOTAL, PRODUCT. (PR #536)
- Added 15 operator functions HF.ADD, HF.CONCAT, HF.DIVIDE, HF.EQ, HF.GT, HF.GTE, HF.LT, HF.LTE, HF.MINUS, HF.MULTIPLY, HF.NE, HF.POW, HF.UMINUS, HF.UNARY_PERCENT, HF.UPLUS (PR #543).

### Fixed
- Fixed multiple issues with VLOOKUP function. (#526, #528)
- Fixed MATCH and INDEX functions compatiblity. (PR #520)
- Fixed issue with config update that does not preserve named expressions. (#527)
- Fixed minor issue with arithmetic operations error messages. (#532)

## [0.2.0] - 2020-09-22

### Added
- Added 9 text functions LEN, TRIM, PROPER, CLEAN, REPT, RIGHT, LEFT, SEARCH, FIND. (#221)
- Added helper methods for keeping track of cell/range dependencies: `getCellPrecedents` and `getCellDependents`. (#441)
- Added 22 financial functions FV, PMT, PPMT, IPMT, CUMIPMT, CUMPRINC, DB, DDB, DOLLARDE, DOLLARFR, EFFECT, ISPMT, NOMINAL, NPER, RATE, PV, RRI, SLN, SYD, TBILLEQ, TBILLPRICE, TBILLYIELD. (#494)
- Added FORMULATEXT function. (PR #422)
- Added 8 information functions ISERR, ISNA, ISREF, NA, SHEET, SHEETS, ISBINARY, ISFORMULA. (#481)
- Added 15 date functions: WEEKDAY, DATEVALUE, HOUR, MINUTE, SECOND, TIME, TIMEVALUE, NOW, TODAY, EDATE, WEEKNUM, ISOWEEKNUM, DATEDIF, DAYS360, YEARFRAC. (#483)
- Added 13 trigonometry functions: SEC, CSC, SINH, COSH, TANH, COTH, SECH, CSCH, ACOT, ASINH, ACOSH, ATANH, ACOTH. (#485)
- Added 6 engineering functions: OCT2BIN, OCT2DEC, OCT2HEX, HEX2BIN, HEX2OCT, HEX2DEC. (#497)
- Added a configuration option to evaluate reference to an empty cells as a zero. (#476)
- Added new error type: missing licence. (#306)
- Added detailed error messages for error values. (#506)
- Added ability to handle more characters in quoted sheet names. (#509)
- Added support for escaping apostrophe character in quoted sheet names. (#64)

### Changed
- Operation `moveCells` creating cyclic dependencies does not cause losing original formula. (#479)
- Simplified adding new function modules, reworked (simplified) implementations of existing modules. (#480)

### Fixed
- Fixed hardcoding of languages in i18n tests. (#471)
- Fixed many compilation warnings based on LGTM analysis. (#473)
- Fixed `moveCells` behaviour when moving part of a range. (#479)
- Fixed `moveColumns`/`moveRows` inconsistent behaviour. (#479)
- Fixed undo of `moveColumns`/`moveRows` operations. (#479)
- Fixed name-collision issue in translations. (#486)
- Fixed bug in concatenation + `nullValue`. (#495)
- Fixed bug when undoing irreversible operation. (#502)
- Fixed minor issue with CHAR function logic. (#510)
- Fixed `simpleCellAddressToString` behaviour when converting quoted sheet names. (#514)
- Fixed issues with numeric aggregation functions. (#515)

## [0.1.3] - 2020-07-21

### Fixed
- Fixed a bug in coercion of empty string to boolean value. (#453)

## [0.1.2] - 2020-07-13

### Fixed
- Fixed a bug in topological ordering module. (#442)

## [0.1.1] - 2020-07-01

### Fixed
- Fixed a typo in a config option from `useRegularExpresssions` to `useRegularExpressions`. (#437)

## [0.1.0] - 2020-06-25

### Added
- Core functionality of the engine;
- Support for data types: String, Error, Number, Date, Time, DateTime, Duration, Distinct Logical;
- Support for logical operators: =, <>, >, <, >=, <=;
- Support for arithmetic operators: +, -, *, /, %;
- Support for text operator: &;
- CRUD operations:
  - modifying the value of a single cell,
  - adding/deleting row/column,
  - reading the value or formula from the selected cell,
  - moving a cell or a block of cells,
  - deleting a subset of rows or columns,
  - recalculating and refreshing of a worksheet,
  - batching CRUD operations,
  - support for wildcards and regex inside criterion functions like SUMIF, COUNTIF,
  - named expressions support,
  - support for cut, copy, paste,
  - undo/redo support;
- Following functions: ABS(), ACOS(), AND(), ASIN(), ATAN(), ATAN2(), AVERAGE(), AVERAGEA(), AVERAGEIF(), BASE(), BIN2DEC(), BIN2HEX()BIN2OCT(), BITAND(), BITLSHIFT(), BITOR(), BITRSHIFT(), BITXOR(), CEILING(), CHAR(), CHOOSE(), CODE(), COLUMNS(), CONCATENATE(), CORREL(),
COS(), COT(), COUNT(), COUNTA(), COUNTBLANK(), COUNTIF(), COUNTIFS(), COUNTUNIQUE(), DATE(), DAY(), DAYS(), DEC2BIN(), DEC2HEX(), DEC2OCT(), DECIMAL(), DEGREES(), DELTA(), E(), EOMONTH(), ERF(), ERFC(), EVEN(), EXP(), FALSE(), IF(), IFERROR(), IFNA(), INDEX(), INT(), ISBLANK(), ISERROR(), ISEVEN(), ISLOGICAL(), ISNONTEXT(), ISNUMBER(), ISODD(), ISTEXT(), LN(), LOG(), LOG10(), MATCH(), MAX(), MAXA(), MAXPOOL(), MEDIAN(), MEDIANPOOL(), MIN(), MINA(), MMULT(), MOD(), MONTH(), NOT(), ODD(), OFFSET(), OR(), PI(), POWER(), RADIANS(), RAND(), ROUND(), ROUNDDOWN(), ROUNDUP(), ROWS(), SIN(), SPLIT(), SQRT(), SUM(), SUMIF(), SUMIFS(), SUMPRODUCT(), SUMSQ(), SWITCH(), TAN(), TEXT(), TRANSPOSE(), TRUE(), TRUNC(), VLOOKUP(), XOR(), YEAR();
- Support for volatile functions;
- Cultures supports - can be configured according to the application need;
- Custom functions support;
- Set http://docs.oasis-open.org/office/v1.2/OpenDocument-v1.2-part2.html as a standard to follow;
- Error handling:
  - Division by zero: #DIV/0!,
  - Unknown function name: #NAME?,
  - Wrong type of argument in a function or wrong type of operator: #VALUE!,
  - Invalid numeric values: #NUM!,
  - No value available: #N/A,
  - Cyclic dependency: #CYCLE!,
  - Wrong address reference: #REF;
- Built-in function translation support for 16 languages: English, Czech, Danish, Dutch, Finnish, French, German, Hungarian, Italian, Norwegian, Polish, Portuguese, Russian, Spanish, Swedish, Turkish.<|MERGE_RESOLUTION|>--- conflicted
+++ resolved
@@ -11,20 +11,12 @@
 
 ### Added
 - Added support for array arithmetic. (#628)
-<<<<<<< HEAD
-- Added performance improvements for array handling. (#629)
-- Added ARRAYFORMULA function. (#630)
-
-### Fixed
-- Fixed an issue with useArrayArithmetic and cruds. (#651)
-=======
 - Added ARRAYFORMULA function. (#630)
 - Added performance improvements for array handling. (#629)
 - Accepting time in JS Date() objects on the input. (#648)
 
 ### Fixed
 - Fixed an issue with arrays and cruds. (#651)
->>>>>>> e624cc3e
 
 ## [0.6.0] - 2021-04-27
 
