# HyperFormula changelog
All notable changes to this project will be documented in this file.

The format is based on [Keep a Changelog](https://keepachangelog.com/en/1.0.0/),
and this project adheres to [Semantic Versioning](https://semver.org/spec/v2.0.0.html).

## [Unreleased]

### Changed
- GPU.js constructor needs to be provided directly to engine configuration. (#355)

### Added
- Added support for row and column reordering. (#343)
- Added type inferrence for subtypes for number. (#313)
- Added parsing of number literals containing '%' or currency symbol (default '$'). (#590)
- Added ability to fallback to plain CPU implementation for functions that uses GPU.js (#355)

### Fixed
- Fixed a bug with serialization of some addresses after CRUDs. (#587)
- Fixed a bug with MEDIAN function implementation. (#601)
- Fixed a bug with copy-paste operation that could cause out of scope references (#591)
- Fixed a bug with date parsing. (#614)
<<<<<<< HEAD
- Fixed a bug where accent/case sensitivity was ignored for LOOKUPs. (#621)
=======
- Fixed a bug with handling of no time format/no date format scenarios. (#616)
>>>>>>> b046c05f

## [0.4.0] - 2020-12-17

### Changed
- A **breaking change**: CEILING function implementation to be consistent with existing implementations. (#582)

### Added
- Added 50 mathematical functions: ROMAN, ARABIC, FACT, FACTDOUBLE, COMBIN, COMBINA, GCD, LCM, MROUND, MULTINOMIAL, QUOTIENT, RANDBETWEEN, SERIESSUM, SIGN, SQRTPI, SUMX2MY2, SUMX2PY2, SUMXMY2, CEILING.MATH, FLOOR.MATH, FLOOR, CEILING.PRECISE, FLOOR.PRECISE, ISO.CEILING, COMPLEX, IMABS, IMAGINARY, IMARGUMENT, IMCONJUGATE, IMCOS, IMCOSH, IMCOT, IMCSC, IMCSCH, IMDIV, IMEXP, IMLN, IMLOG10, IMLOG2, IMPOWER, IMPRODUCT, IMREAL, IMSEC, IMSECH, IMSIN, IMSINH, IMSQRT, IMSUB,  IMSUM, IMTAN. (#537, #582, #281, #581)
- Added 106 statistical functions: EXPON.DIST, EXPONDIST, FISHER, FISHERINV, GAMMA, GAMMA.DIST, GAMMADIST, GAMMALN, GAMMALN.PRECISE, GAMMA.INV, GAMMAINV, GAUSS, BETA.DIST, BETADIST, BETA.INV, BETAINV, BINOM.DIST, BINOMDIST, BINOM.INV, BESSELI, BESSELJ, BESSELK, BESSELY, CHISQ.DIST, CHISQ.DIST.RT, CHISQ.INV, CHISQ.INV.RT, CHIDIST, CHIINV, F.DIST, F.DIST.RT, F.INV, F.INV.RT, FDIST, FINV, WEIBULL, WEIBULL.DIST, HYPGEOMDIST, HYPGEOM.DIST, T.DIST, T.DIST.2T, T.DIST.RT, T.INV, T.INV.2T, TDIST, TINV, LOGNORM.DIST, LOGNORMDIST, LOGNORM.INV, LOGINV, NORM.DIST, NORMDIST, NORM.S.DIST, NORMSDIST, NORM.INV, NORMINV, NORM.S.INV, NORMSINV, PHI, NEGBINOM.DIST, NEGBINOMDIST, POISSON, POISSON.DIST, LARGE, SMALL, AVEDEV, CONFIDENCE, CONFIDENCE.NORM, CONFIDENCE.T, DEVSQ, GEOMEAN, HARMEAN, CRITBINOM, COVAR, COVARIANCE.P, COVARIANCE.S, PEARSON, RSQ, STANDARDIZE, Z.TEST, ZTEST, F.TEST, FTEST, STEYX, SLOPE, CHITEST, CHISQ.TEST, T.TEST, TTEST, SKEW.P, SKEW, WEIBULLDIST, VARS, TINV2T, TDISTRT, TDIST2T, STDEVS, FINVRT, FDISTRT, CHIDISTRT, CHIINVRT, COVARIANCEP, COVARIANCES, LOGNORMINV, POISSONDIST, SKEWP. (#152, #154, #160)
- Added function aliases mechanism. (PR #569)
- Added support for scientific notation. (#579)
- Added support for complex numbers. (#281)

### Fixed
- Fixed a problem with dependencies not collected for specific functions. (#550, #549)
- Fixed a minor problem with dependencies under nested parenthesis. (#549, #558)
- Fixed a problem with HLOOKUP/VLOOKUP getting stuck in binary search. (#559, #562)
- Fixed a problem with the logic of dependency resolving. (#561, #563)
- Fixed a minor bug with ATAN2 function. (#581)

## [0.3.0] - 2020-10-22

### Added
- Added 9 text functions EXACT, LOWER, UPPER, MID, T, SUBSTITUTE, REPLACE, UNICODE, UNICHAR. (#159)
- Added 5 datetime functions: INTERVAL, NETWORKDAYS, NETWORKDAYS.INTL, WORKDAY, WORKDAY.INTL. (#153)
- Added 3 information functions HLOOKUP, ROW, COLUMN. (PR #520)
- Added 5 financial functions FVSCHEDULE, NPV, MIRR, PDURATION, XNPV. (PR #542)
- Added 12 statistical functions VAR.P, VAR.S, VARA, VARPA, STDEV.P, STDEV.S, STDEVA, STDEVPA, VARP, VAR, STDEVP, STDEV. (PR #536)
- Added 2 mathematical functions SUBTOTAL, PRODUCT. (PR #536)
- Added 15 operator functions HF.ADD, HF.CONCAT, HF.DIVIDE, HF.EQ, HF.GT, HF.GTE, HF.LT, HF.LTE, HF.MINUS, HF.MULTIPLY, HF.NE, HF.POW, HF.UMINUS, HF.UNARY_PERCENT, HF.UPLUS (PR #543).

### Fixed
- Fixed multiple issues with VLOOKUP function. (#526, #528)
- Fixed MATCH and INDEX functions compatiblity. (PR #520)
- Fixed issue with config update that does not preserve named expressions. (#527)
- Fixed minor issue with arithmetic operations error messages. (#532)

## [0.2.0] - 2020-09-22

### Added
- Added 9 text functions LEN, TRIM, PROPER, CLEAN, REPT, RIGHT, LEFT, SEARCH, FIND. (#221)
- Added helper methods for keeping track of cell/range dependencies: `getCellPrecedents` and `getCellDependents`. (#441)
- Added 22 financial functions FV, PMT, PPMT, IPMT, CUMIPMT, CUMPRINC, DB, DDB, DOLLARDE, DOLLARFR, EFFECT, ISPMT, NOMINAL, NPER, RATE, PV, RRI, SLN, SYD, TBILLEQ, TBILLPRICE, TBILLYIELD. (#494)
- Added FORMULATEXT function. (PR #422)
- Added 8 information functions ISERR, ISNA, ISREF, NA, SHEET, SHEETS, ISBINARY, ISFORMULA. (#481)
- Added 15 date functions: WEEKDAY, DATEVALUE, HOUR, MINUTE, SECOND, TIME, TIMEVALUE, NOW, TODAY, EDATE, WEEKNUM, ISOWEEKNUM, DATEDIF, DAYS360, YEARFRAC. (#483)
- Added 13 trigonometry functions: SEC, CSC, SINH, COSH, TANH, COTH, SECH, CSCH, ACOT, ASINH, ACOSH, ATANH, ACOTH. (#485)
- Added 6 engineering functions: OCT2BIN, OCT2DEC, OCT2HEX, HEX2BIN, HEX2OCT, HEX2DEC. (#497)
- Added a configuration option to evaluate reference to an empty cells as a zero. (#476)
- Added new error type: missing licence. (#306)
- Added detailed error messages for error values. (#506)
- Added ability to handle more characters in quoted sheet names. (#509)
- Added support for escaping apostrophe character in quoted sheet names. (#64)

### Changed
- Operation `moveCells` creating cyclic dependencies does not cause losing original formula. (#479)
- Simplified adding new function modules, reworked (simplified) implementations of existing modules. (#480)

### Fixed
- Fixed hardcoding of languages in i18n tests. (#471)
- Fixed many compilation warnings based on LGTM analysis. (#473)
- Fixed `moveCells` behaviour when moving part of a range. (#479)
- Fixed `moveColumns`/`moveRows` inconsistent behaviour. (#479)
- Fixed undo of `moveColumns`/`moveRows` operations. (#479)
- Fixed name-collision issue in translations. (#486)
- Fixed bug in concatenation + `nullValue`. (#495)
- Fixed bug when undoing irreversible operation. (#502)
- Fixed minor issue with CHAR function logic. (#510)
- Fixed `simpleCellAddressToString` behaviour when converting quoted sheet names. (#514)
- Fixed issues with numeric aggregation functions. (#515)

## [0.1.3] - 2020-07-21

### Fixed
- Fixed a bug in coercion of empty string to boolean value. (#453)

## [0.1.2] - 2020-07-13

### Fixed
- Fixed a bug in topological ordering module. (#442)

## [0.1.1] - 2020-07-01

### Fixed
- Fixed a typo in a config option from `useRegularExpresssions` to `useRegularExpressions`. (#437)

## [0.1.0] - 2020-06-25

### Added
- Core functionality of the engine;
- Support for data types: String, Error, Number, Date, Time, DateTime, Duration, Distinct Logical;
- Support for logical operators: =, <>, >, <, >=, <=;
- Support for arithmetic operators: +, -, *, /, %;
- Support for text operator: &;
- CRUD operations:
  - modifying the value of a single cell,
  - adding/deleting row/column,
  - reading the value or formula from the selected cell,
  - moving a cell or a block of cells,
  - deleting a subset of rows or columns,
  - recalculating and refreshing of a worksheet,
  - batching CRUD operations,
  - support for wildcards and regex inside criterion functions like SUMIF, COUNTIF,
  - named expressions support,
  - support for cut, copy, paste,
  - undo/redo support;
- Following functions: ABS(), ACOS(), AND(), ASIN(), ATAN(), ATAN2(), AVERAGE(), AVERAGEA(), AVERAGEIF(), BASE(), BIN2DEC(), BIN2HEX()BIN2OCT(), BITAND(), BITLSHIFT(), BITOR(), BITRSHIFT(), BITXOR(), CEILING(), CHAR(), CHOOSE(), CODE(), COLUMNS(), CONCATENATE(), CORREL(),
COS(), COT(), COUNT(), COUNTA(), COUNTBLANK(), COUNTIF(), COUNTIFS(), COUNTUNIQUE(), DATE(), DAY(), DAYS(), DEC2BIN(), DEC2HEX(), DEC2OCT(), DECIMAL(), DEGREES(), DELTA(), E(), EOMONTH(), ERF(), ERFC(), EVEN(), EXP(), FALSE(), IF(), IFERROR(), IFNA(), INDEX(), INT(), ISBLANK(), ISERROR(), ISEVEN(), ISLOGICAL(), ISNONTEXT(), ISNUMBER(), ISODD(), ISTEXT(), LN(), LOG(), LOG10(), MATCH(), MAX(), MAXA(), MAXPOOL(), MEDIAN(), MEDIANPOOL(), MIN(), MINA(), MMULT(), MOD(), MONTH(), NOT(), ODD(), OFFSET(), OR(), PI(), POWER(), RADIANS(), RAND(), ROUND(), ROUNDDOWN(), ROUNDUP(), ROWS(), SIN(), SPLIT(), SQRT(), SUM(), SUMIF(), SUMIFS(), SUMPRODUCT(), SUMSQ(), SWITCH(), TAN(), TEXT(), TRANSPOSE(), TRUE(), TRUNC(), VLOOKUP(), XOR(), YEAR();
- Support for volatile functions;
- Cultures supports - can be configured according to the application need;
- Custom functions support;
- Set http://docs.oasis-open.org/office/v1.2/OpenDocument-v1.2-part2.html as a standard to follow;
- Error handling:
  - Division by zero: #DIV/0!,
  - Unknown function name: #NAME?,
  - Wrong type of argument in a function or wrong type of operator: #VALUE!,
  - Invalid numeric values: #NUM!,
  - No value available: #N/A,
  - Cyclic dependency: #CYCLE!,
  - Wrong address reference: #REF;
- Built-in function translation support for 16 languages: English, Czech, Danish, Dutch, Finnish, French, German, Hungarian, Italian, Norwegian, Polish, Portuguese, Russian, Spanish, Swedish, Turkish.<|MERGE_RESOLUTION|>--- conflicted
+++ resolved
@@ -20,11 +20,8 @@
 - Fixed a bug with MEDIAN function implementation. (#601)
 - Fixed a bug with copy-paste operation that could cause out of scope references (#591)
 - Fixed a bug with date parsing. (#614)
-<<<<<<< HEAD
 - Fixed a bug where accent/case sensitivity was ignored for LOOKUPs. (#621)
-=======
 - Fixed a bug with handling of no time format/no date format scenarios. (#616)
->>>>>>> b046c05f
 
 ## [0.4.0] - 2020-12-17
 
