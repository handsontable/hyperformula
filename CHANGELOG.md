--- conflicted
+++ resolved
@@ -6,6 +6,9 @@
 
 ## [Unreleased]
 
+### Added
+- Added support for array arithmetic. (#628)
+
 ## [0.6.0] - 2021-04-27
 
 ### Changed
@@ -13,11 +16,7 @@
 
 ### Added
 - Added two new fired events, for suspending and resuming execution. (#637)
-<<<<<<< HEAD
-- Added support for array arithmetic. (#628)
-=======
 - Added listing in scopes to `listNamedExpressions` method. (#638)
->>>>>>> cf800cea
 
 ### Fixed
 - Fixed issues with scoped named expression. (#646, #641)
