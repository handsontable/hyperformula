--- conflicted
+++ resolved
@@ -6,14 +6,11 @@
 
 ## [Unreleased]
 
-<<<<<<< HEAD
 ### Added
 - Added static method `getDefaultConfig()`. (#822)
 
-=======
 ### Fixed
 - Fixed handling of unicode characters and non-letter characters in PROPER function. (#811)
->>>>>>> 6ee4e70e
 
 ## [1.2.0] - 2021-09-23
 
