# HyperFormula changelog
All notable changes to this project will be documented in this file.

The format is based on [Keep a Changelog](https://keepachangelog.com/en/1.0.0/),
and this project adheres to [Semantic Versioning](https://semver.org/spec/v2.0.0.html).

## [Unreleased]

<<<<<<< HEAD
### Added
- 4 financial functions FV, PMT, PPMT, IPMT.
=======
## [0.1.3] - 2020-07-21
>>>>>>> 8aed2279

### Fixed
- Fixed a bug in coercion of empty string to boolean value. (#453)

## [0.1.2] - 2020-07-13

### Fixed
- Fixed a bug in topological ordering module. (#442)

## [0.1.1] - 2020-07-01

### Fixed
- Fixed a typo in a config option from `useRegularExpresssions` to `useRegularExpressions`. (#437)

## [0.1.0] - 2020-06-25

### Added
- Core functionality of the engine;
- Support for data types: String, Error, Number, Date, Time, DateTime, Duration, Distinct Logical;
- Support for logical operators: =, <>, >, <, >=, <=;
- Support for arithmetic operators: +, -, *, /, %;
- Support for text operator: &;
- CRUD operations:
  - modifying the value of a single cell,
  - adding/deleting row/column,
  - reading the value or formula from the selected cell,
  - moving a cell or a block of cells,
  - deleting a subset of rows or columns,
  - recalculating and refreshing of a worksheet,
  - batching CRUD operations,
  - support for wildcards and regex inside criterion functions like SUMIF, COUNTIF,
  - named expressions support,
  - support for cut, copy, paste,
  - undo/redo support;
- Following functions: ABS(), ACOS(), AND(), ASIN(), ATAN(), ATAN2(), AVERAGE(), AVERAGEA(), AVERAGEIF(), BASE(), BIN2DEC(), BIN2HEX()BIN2OCT(), BITAND(), BITLSHIFT(), BITOR(), BITRSHIFT(), BITXOR(), CEILING(), CHAR(), CHOOSE(), CODE(), COLUMNS(), CONCATENATE(), CORREL(),
COS(), COT(), COUNT(), COUNTA(), COUNTBLANK(), COUNTIF(), COUNTIFS(), COUNTUNIQUE(), DATE(), DAY(), DAYS(), DEC2BIN(), DEC2HEX(), DEC2OCT(), DECIMAL(), DEGREES(), DELTA(), E(), EOMONTH(), ERF(), ERFC(), EVEN(), EXP(), FALSE(), IF(), IFERROR(), IFNA(), INDEX(), INT(), ISBLANK(), ISERROR(), ISEVEN(), ISLOGICAL(), ISNONTEXT(), ISNUMBER(), ISODD(), ISTEXT(), LN(), LOG(), LOG10(), MATCH(), MAX(), MAXA(), MAXPOOL(), MEDIAN(), MEDIANPOOL(), MIN(), MINA(), MMULT(), MOD(), MONTH(), NOT(), ODD(), OFFSET(), OR(), PI(), POWER(), RADIANS(), RAND(), ROUND(), ROUNDDOWN(), ROUNDUP(), ROWS(), SIN(), SPLIT(), SQRT(), SUM(), SUMIF(), SUMIFS(), SUMPRODUCT(), SUMSQ(), SWITCH(), TAN(), TEXT(), TRANSPOSE(), TRUE(), TRUNC(), VLOOKUP(), XOR(), YEAR();
- Support for volatile functions;
- Cultures supports - can be configured according to the application need;
- Custom functions support;
- Set http://docs.oasis-open.org/office/v1.2/OpenDocument-v1.2-part2.html as a standard to follow;
- Error handling:
  - Division by zero: #DIV/0!,
  - Unknown function name: #NAME?,
  - Wrong type of argument in a function or wrong type of operator: #VALUE!,
  - Invalid numeric values: #NUM!,
  - No value available: #N/A,
  - Cyclic dependency: #CYCLE!,
  - Wrong address reference: #REF;
- Built-in function translations support for 16 languages: English, Czech, Danish, Dutch, Finnish, French, German, Hungarian, Italian, Norwegian, Polish, Portuguese, Russian, Spanish, Swedish, Turkish.<|MERGE_RESOLUTION|>--- conflicted
+++ resolved
@@ -6,12 +6,10 @@
 
 ## [Unreleased]
 
-<<<<<<< HEAD
 ### Added
 - 4 financial functions FV, PMT, PPMT, IPMT.
-=======
+
 ## [0.1.3] - 2020-07-21
->>>>>>> 8aed2279
 
 ### Fixed
 - Fixed a bug in coercion of empty string to boolean value. (#453)
