# HyperFormula changelog
All notable changes to this project will be documented in this file.

The format is based on [Keep a Changelog](https://keepachangelog.com/en/1.0.0/),
and this project adheres to [Semantic Versioning](https://semver.org/spec/v2.0.0.html).

## [Unreleased]

### Changed
- **Breaking change**: Removed support for matrix formulas (`{=FORMULA}`) notation. Engine now supports formulas returning array of values (instead of only scalars). (#652)

### Fixed
- Fixed an issue with arrays and cruds. (#651)

## [0.6.0] - 2021-04-27

### Changed
- **Breaking change**: Moved `GPU.js` from `dependencies` to `devDependencies` and `optionalDependencies`. (#642)

### Added
- Added two new fired events, for suspending and resuming execution. (#637)
<<<<<<< HEAD
- Added support for array arithmetic. (#628)
- Added performance improvements for array handling. (#629)
- Added ARRAYFORMULA function. (#630)
=======
- Added listing in scopes to `listNamedExpressions` method. (#638)
>>>>>>> 38926b14

### Fixed
- Fixed issues with scoped named expression. (#646, #641)
- Fixed an issue with losing formating info about DateTime numbers. (#626)

## [0.5.0] - 2021-04-15

### Changed
- **Breaking change**: A change to the type of value returned via serialization methods. (#617)
- An input value should be preserved through serialization more precisely. (#617)
- GPU.js constructor needs to be provided directly to engine configuration. (#355)
- A deprecated config option vlookupThreshold has been removed. (#620)

### Added
- Added support for row and column reordering. (#343)
- Added type inferrence for subtypes for number. (#313)
- Added parsing of number literals containing '%' or currency symbol (default '$'). (#590)
- Added ability to fallback to plain CPU implementation for functions that uses GPU.js (#355)

### Fixed
- Fixed minor issue. (#631)
- Fixed a bug with serialization of some addresses after CRUDs. (#587)
- Fixed a bug with MEDIAN function implementation. (#601)
- Fixed a bug with copy-paste operation that could cause out of scope references (#591)
- Fixed a bug with date parsing. (#614)
- Fixed a bug where accent/case sensitivity was ignored for LOOKUPs. (#621)
- Fixed a bug with handling of no time format/no date format scenarios. (#616)

## [0.4.0] - 2020-12-17

### Changed
- A **breaking change**: CEILING function implementation to be consistent with existing implementations. (#582)

### Added
- Added 50 mathematical functions: ROMAN, ARABIC, FACT, FACTDOUBLE, COMBIN, COMBINA, GCD, LCM, MROUND, MULTINOMIAL, QUOTIENT, RANDBETWEEN, SERIESSUM, SIGN, SQRTPI, SUMX2MY2, SUMX2PY2, SUMXMY2, CEILING.MATH, FLOOR.MATH, FLOOR, CEILING.PRECISE, FLOOR.PRECISE, ISO.CEILING, COMPLEX, IMABS, IMAGINARY, IMARGUMENT, IMCONJUGATE, IMCOS, IMCOSH, IMCOT, IMCSC, IMCSCH, IMDIV, IMEXP, IMLN, IMLOG10, IMLOG2, IMPOWER, IMPRODUCT, IMREAL, IMSEC, IMSECH, IMSIN, IMSINH, IMSQRT, IMSUB,  IMSUM, IMTAN. (#537, #582, #281, #581)
- Added 106 statistical functions: EXPON.DIST, EXPONDIST, FISHER, FISHERINV, GAMMA, GAMMA.DIST, GAMMADIST, GAMMALN, GAMMALN.PRECISE, GAMMA.INV, GAMMAINV, GAUSS, BETA.DIST, BETADIST, BETA.INV, BETAINV, BINOM.DIST, BINOMDIST, BINOM.INV, BESSELI, BESSELJ, BESSELK, BESSELY, CHISQ.DIST, CHISQ.DIST.RT, CHISQ.INV, CHISQ.INV.RT, CHIDIST, CHIINV, F.DIST, F.DIST.RT, F.INV, F.INV.RT, FDIST, FINV, WEIBULL, WEIBULL.DIST, HYPGEOMDIST, HYPGEOM.DIST, T.DIST, T.DIST.2T, T.DIST.RT, T.INV, T.INV.2T, TDIST, TINV, LOGNORM.DIST, LOGNORMDIST, LOGNORM.INV, LOGINV, NORM.DIST, NORMDIST, NORM.S.DIST, NORMSDIST, NORM.INV, NORMINV, NORM.S.INV, NORMSINV, PHI, NEGBINOM.DIST, NEGBINOMDIST, POISSON, POISSON.DIST, LARGE, SMALL, AVEDEV, CONFIDENCE, CONFIDENCE.NORM, CONFIDENCE.T, DEVSQ, GEOMEAN, HARMEAN, CRITBINOM, COVAR, COVARIANCE.P, COVARIANCE.S, PEARSON, RSQ, STANDARDIZE, Z.TEST, ZTEST, F.TEST, FTEST, STEYX, SLOPE, CHITEST, CHISQ.TEST, T.TEST, TTEST, SKEW.P, SKEW, WEIBULLDIST, VARS, TINV2T, TDISTRT, TDIST2T, STDEVS, FINVRT, FDISTRT, CHIDISTRT, CHIINVRT, COVARIANCEP, COVARIANCES, LOGNORMINV, POISSONDIST, SKEWP. (#152, #154, #160)
- Added function aliases mechanism. (PR #569)
- Added support for scientific notation. (#579)
- Added support for complex numbers. (#281)

### Fixed
- Fixed a problem with dependencies not collected for specific functions. (#550, #549)
- Fixed a minor problem with dependencies under nested parenthesis. (#549, #558)
- Fixed a problem with HLOOKUP/VLOOKUP getting stuck in binary search. (#559, #562)
- Fixed a problem with the logic of dependency resolving. (#561, #563)
- Fixed a minor bug with ATAN2 function. (#581)

## [0.3.0] - 2020-10-22

### Added
- Added 9 text functions EXACT, LOWER, UPPER, MID, T, SUBSTITUTE, REPLACE, UNICODE, UNICHAR. (#159)
- Added 5 datetime functions: INTERVAL, NETWORKDAYS, NETWORKDAYS.INTL, WORKDAY, WORKDAY.INTL. (#153)
- Added 3 information functions HLOOKUP, ROW, COLUMN. (PR #520)
- Added 5 financial functions FVSCHEDULE, NPV, MIRR, PDURATION, XNPV. (PR #542)
- Added 12 statistical functions VAR.P, VAR.S, VARA, VARPA, STDEV.P, STDEV.S, STDEVA, STDEVPA, VARP, VAR, STDEVP, STDEV. (PR #536)
- Added 2 mathematical functions SUBTOTAL, PRODUCT. (PR #536)
- Added 15 operator functions HF.ADD, HF.CONCAT, HF.DIVIDE, HF.EQ, HF.GT, HF.GTE, HF.LT, HF.LTE, HF.MINUS, HF.MULTIPLY, HF.NE, HF.POW, HF.UMINUS, HF.UNARY_PERCENT, HF.UPLUS (PR #543).

### Fixed
- Fixed multiple issues with VLOOKUP function. (#526, #528)
- Fixed MATCH and INDEX functions compatiblity. (PR #520)
- Fixed issue with config update that does not preserve named expressions. (#527)
- Fixed minor issue with arithmetic operations error messages. (#532)

## [0.2.0] - 2020-09-22

### Added
- Added 9 text functions LEN, TRIM, PROPER, CLEAN, REPT, RIGHT, LEFT, SEARCH, FIND. (#221)
- Added helper methods for keeping track of cell/range dependencies: `getCellPrecedents` and `getCellDependents`. (#441)
- Added 22 financial functions FV, PMT, PPMT, IPMT, CUMIPMT, CUMPRINC, DB, DDB, DOLLARDE, DOLLARFR, EFFECT, ISPMT, NOMINAL, NPER, RATE, PV, RRI, SLN, SYD, TBILLEQ, TBILLPRICE, TBILLYIELD. (#494)
- Added FORMULATEXT function. (PR #422)
- Added 8 information functions ISERR, ISNA, ISREF, NA, SHEET, SHEETS, ISBINARY, ISFORMULA. (#481)
- Added 15 date functions: WEEKDAY, DATEVALUE, HOUR, MINUTE, SECOND, TIME, TIMEVALUE, NOW, TODAY, EDATE, WEEKNUM, ISOWEEKNUM, DATEDIF, DAYS360, YEARFRAC. (#483)
- Added 13 trigonometry functions: SEC, CSC, SINH, COSH, TANH, COTH, SECH, CSCH, ACOT, ASINH, ACOSH, ATANH, ACOTH. (#485)
- Added 6 engineering functions: OCT2BIN, OCT2DEC, OCT2HEX, HEX2BIN, HEX2OCT, HEX2DEC. (#497)
- Added a configuration option to evaluate reference to an empty cells as a zero. (#476)
- Added new error type: missing licence. (#306)
- Added detailed error messages for error values. (#506)
- Added ability to handle more characters in quoted sheet names. (#509)
- Added support for escaping apostrophe character in quoted sheet names. (#64)

### Changed
- Operation `moveCells` creating cyclic dependencies does not cause losing original formula. (#479)
- Simplified adding new function modules, reworked (simplified) implementations of existing modules. (#480)

### Fixed
- Fixed hardcoding of languages in i18n tests. (#471)
- Fixed many compilation warnings based on LGTM analysis. (#473)
- Fixed `moveCells` behaviour when moving part of a range. (#479)
- Fixed `moveColumns`/`moveRows` inconsistent behaviour. (#479)
- Fixed undo of `moveColumns`/`moveRows` operations. (#479)
- Fixed name-collision issue in translations. (#486)
- Fixed bug in concatenation + `nullValue`. (#495)
- Fixed bug when undoing irreversible operation. (#502)
- Fixed minor issue with CHAR function logic. (#510)
- Fixed `simpleCellAddressToString` behaviour when converting quoted sheet names. (#514)
- Fixed issues with numeric aggregation functions. (#515)

## [0.1.3] - 2020-07-21

### Fixed
- Fixed a bug in coercion of empty string to boolean value. (#453)

## [0.1.2] - 2020-07-13

### Fixed
- Fixed a bug in topological ordering module. (#442)

## [0.1.1] - 2020-07-01

### Fixed
- Fixed a typo in a config option from `useRegularExpresssions` to `useRegularExpressions`. (#437)

## [0.1.0] - 2020-06-25

### Added
- Core functionality of the engine;
- Support for data types: String, Error, Number, Date, Time, DateTime, Duration, Distinct Logical;
- Support for logical operators: =, <>, >, <, >=, <=;
- Support for arithmetic operators: +, -, *, /, %;
- Support for text operator: &;
- CRUD operations:
  - modifying the value of a single cell,
  - adding/deleting row/column,
  - reading the value or formula from the selected cell,
  - moving a cell or a block of cells,
  - deleting a subset of rows or columns,
  - recalculating and refreshing of a worksheet,
  - batching CRUD operations,
  - support for wildcards and regex inside criterion functions like SUMIF, COUNTIF,
  - named expressions support,
  - support for cut, copy, paste,
  - undo/redo support;
- Following functions: ABS(), ACOS(), AND(), ASIN(), ATAN(), ATAN2(), AVERAGE(), AVERAGEA(), AVERAGEIF(), BASE(), BIN2DEC(), BIN2HEX()BIN2OCT(), BITAND(), BITLSHIFT(), BITOR(), BITRSHIFT(), BITXOR(), CEILING(), CHAR(), CHOOSE(), CODE(), COLUMNS(), CONCATENATE(), CORREL(),
COS(), COT(), COUNT(), COUNTA(), COUNTBLANK(), COUNTIF(), COUNTIFS(), COUNTUNIQUE(), DATE(), DAY(), DAYS(), DEC2BIN(), DEC2HEX(), DEC2OCT(), DECIMAL(), DEGREES(), DELTA(), E(), EOMONTH(), ERF(), ERFC(), EVEN(), EXP(), FALSE(), IF(), IFERROR(), IFNA(), INDEX(), INT(), ISBLANK(), ISERROR(), ISEVEN(), ISLOGICAL(), ISNONTEXT(), ISNUMBER(), ISODD(), ISTEXT(), LN(), LOG(), LOG10(), MATCH(), MAX(), MAXA(), MAXPOOL(), MEDIAN(), MEDIANPOOL(), MIN(), MINA(), MMULT(), MOD(), MONTH(), NOT(), ODD(), OFFSET(), OR(), PI(), POWER(), RADIANS(), RAND(), ROUND(), ROUNDDOWN(), ROUNDUP(), ROWS(), SIN(), SPLIT(), SQRT(), SUM(), SUMIF(), SUMIFS(), SUMPRODUCT(), SUMSQ(), SWITCH(), TAN(), TEXT(), TRANSPOSE(), TRUE(), TRUNC(), VLOOKUP(), XOR(), YEAR();
- Support for volatile functions;
- Cultures supports - can be configured according to the application need;
- Custom functions support;
- Set http://docs.oasis-open.org/office/v1.2/OpenDocument-v1.2-part2.html as a standard to follow;
- Error handling:
  - Division by zero: #DIV/0!,
  - Unknown function name: #NAME?,
  - Wrong type of argument in a function or wrong type of operator: #VALUE!,
  - Invalid numeric values: #NUM!,
  - No value available: #N/A,
  - Cyclic dependency: #CYCLE!,
  - Wrong address reference: #REF;
- Built-in function translation support for 16 languages: English, Czech, Danish, Dutch, Finnish, French, German, Hungarian, Italian, Norwegian, Polish, Portuguese, Russian, Spanish, Swedish, Turkish.<|MERGE_RESOLUTION|>--- conflicted
+++ resolved
@@ -5,6 +5,11 @@
 and this project adheres to [Semantic Versioning](https://semver.org/spec/v2.0.0.html).
 
 ## [Unreleased]
+
+### Added
+- Added support for array arithmetic. (#628)
+- Added performance improvements for array handling. (#629)
+- Added ARRAYFORMULA function. (#630)
 
 ### Changed
 - **Breaking change**: Removed support for matrix formulas (`{=FORMULA}`) notation. Engine now supports formulas returning array of values (instead of only scalars). (#652)
@@ -19,13 +24,7 @@
 
 ### Added
 - Added two new fired events, for suspending and resuming execution. (#637)
-<<<<<<< HEAD
-- Added support for array arithmetic. (#628)
-- Added performance improvements for array handling. (#629)
-- Added ARRAYFORMULA function. (#630)
-=======
 - Added listing in scopes to `listNamedExpressions` method. (#638)
->>>>>>> 38926b14
 
 ### Fixed
 - Fixed issues with scoped named expression. (#646, #641)
