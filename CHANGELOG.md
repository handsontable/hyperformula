# HyperFormula changelog

All notable changes to this project will be documented in this file.

The format is based on [Keep a Changelog](https://keepachangelog.com/en/1.0.0/),
and this project adheres to
[Semantic Versioning](https://semver.org/spec/v2.0.0.html).

## [Unreleased]

<<<<<<< HEAD
### Fixed

- Fixed an `EmptyCellVertex` data integrity issue between `AddressMapping` and `DependencyGraph` objects. [#1188](https://github.com/handsontable/hyperformula/issues/1188)
=======
### Added

- Exported the `CellError` class as a public API.
  [#1232](https://github.com/handsontable/hyperformula/issues/1232)
- Exported the `SimpleRangeValue` class as a public API.
  [#1178](https://github.com/handsontable/hyperformula/issues/1178)

### Fixed

- Fixed build issue for developers using M1 and M2-chip MacBooks. 
  [#1166](https://github.com/handsontable/hyperformula/issues/1166)
>>>>>>> 1bc61534

## [2.3.1] - 2023-03-03

### Fixed

- Fixed an issue where expression names were not allowed to start with a cell
  reference. [#1058](https://github.com/handsontable/hyperformula/issues/1058)
- Fixed an issue where expression names were allowed to start with R1C1-notation
  references. For better compatibility with other spreadsheet software, strings
  such as `R4C5`, `RC1000`, `R1C` or `RC` can't be used in expression names
  anymore. [#1058](https://github.com/handsontable/hyperformula/issues/1058)
- Fixed an issue where using reversed ranges with absolute addressing could
  cause the `Incorrect array size` error.
  [#1106](https://github.com/handsontable/hyperformula/issues/1106)
- Fixed an issue where removing a sheet (`removeSheet()`) without clearing it
  (`clearSheet()`) could cause an error.
  [#1121](https://github.com/handsontable/hyperformula/issues/1121)

## [2.3.0] - 2022-12-22

### Added

- Exported the `ArraySize` class as a public API.
  [#843](https://github.com/handsontable/hyperformula/issues/843)
- Renamed an internal interface from `ArgumentTypes` to `FunctionArgumentType`,
  and exported it as a public API.
  [#1108](https://github.com/handsontable/hyperformula/pull/1108)
- Exported `ImplementedFunctions` and `FunctionMetadata` as public APIs.
  [#1108](https://github.com/handsontable/hyperformula/pull/1108)

## [2.2.0] - 2022-11-17

### Added

- Added an American English (`enUS`) language pack. It's a convenience alias: it
  contains the same translations as the existing British English (`enGB`)
  language pack.
  [#1025](https://github.com/handsontable/hyperformula/issues/1025)

### Fixed

- Fixed functions VLOOKUP and HLOOKUP to handle duplicates in the way specified
  by the
  [OpenDocument](https://docs.oasis-open.org/office/OpenDocument/v1.3/os/part4-formula/OpenDocument-v1.3-os-part4-formula.html#HLOOKUP)
  standard. [#1072](https://github.com/handsontable/hyperformula/issues/1072)
- Fixed the MATCH function to handle descending ranges in the way specified by
  the
  [OpenDocument](https://docs.oasis-open.org/office/OpenDocument/v1.3/os/part4-formula/OpenDocument-v1.3-os-part4-formula.html#MATCH)
  standard. [#1063](https://github.com/handsontable/hyperformula/issues/1063)

## [2.1.0] - 2022-09-08

### Added

- Added two new functions: MAXIFS and MINIFS.
  [#1049](https://github.com/handsontable/hyperformula/issues/1049)

### Changed

- Changed the rounding strategy of the default time-parsing function to be
  independent of the `timeFormats` configuration option. Now, time values are
  always rounded to the nearest millisecond (0.001 s).
  [#953](https://github.com/handsontable/hyperformula/issues/953)

### Fixed

- Fixed a rounding issue that caused the TEXT function to incorrectly convert
  dates and times to strings.
  [#1043](https://github.com/handsontable/hyperformula/issues/1043)
- Fixed an issue where functions SUMIF, SUMIFS, COUNTIF, COUNTIFS, and AVERAGEIF
  incorrectly handled complex numeric values.
  [#951](https://github.com/handsontable/hyperformula/issues/951)

### Removed

- Removed all polyfills from the CommonJS build and the ES modules build. In the
  UMD build, kept only the polyfills required by the
  [supported browsers](https://hyperformula.handsontable.com/guide/supported-browsers.html).
  [#1011](https://github.com/handsontable/hyperformula/issues/1011)

## [2.0.1] - 2022-06-14

### Changed

- Changed the following npm scripts (used internally): `docs`, `docs:api`,
  `docs:dev`, `docs:build`, `coverage`, `typings:check`.
  [#977](https://github.com/handsontable/hyperformula/issues/977)

### Fixed

- Fixed an issue where it was impossible to add a custom function with no
  `parameters`. [#968](https://github.com/handsontable/hyperformula/issues/968)

## [2.0.0] - 2022-04-14

For more information on this release, see:

- [Release notes](https://hyperformula.handsontable.com/guide/release-notes.html)
- [Blog post](https://handsontable.com/blog/articles/2022/04/whats-new-in-hyperformula-2.0.0)
- [Migration guide](https://hyperformula.handsontable.com/guide/migration-from-1.0-to-2.0.html)

### Added

- Added support for reversed ranges.
  [#834](https://github.com/handsontable/hyperformula/issues/834)
- Added a new configuration option, `ignoreWhiteSpace`, which allows for parsing
  formulas that contain whitespace characters of any kind.
  [#898](https://github.com/handsontable/hyperformula/issues/898)

### Changed

- **Breaking change**: Removed the `gpu.js` dependency and its use, to speed up
  the installation time.
  [#812](https://github.com/handsontable/hyperformula/issues/812)
- **Breaking change**: Removed the deprecated `gpujs` and `gpuMode`
  configuration options.
  [#812](https://github.com/handsontable/hyperformula/issues/812)

### Fixed

- Fixed an issue where the RATE function didn't converge for some inputs.
  [#905](https://github.com/handsontable/hyperformula/issues/905)

## [1.3.1] - 2022-01-11

### Fixed

- Fixed an issue where warnings about deprecated configuration options were
  getting duplicated.
  [#882](https://github.com/handsontable/hyperformula/issues/882)

## [1.3.0] - 2021-10-20

### Added

- Added a new static property: `defaultConfig`.
  [#822](https://github.com/handsontable/hyperformula/issues/822)
- The `getFillRangeData()` method can now use one sheet for its source and
  another sheet for its target.
  [#836](https://github.com/handsontable/hyperformula/issues/836)

### Fixed

- Fixed the handling of Unicode characters and non-letter characters in the
  `PROPER` function.
  [#811](https://github.com/handsontable/hyperformula/issues/811)
- Fixed unnecessary warnings caused by deprecated configuration options.
  [#830](https://github.com/handsontable/hyperformula/issues/830)
- Fixed the `SUMPRODUCT` function.
  [#810](https://github.com/handsontable/hyperformula/issues/810)

## [1.2.0] - 2021-09-23

### Changed

- Removed `gpu.js` from optional dependencies and marked config options `gpujs`
  and `gpuMode` as deprecated.

## [1.1.0] - 2021-08-12

### Added

- Added support for the array arithmetic mode in the `calculateFormula()`
  method. [#782](https://github.com/handsontable/hyperformula/issues/782)
- Added a new `CellType` returned by `getCellType`: `CellType.ARRAYFORMULA`.
  It's assigned to the top-left corner of an array, and is recognized by the
  `isCellPartOfArray()` and `doesCellHaveFormula()` methods.
  [#781](https://github.com/handsontable/hyperformula/issues/781)

### Changed

- Deprecated the `binarySearchThreshold` configuration option, as every search
  of sorted data always uses binary search.
  [#791](https://github.com/handsontable/hyperformula/issues/791)

### Fixed

- Fixed an issue with searching sorted data.
  [#787](https://github.com/handsontable/hyperformula/issues/787)
- Fixed the `destroy` method to properly destroy HyperFormula instances.
  [#788](https://github.com/handsontable/hyperformula/issues/788)

## [1.0.0] - 2021-07-15

### Added

- Added support for array arithmetic.
  [#628](https://github.com/handsontable/hyperformula/issues/628)
- Added performance improvements for array handling.
  [#629](https://github.com/handsontable/hyperformula/issues/629)
- Added ARRAYFORMULA function.
  [#630](https://github.com/handsontable/hyperformula/issues/630)
- Added FILTER function.
  [#668](https://github.com/handsontable/hyperformula/issues/668)
- Added ARRAY_CONSTRAIN function.
  [#661](https://github.com/handsontable/hyperformula/issues/661)
- Added casting to scalars from non-range arrays.
  [#663](https://github.com/handsontable/hyperformula/issues/663)
- Added support for range interpolation.
  [#665](https://github.com/handsontable/hyperformula/issues/665)
- Added parsing of arrays in formulas (together with respective config options
  for separators).
  [#671](https://github.com/handsontable/hyperformula/issues/671)
- Added support for vectorization of scalar functions.
  [#673](https://github.com/handsontable/hyperformula/issues/673)
- Added support for time in JS `Date()` objects on the input.
  [#648](https://github.com/handsontable/hyperformula/issues/648)
- Added validation of API argument types for simple types.
  [#654](https://github.com/handsontable/hyperformula/issues/654)
- Added named expression handling to engine factories.
  [#680](https://github.com/handsontable/hyperformula/issues/680)
- Added `getAllNamedExpressionsSerialized` method.
  [#680](https://github.com/handsontable/hyperformula/issues/680)
- Added parsing of arrays in formulas (together with respective config options
  for separators).
  [#671](https://github.com/handsontable/hyperformula/issues/671)
- Added utility function for filling ranges with source from other range.
  [#678](https://github.com/handsontable/hyperformula/issues/678)
- Added pretty print for detailedCellError.
  [#712](https://github.com/handsontable/hyperformula/issues/712)
- Added `simpleCellRangeFromString` and `simpleCellRangeToString` helpers.
  [#720](https://github.com/handsontable/hyperformula/issues/720)
- Added `CellError` to exports.
  [#736](https://github.com/handsontable/hyperformula/issues/736)
- Added mapping policies to the exports: `AlwaysDense`, `AlwaysSparse`,
  `DenseSparseChooseBasedOnThreshold`.
  [#747](https://github.com/handsontable/hyperformula/issues/747)
- Added `#SPILL!` error type.
  [#708](https://github.com/handsontable/hyperformula/issues/708)
- Added large tests for CRUD interactions.
  [#755](https://github.com/handsontable/hyperformula/issues/755)
- Added support for array arithmetic in plugins.
  [#766](https://github.com/handsontable/hyperformula/issues/766)
- Added a flag to `getFillRangeData` to support different types of offsetting.
  [#767](https://github.com/handsontable/hyperformula/issues/767)

### Changed

- **Breaking change**: Changed API of many sheet-related methods to take sheetId
  instead of sheetName as an argument.
  [#645](https://github.com/handsontable/hyperformula/issues/645)
- **Breaking change**: Removed support for matrix formulas (`{=FORMULA}`)
  notation. Engine now supports formulas returning array of values (instead of
  only scalars). [#652](https://github.com/handsontable/hyperformula/issues/652)
- **Breaking change**: Removed numeric matrix detection along with
  matrixDetection and matrixDetectionThreshold config options.
  [#669](https://github.com/handsontable/hyperformula/issues/669)
- **Breaking change**: Changed API of the following methods to take
  `SimpleCellRange` type argument: `copy`, `cut`, `getCellDependents`,
  `getCellPrecedents`, `getFillRangeData`, `getRangeFormulas`,
  `getRangeSerialized`, `getRangeValues`, `isItPossibleToMoveCells`,
  `isItPossibleToSetCellContents`, `moveCells`.
  [#687](https://github.com/handsontable/hyperformula/issues/687)
- **Breaking change**: Changed the AGPLv3 license to GPLv3.
- **Breaking change**: Removed the free non-commercial license.
- **Breaking change**: Changed behaviour of `setCellContents` so that it is
  possible to override space occupied by spilled array.
  [#708](https://github.com/handsontable/hyperformula/issues/708)
- **Breaking change**: Changed behaviour of `addRows/removeRows` so that it is
  possible to add/remove rows across spilled array without changing array size.
  [#708](https://github.com/handsontable/hyperformula/issues/708)
- **Breaking change**: Changed behaviour of `addColumns/removeColumns` so that
  it is possible to add/remove columns across spilled array without changing
  array size. [#732](https://github.com/handsontable/hyperformula/issues/732)
- **Breaking change**: Changed config options
  [#747](https://github.com/handsontable/hyperformula/issues/747):

| before                | after                |
| --------------------- | -------------------- |
| matrixColumnSeparator | arrayColumnSeparator |
| matrixRowSeparator    | arrayRowSeparator    |

- **Breaking change**: Changed CellType.MATRIX to CellType.ARRAY
  [#747](https://github.com/handsontable/hyperformula/issues/747)
- **Breaking change**: Changed API methods
  [#747](https://github.com/handsontable/hyperformula/issues/747):

| before             | after             |
| ------------------ | ----------------- |
| matrixMapping      | arrrayMapping     |
| isCellPartOfMatrix | isCellPartOfArray |

- **Breaking change**: Changed Exceptions
  [#747](https://github.com/handsontable/hyperformula/issues/747):

| before                       | after                       |
| ---------------------------- | --------------------------- |
| SourceLocationHasMatrixError | SourceLocationHasArrayError |
| TargetLocationHasMatrixError | TargetLocationHasArrayError |

- Changed SWITCH function, so it takes array as its first argument.
- Changed TRANSPOSE function, so it works with data of any type.
  [#708](https://github.com/handsontable/hyperformula/issues/708)
- Changed the way how we include `gpu.js` making it even more optional
  [#753](https://github.com/handsontable/hyperformula/issues/753)

### Fixed

- Fixed an issue with arrays and cruds.
  [#651](https://github.com/handsontable/hyperformula/issues/651)
- Fixed handling of arrays for ROWS/COLUMNS functions.
  [#677](https://github.com/handsontable/hyperformula/issues/677)
- Fixed an issue with nested named expressions.
  [#679](https://github.com/handsontable/hyperformula/issues/679)
- Fixed an issue with matrixDetection + number parsing.
  [#686](https://github.com/handsontable/hyperformula/issues/686)
- Fixed an issue with NOW and TODAY functions.
  [#709](https://github.com/handsontable/hyperformula/issues/709)
- Fixed an issue with MIN/MAX function caches.
  [#711](https://github.com/handsontable/hyperformula/issues/711)
- Fixed an issue with caching and order of evaluation.
  [#735](https://github.com/handsontable/hyperformula/issues/735)

## [0.6.2] - 2021-05-26

### Changed

- Modified a private field in one of the classes to ensure broader compatibility
  with older TypeScript versions.
  [#681](https://github.com/handsontable/hyperformula/issues/681)

## [0.6.1] - 2021-05-24

### Changed

- Remove redundant `'assert'` dependency from the code.
  [#672](https://github.com/handsontable/hyperformula/issues/672)

### Fixed

- Fixed library support for IE11. The `unorm` package is added to the
  dependencies. [#675](https://github.com/handsontable/hyperformula/issues/675)

## [0.6.0] - 2021-04-27

### Added

- Added two new fired events, for suspending and resuming execution.
  [#637](https://github.com/handsontable/hyperformula/issues/637)
- Added listing in scopes to `listNamedExpressions` method.
  [#638](https://github.com/handsontable/hyperformula/issues/638)

### Changed

- **Breaking change**: Moved `GPU.js` from `dependencies` to `devDependencies`
  and `optionalDependencies`.
  [#642](https://github.com/handsontable/hyperformula/issues/642)

### Fixed

- Fixed issues with scoped named expression.
  [#646](https://github.com/handsontable/hyperformula/issues/646)
  [#641](https://github.com/handsontable/hyperformula/issues/641)
- Fixed an issue with losing formating info about DateTime numbers.
  [#626](https://github.com/handsontable/hyperformula/issues/626)

## [0.5.0] - 2021-04-15

### Added

- Added support for row and column reordering.
  [#343](https://github.com/handsontable/hyperformula/issues/343)
- Added type inferrence for subtypes for number.
  [#313](https://github.com/handsontable/hyperformula/issues/313)
- Added parsing of number literals containing '%' or currency symbol (default
  '$'). [#590](https://github.com/handsontable/hyperformula/issues/590)
- Added ability to fallback to plain CPU implementation for functions that uses
  GPU.js [#355](https://github.com/handsontable/hyperformula/issues/355)

### Changed

- **Breaking change**: A change to the type of value returned via serialization
  methods. [#617](https://github.com/handsontable/hyperformula/issues/617)
- An input value should be preserved through serialization more precisely.
  [#617](https://github.com/handsontable/hyperformula/issues/617)
- GPU.js constructor needs to be provided directly to engine configuration.
  [#355](https://github.com/handsontable/hyperformula/issues/355)
- A deprecated config option vlookupThreshold has been removed.
  [#620](https://github.com/handsontable/hyperformula/issues/620)

### Fixed

- Fixed minor issue.
  [#631](https://github.com/handsontable/hyperformula/issues/631)
- Fixed a bug with serialization of some addresses after CRUDs.
  [#587](https://github.com/handsontable/hyperformula/issues/587)
- Fixed a bug with MEDIAN function implementation.
  [#601](https://github.com/handsontable/hyperformula/issues/601)
- Fixed a bug with copy-paste operation that could cause out of scope references
  [#591](https://github.com/handsontable/hyperformula/issues/591)
- Fixed a bug with date parsing.
  [#614](https://github.com/handsontable/hyperformula/issues/614)
- Fixed a bug where accent/case sensitivity was ignored for LOOKUPs.
  [#621](https://github.com/handsontable/hyperformula/issues/621)
- Fixed a bug with handling of no time format/no date format scenarios.
  [#616](https://github.com/handsontable/hyperformula/issues/616)

## [0.4.0] - 2020-12-17

### Added

- Added 50 mathematical functions: ROMAN, ARABIC, FACT, FACTDOUBLE, COMBIN,
  COMBINA, GCD, LCM, MROUND, MULTINOMIAL, QUOTIENT, RANDBETWEEN, SERIESSUM,
  SIGN, SQRTPI, SUMX2MY2, SUMX2PY2, SUMXMY2, CEILING.MATH, FLOOR.MATH, FLOOR,
  CEILING.PRECISE, FLOOR.PRECISE, ISO.CEILING, COMPLEX, IMABS, IMAGINARY,
  IMARGUMENT, IMCONJUGATE, IMCOS, IMCOSH, IMCOT, IMCSC, IMCSCH, IMDIV, IMEXP,
  IMLN, IMLOG10, IMLOG2, IMPOWER, IMPRODUCT, IMREAL, IMSEC, IMSECH, IMSIN,
  IMSINH, IMSQRT, IMSUB, IMSUM, IMTAN.
  [#537](https://github.com/handsontable/hyperformula/issues/537)
  [#582](https://github.com/handsontable/hyperformula/issues/582)
  [#281](https://github.com/handsontable/hyperformula/issues/281)
  [#581](https://github.com/handsontable/hyperformula/issues/581)
- Added 106 statistical functions: EXPON.DIST, EXPONDIST, FISHER, FISHERINV,
  GAMMA, GAMMA.DIST, GAMMADIST, GAMMALN, GAMMALN.PRECISE, GAMMA.INV, GAMMAINV,
  GAUSS, BETA.DIST, BETADIST, BETA.INV, BETAINV, BINOM.DIST, BINOMDIST,
  BINOM.INV, BESSELI, BESSELJ, BESSELK, BESSELY, CHISQ.DIST, CHISQ.DIST.RT,
  CHISQ.INV, CHISQ.INV.RT, CHIDIST, CHIINV, F.DIST, F.DIST.RT, F.INV, F.INV.RT,
  FDIST, FINV, WEIBULL, WEIBULL.DIST, HYPGEOMDIST, HYPGEOM.DIST, T.DIST,
  T.DIST.2T, T.DIST.RT, T.INV, T.INV.2T, TDIST, TINV, LOGNORM.DIST, LOGNORMDIST,
  LOGNORM.INV, LOGINV, NORM.DIST, NORMDIST, NORM.S.DIST, NORMSDIST, NORM.INV,
  NORMINV, NORM.S.INV, NORMSINV, PHI, NEGBINOM.DIST, NEGBINOMDIST, POISSON,
  POISSON.DIST, LARGE, SMALL, AVEDEV, CONFIDENCE, CONFIDENCE.NORM, CONFIDENCE.T,
  DEVSQ, GEOMEAN, HARMEAN, CRITBINOM, COVAR, COVARIANCE.P, COVARIANCE.S,
  PEARSON, RSQ, STANDARDIZE, Z.TEST, ZTEST, F.TEST, FTEST, STEYX, SLOPE,
  CHITEST, CHISQ.TEST, T.TEST, TTEST, SKEW.P, SKEW, WEIBULLDIST, VARS, TINV2T,
  TDISTRT, TDIST2T, STDEVS, FINVRT, FDISTRT, CHIDISTRT, CHIINVRT, COVARIANCEP,
  COVARIANCES, LOGNORMINV, POISSONDIST, SKEWP.
  [#152](https://github.com/handsontable/hyperformula/issues/152)
  [#154](https://github.com/handsontable/hyperformula/issues/154)
  [#160](https://github.com/handsontable/hyperformula/issues/160)
- Added function aliases mechanism.
  [#569](https://github.com/handsontable/hyperformula/issues/569)
- Added support for scientific notation.
  [#579](https://github.com/handsontable/hyperformula/issues/579)
- Added support for complex numbers.
  [#281](https://github.com/handsontable/hyperformula/issues/281)

### Changed

- A **breaking change**: CEILING function implementation to be consistent with
  existing implementations.
  [#582](https://github.com/handsontable/hyperformula/issues/582)

### Fixed

- Fixed a problem with dependencies not collected for specific functions.
  [#550](https://github.com/handsontable/hyperformula/issues/550)
  [#549](https://github.com/handsontable/hyperformula/issues/549)
- Fixed a minor problem with dependencies under nested parenthesis.
  [#549](https://github.com/handsontable/hyperformula/issues/549)
  [#558](https://github.com/handsontable/hyperformula/issues/558)
- Fixed a problem with HLOOKUP/VLOOKUP getting stuck in binary search.
  [#559](https://github.com/handsontable/hyperformula/issues/559)
  [#562](https://github.com/handsontable/hyperformula/issues/562)
- Fixed a problem with the logic of dependency resolving.
  [#561](https://github.com/handsontable/hyperformula/issues/561)
  [#563](https://github.com/handsontable/hyperformula/issues/563)
- Fixed a minor bug with ATAN2 function.
  [#581](https://github.com/handsontable/hyperformula/issues/581)

## [0.3.0] - 2020-10-22

### Added

- Added 9 text functions EXACT, LOWER, UPPER, MID, T, SUBSTITUTE, REPLACE,
  UNICODE, UNICHAR.
  [#159](https://github.com/handsontable/hyperformula/issues/159)
- Added 5 datetime functions: INTERVAL, NETWORKDAYS, NETWORKDAYS.INTL, WORKDAY,
  WORKDAY.INTL. [#153](https://github.com/handsontable/hyperformula/issues/153)
- Added 3 information functions HLOOKUP, ROW, COLUMN.
  [#520](https://github.com/handsontable/hyperformula/issues/520)
- Added 5 financial functions FVSCHEDULE, NPV, MIRR, PDURATION, XNPV.
  [#542](https://github.com/handsontable/hyperformula/issues/542)
- Added 12 statistical functions VAR.P, VAR.S, VARA, VARPA, STDEV.P, STDEV.S,
  STDEVA, STDEVPA, VARP, VAR, STDEVP, STDEV.
  [#536](https://github.com/handsontable/hyperformula/issues/536)
- Added 2 mathematical functions SUBTOTAL, PRODUCT.
  [#536](https://github.com/handsontable/hyperformula/issues/536)
- Added 15 operator functions HF.ADD, HF.CONCAT, HF.DIVIDE, HF.EQ, HF.GT,
  HF.GTE, HF.LT, HF.LTE, HF.MINUS, HF.MULTIPLY, HF.NE, HF.POW, HF.UMINUS,
  HF.UNARY_PERCENT, HF.UPLUS.
  [#543](https://github.com/handsontable/hyperformula/issues/543)

### Fixed

- Fixed multiple issues with VLOOKUP function.
  [#526](https://github.com/handsontable/hyperformula/issues/526)
  [#528](https://github.com/handsontable/hyperformula/issues/528)
- Fixed MATCH and INDEX functions compatiblity.
  [#520](https://github.com/handsontable/hyperformula/issues/520)
- Fixed issue with config update that does not preserve named expressions.
  [#527](https://github.com/handsontable/hyperformula/issues/527)
- Fixed minor issue with arithmetic operations error messages.
  [#532](https://github.com/handsontable/hyperformula/issues/532)

## [0.2.0] - 2020-09-22

### Added

- Added 9 text functions LEN, TRIM, PROPER, CLEAN, REPT, RIGHT, LEFT, SEARCH,
  FIND. [#221](https://github.com/handsontable/hyperformula/issues/221)
- Added helper methods for keeping track of cell/range dependencies:
  `getCellPrecedents` and `getCellDependents`.
  [#441](https://github.com/handsontable/hyperformula/issues/441)
- Added 22 financial functions FV, PMT, PPMT, IPMT, CUMIPMT, CUMPRINC, DB, DDB,
  DOLLARDE, DOLLARFR, EFFECT, ISPMT, NOMINAL, NPER, RATE, PV, RRI, SLN, SYD,
  TBILLEQ, TBILLPRICE, TBILLYIELD.
  [#494](https://github.com/handsontable/hyperformula/issues/494)
- Added FORMULATEXT function.
  [#422](https://github.com/handsontable/hyperformula/issues/422)
- Added 8 information functions ISERR, ISNA, ISREF, NA, SHEET, SHEETS, ISBINARY,
  ISFORMULA. [#481](https://github.com/handsontable/hyperformula/issues/481)
- Added 15 date functions: WEEKDAY, DATEVALUE, HOUR, MINUTE, SECOND, TIME,
  TIMEVALUE, NOW, TODAY, EDATE, WEEKNUM, ISOWEEKNUM, DATEDIF, DAYS360, YEARFRAC.
  [#483](https://github.com/handsontable/hyperformula/issues/483)
- Added 13 trigonometry functions: SEC, CSC, SINH, COSH, TANH, COTH, SECH, CSCH,
  ACOT, ASINH, ACOSH, ATANH, ACOTH.
  [#485](https://github.com/handsontable/hyperformula/issues/485)
- Added 6 engineering functions: OCT2BIN, OCT2DEC, OCT2HEX, HEX2BIN, HEX2OCT,
  HEX2DEC. [#497](https://github.com/handsontable/hyperformula/issues/497)
- Added a configuration option to evaluate reference to an empty cells as a
  zero. [#476](https://github.com/handsontable/hyperformula/issues/476)
- Added new error type: missing licence.
  [#306](https://github.com/handsontable/hyperformula/issues/306)
- Added detailed error messages for error values.
  [#506](https://github.com/handsontable/hyperformula/issues/506)
- Added ability to handle more characters in quoted sheet names.
  [#509](https://github.com/handsontable/hyperformula/issues/509)
- Added support for escaping apostrophe character in quoted sheet names.
  [#64](https://github.com/handsontable/hyperformula/issues/64)

### Changed

- Operation `moveCells` creating cyclic dependencies does not cause losing
  original formula.
  [#479](https://github.com/handsontable/hyperformula/issues/479)
- Simplified adding new function modules, reworked (simplified) implementations
  of existing modules.
  [#480](https://github.com/handsontable/hyperformula/issues/480)

### Fixed

- Fixed hardcoding of languages in i18n tests.
  [#471](https://github.com/handsontable/hyperformula/issues/471)
- Fixed many compilation warnings based on LGTM analysis.
  [#473](https://github.com/handsontable/hyperformula/issues/473)
- Fixed `moveCells` behaviour when moving part of a range.
  [#479](https://github.com/handsontable/hyperformula/issues/479)
- Fixed `moveColumns`/`moveRows` inconsistent behaviour.
  [#479](https://github.com/handsontable/hyperformula/issues/479)
- Fixed undo of `moveColumns`/`moveRows` operations.
  [#479](https://github.com/handsontable/hyperformula/issues/479)
- Fixed name-collision issue in translations.
  [#486](https://github.com/handsontable/hyperformula/issues/486)
- Fixed bug in concatenation + `nullValue`.
  [#495](https://github.com/handsontable/hyperformula/issues/495)
- Fixed bug when undoing irreversible operation.
  [#502](https://github.com/handsontable/hyperformula/issues/502)
- Fixed minor issue with CHAR function logic.
  [#510](https://github.com/handsontable/hyperformula/issues/510)
- Fixed `simpleCellAddressToString` behaviour when converting quoted sheet
  names. [#514](https://github.com/handsontable/hyperformula/issues/514)
- Fixed issues with numeric aggregation functions.
  [#515](https://github.com/handsontable/hyperformula/issues/515)

## [0.1.3] - 2020-07-21

### Fixed

- Fixed a bug in coercion of empty string to boolean value.
  [#453](https://github.com/handsontable/hyperformula/issues/453)

## [0.1.2] - 2020-07-13

### Fixed

- Fixed a bug in topological ordering module.
  [#442](https://github.com/handsontable/hyperformula/issues/442)

## [0.1.1] - 2020-07-01

### Fixed

- Fixed a typo in a config option from `useRegularExpresssions` to
  `useRegularExpressions`.
  [#437](https://github.com/handsontable/hyperformula/issues/437)

## [0.1.0] - 2020-06-25

### Added

- Core functionality of the engine;
- Support for data types: String, Error, Number, Date, Time, DateTime, Duration,
  Distinct Logical;
- Support for logical operators: =, <>, >, <, >=, <=;
- Support for arithmetic operators: +, -, \*, /, %;
- Support for text operator: &;
- CRUD operations:
  - modifying the value of a single cell,
  - adding/deleting row/column,
  - reading the value or formula from the selected cell,
  - moving a cell or a block of cells,
  - deleting a subset of rows or columns,
  - recalculating and refreshing of a worksheet,
  - batching CRUD operations,
  - support for wildcards and regex inside criterion functions like SUMIF,
    COUNTIF,
  - named expressions support,
  - support for cut, copy, paste,
  - undo/redo support;
- Following functions: ABS(), ACOS(), AND(), ASIN(), ATAN(), ATAN2(), AVERAGE(),
  AVERAGEA(), AVERAGEIF(), BASE(), BIN2DEC(), BIN2HEX()BIN2OCT(), BITAND(),
  BITLSHIFT(), BITOR(), BITRSHIFT(), BITXOR(), CEILING(), CHAR(), CHOOSE(),
  CODE(), COLUMNS(), CONCATENATE(), CORREL(), COS(), COT(), COUNT(), COUNTA(),
  COUNTBLANK(), COUNTIF(), COUNTIFS(), COUNTUNIQUE(), DATE(), DAY(), DAYS(),
  DEC2BIN(), DEC2HEX(), DEC2OCT(), DECIMAL(), DEGREES(), DELTA(), E(),
  EOMONTH(), ERF(), ERFC(), EVEN(), EXP(), FALSE(), IF(), IFERROR(), IFNA(),
  INDEX(), INT(), ISBLANK(), ISERROR(), ISEVEN(), ISLOGICAL(), ISNONTEXT(),
  ISNUMBER(), ISODD(), ISTEXT(), LN(), LOG(), LOG10(), MATCH(), MAX(), MAXA(),
  MAXPOOL(), MEDIAN(), MEDIANPOOL(), MIN(), MINA(), MMULT(), MOD(), MONTH(),
  NOT(), ODD(), OFFSET(), OR(), PI(), POWER(), RADIANS(), RAND(), ROUND(),
  ROUNDDOWN(), ROUNDUP(), ROWS(), SIN(), SPLIT(), SQRT(), SUM(), SUMIF(),
  SUMIFS(), SUMPRODUCT(), SUMSQ(), SWITCH(), TAN(), TEXT(), TRANSPOSE(), TRUE(),
  TRUNC(), VLOOKUP(), XOR(), YEAR();
- Support for volatile functions;
- Cultures supports - can be configured according to the application need;
- Custom functions support;
- Set http://docs.oasis-open.org/office/v1.2/OpenDocument-v1.2-part2.html as a
  standard to follow;
- Error handling:
  - Division by zero: #DIV/0!,
  - Unknown function name: #NAME?,
  - Wrong type of argument in a function or wrong type of operator: #VALUE!,
  - Invalid numeric values: #NUM!,
  - No value available: #N/A,
  - Cyclic dependency: #CYCLE!,
  - Wrong address reference: #REF;
- Built-in function translation support for 16 languages: English, Czech,
  Danish, Dutch, Finnish, French, German, Hungarian, Italian, Norwegian, Polish,
  Portuguese, Russian, Spanish, Swedish, Turkish.<|MERGE_RESOLUTION|>--- conflicted
+++ resolved
@@ -8,11 +8,6 @@
 
 ## [Unreleased]
 
-<<<<<<< HEAD
-### Fixed
-
-- Fixed an `EmptyCellVertex` data integrity issue between `AddressMapping` and `DependencyGraph` objects. [#1188](https://github.com/handsontable/hyperformula/issues/1188)
-=======
 ### Added
 
 - Exported the `CellError` class as a public API.
@@ -21,10 +16,10 @@
   [#1178](https://github.com/handsontable/hyperformula/issues/1178)
 
 ### Fixed
-
+- Fixed an `EmptyCellVertex` data integrity issue between `AddressMapping` and `DependencyGraph` objects.
+  [#1188](https://github.com/handsontable/hyperformula/issues/1188)
 - Fixed build issue for developers using M1 and M2-chip MacBooks. 
   [#1166](https://github.com/handsontable/hyperformula/issues/1166)
->>>>>>> 1bc61534
 
 ## [2.3.1] - 2023-03-03
 
