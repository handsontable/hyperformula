--- conflicted
+++ resolved
@@ -5,26 +5,18 @@
 and this project adheres to [Semantic Versioning](https://semver.org/spec/v2.0.0.html).
 
 ## [Unreleased]
+- Added 18 mathematical functions ROMAN, ARABIC, FACT, FACTDOUBLE, COMBIN, COMBINA, GCD, LCM, MROUND, MULTINOMIAL, QUOTIENT, RANDBETWEEN, SERIESSUM, SIGN, SQRTPI, SUMX2MY2, SUMX2PY2, SUMXMY2.
 
 ## [0.3.0] - 2020-10-22
 
 ### Added
 - Added 9 text functions EXACT, LOWER, UPPER, MID, T, SUBSTITUTE, REPLACE, UNICODE, UNICHAR. (#159)
 - Added 5 datetime functions: INTERVAL, NETWORKDAYS, NETWORKDAYS.INTL, WORKDAY, WORKDAY.INTL. (#153)
-<<<<<<< HEAD
-- Added 3 information functions HLOOKUP, ROW, COLUMN. (#158)
-- Added 17 mathematical functions ROMAN, ARABIC, FACT, FACTDOUBLE, COMBIN, COMBINA, GCD, LCM, MROUND, MULTINOMIAL, QUOTIENT, RANDBETWEEN, SERIESSUM, SIGN, SQRTPI, SUMX2MY2, SUMX2PY2, SUMXMY2.
-- Added 5 financial functions FVSCHEDULE, NPV, MIRR, PDURATION, XNPV.
-- Added 12 statistical functions VAR.P, VAR.S, VARA, VARPA, STDEV.P, STDEV.S, STDEVA, STDEVPA, VARP, VAR, STDEVP, STDEV.
-- Added 2 mathematical functions SUBTOTAL, PRODUCT.
-- Added 15 operator functions HF.ADD, HF.CONCAT, HF.DIVIDE, HF.EQ, HF.GT, HF.GTE, HF.LT, HF.LTE, HF.MINUS, HF.MULTIPLY, HF.NE, HF.POW, HF.UMINUS, HF.UNARY_PERCENT, HF.UPLUS.
-=======
 - Added 3 information functions HLOOKUP, ROW, COLUMN. (PR #520)
 - Added 5 financial functions FVSCHEDULE, NPV, MIRR, PDURATION, XNPV. (PR #542)
 - Added 12 statistical functions VAR.P, VAR.S, VARA, VARPA, STDEV.P, STDEV.S, STDEVA, STDEVPA, VARP, VAR, STDEVP, STDEV. (PR #536)
 - Added 2 mathematical functions SUBTOTAL, PRODUCT. (PR #536)
 - Added 15 operator functions HF.ADD, HF.CONCAT, HF.DIVIDE, HF.EQ, HF.GT, HF.GTE, HF.LT, HF.LTE, HF.MINUS, HF.MULTIPLY, HF.NE, HF.POW, HF.UMINUS, HF.UNARY_PERCENT, HF.UPLUS (PR #543).
->>>>>>> c08d368d
 
 ### Fixed
 - Fixed multiple issues with VLOOKUP function. (#526, #528)
