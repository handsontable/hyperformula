--- conflicted
+++ resolved
@@ -13,12 +13,9 @@
 - Added support for array arithmetic. (#628)
 - Added ARRAYFORMULA function. (#630)
 - Added casting to scalars from non-range arrays. (#663)
-<<<<<<< HEAD
 - Added support for range interpolation. (#665)
-=======
 - Added performance improvements for array handling. (#629)
 - Accepting time in JS Date() objects on the input. (#648)
->>>>>>> 1ea934d4
 
 ### Fixed
 - Fixed an issue with arrays and cruds. (#651)
