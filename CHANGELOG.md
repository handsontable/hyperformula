--- conflicted
+++ resolved
@@ -24,12 +24,8 @@
 - Added validation of API argument types for simple types. (#654)
 - Added named expression handling to engine factories. (#680)
 - Added `getAllNamedExpressionsSerialized` method. (#680)
-<<<<<<< HEAD
 - Added parsing of arrays in formulas (together with respective config options for separators). (#671)
-=======
 - Added utility function for filling ranges with source from other range. (#678)
->>>>>>> 6fa43f83
-
 
 ### Fixed
 - Fixed an issue with arrays and cruds. (#651)
