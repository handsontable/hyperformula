# HyperFormula changelog
All notable changes to this project will be documented in this file.

The format is based on [Keep a Changelog](https://keepachangelog.com/en/1.0.0/),
and this project adheres to [Semantic Versioning](https://semver.org/spec/v2.0.0.html).

## [Unreleased]

<<<<<<< HEAD
### Changed
- **Breaking change**: Removed support for matrix formulas (`{=FORMULA}`) notation. Engine now supports formulas returning array of values (instead of only scalars). (#652)

### Fixed
- Fixed an issue with arrays and cruds. (#651)
=======
### Added
- Accepting time in JS Date() objects on the input. (#648)
>>>>>>> 0eb13b2d

## [0.6.0] - 2021-04-27

### Changed
- **Breaking change**: Moved `GPU.js` from `dependencies` to `devDependencies` and `optionalDependencies`. (#642)

### Added
- Added two new fired events, for suspending and resuming execution. (#637)
- Added listing in scopes to `listNamedExpressions` method. (#638)

### Fixed
- Fixed issues with scoped named expression. (#646, #641)
- Fixed an issue with losing formating info about DateTime numbers. (#626)

## [0.5.0] - 2021-04-15

### Changed
- **Breaking change**: A change to the type of value returned via serialization methods. (#617)
- An input value should be preserved through serialization more precisely. (#617)
- GPU.js constructor needs to be provided directly to engine configuration. (#355)
- A deprecated config option vlookupThreshold has been removed. (#620)

### Added
- Added support for row and column reordering. (#343)
- Added type inferrence for subtypes for number. (#313)
- Added parsing of number literals containing '%' or currency symbol (default '$'). (#590)
- Added ability to fallback to plain CPU implementation for functions that uses GPU.js (#355)

### Fixed
- Fixed minor issue. (#631)
- Fixed a bug with serialization of some addresses after CRUDs. (#587)
- Fixed a bug with MEDIAN function implementation. (#601)
- Fixed a bug with copy-paste operation that could cause out of scope references (#591)
- Fixed a bug with date parsing. (#614)
- Fixed a bug where accent/case sensitivity was ignored for LOOKUPs. (#621)
- Fixed a bug with handling of no time format/no date format scenarios. (#616)

## [0.4.0] - 2020-12-17

### Changed
- A **breaking change**: CEILING function implementation to be consistent with existing implementations. (#582)

### Added
- Added 50 mathematical functions: ROMAN, ARABIC, FACT, FACTDOUBLE, COMBIN, COMBINA, GCD, LCM, MROUND, MULTINOMIAL, QUOTIENT, RANDBETWEEN, SERIESSUM, SIGN, SQRTPI, SUMX2MY2, SUMX2PY2, SUMXMY2, CEILING.MATH, FLOOR.MATH, FLOOR, CEILING.PRECISE, FLOOR.PRECISE, ISO.CEILING, COMPLEX, IMABS, IMAGINARY, IMARGUMENT, IMCONJUGATE, IMCOS, IMCOSH, IMCOT, IMCSC, IMCSCH, IMDIV, IMEXP, IMLN, IMLOG10, IMLOG2, IMPOWER, IMPRODUCT, IMREAL, IMSEC, IMSECH, IMSIN, IMSINH, IMSQRT, IMSUB,  IMSUM, IMTAN. (#537, #582, #281, #581)
- Added 106 statistical functions: EXPON.DIST, EXPONDIST, FISHER, FISHERINV, GAMMA, GAMMA.DIST, GAMMADIST, GAMMALN, GAMMALN.PRECISE, GAMMA.INV, GAMMAINV, GAUSS, BETA.DIST, BETADIST, BETA.INV, BETAINV, BINOM.DIST, BINOMDIST, BINOM.INV, BESSELI, BESSELJ, BESSELK, BESSELY, CHISQ.DIST, CHISQ.DIST.RT, CHISQ.INV, CHISQ.INV.RT, CHIDIST, CHIINV, F.DIST, F.DIST.RT, F.INV, F.INV.RT, FDIST, FINV, WEIBULL, WEIBULL.DIST, HYPGEOMDIST, HYPGEOM.DIST, T.DIST, T.DIST.2T, T.DIST.RT, T.INV, T.INV.2T, TDIST, TINV, LOGNORM.DIST, LOGNORMDIST, LOGNORM.INV, LOGINV, NORM.DIST, NORMDIST, NORM.S.DIST, NORMSDIST, NORM.INV, NORMINV, NORM.S.INV, NORMSINV, PHI, NEGBINOM.DIST, NEGBINOMDIST, POISSON, POISSON.DIST, LARGE, SMALL, AVEDEV, CONFIDENCE, CONFIDENCE.NORM, CONFIDENCE.T, DEVSQ, GEOMEAN, HARMEAN, CRITBINOM, COVAR, COVARIANCE.P, COVARIANCE.S, PEARSON, RSQ, STANDARDIZE, Z.TEST, ZTEST, F.TEST, FTEST, STEYX, SLOPE, CHITEST, CHISQ.TEST, T.TEST, TTEST, SKEW.P, SKEW, WEIBULLDIST, VARS, TINV2T, TDISTRT, TDIST2T, STDEVS, FINVRT, FDISTRT, CHIDISTRT, CHIINVRT, COVARIANCEP, COVARIANCES, LOGNORMINV, POISSONDIST, SKEWP. (#152, #154, #160)
- Added function aliases mechanism. (PR #569)
- Added support for scientific notation. (#579)
- Added support for complex numbers. (#281)

### Fixed
- Fixed a problem with dependencies not collected for specific functions. (#550, #549)
- Fixed a minor problem with dependencies under nested parenthesis. (#549, #558)
- Fixed a problem with HLOOKUP/VLOOKUP getting stuck in binary search. (#559, #562)
- Fixed a problem with the logic of dependency resolving. (#561, #563)
- Fixed a minor bug with ATAN2 function. (#581)

## [0.3.0] - 2020-10-22

### Added
- Added 9 text functions EXACT, LOWER, UPPER, MID, T, SUBSTITUTE, REPLACE, UNICODE, UNICHAR. (#159)
- Added 5 datetime functions: INTERVAL, NETWORKDAYS, NETWORKDAYS.INTL, WORKDAY, WORKDAY.INTL. (#153)
- Added 3 information functions HLOOKUP, ROW, COLUMN. (PR #520)
- Added 5 financial functions FVSCHEDULE, NPV, MIRR, PDURATION, XNPV. (PR #542)
- Added 12 statistical functions VAR.P, VAR.S, VARA, VARPA, STDEV.P, STDEV.S, STDEVA, STDEVPA, VARP, VAR, STDEVP, STDEV. (PR #536)
- Added 2 mathematical functions SUBTOTAL, PRODUCT. (PR #536)
- Added 15 operator functions HF.ADD, HF.CONCAT, HF.DIVIDE, HF.EQ, HF.GT, HF.GTE, HF.LT, HF.LTE, HF.MINUS, HF.MULTIPLY, HF.NE, HF.POW, HF.UMINUS, HF.UNARY_PERCENT, HF.UPLUS (PR #543).

### Fixed
- Fixed multiple issues with VLOOKUP function. (#526, #528)
- Fixed MATCH and INDEX functions compatiblity. (PR #520)
- Fixed issue with config update that does not preserve named expressions. (#527)
- Fixed minor issue with arithmetic operations error messages. (#532)

## [0.2.0] - 2020-09-22

### Added
- Added 9 text functions LEN, TRIM, PROPER, CLEAN, REPT, RIGHT, LEFT, SEARCH, FIND. (#221)
- Added helper methods for keeping track of cell/range dependencies: `getCellPrecedents` and `getCellDependents`. (#441)
- Added 22 financial functions FV, PMT, PPMT, IPMT, CUMIPMT, CUMPRINC, DB, DDB, DOLLARDE, DOLLARFR, EFFECT, ISPMT, NOMINAL, NPER, RATE, PV, RRI, SLN, SYD, TBILLEQ, TBILLPRICE, TBILLYIELD. (#494)
- Added FORMULATEXT function. (PR #422)
- Added 8 information functions ISERR, ISNA, ISREF, NA, SHEET, SHEETS, ISBINARY, ISFORMULA. (#481)
- Added 15 date functions: WEEKDAY, DATEVALUE, HOUR, MINUTE, SECOND, TIME, TIMEVALUE, NOW, TODAY, EDATE, WEEKNUM, ISOWEEKNUM, DATEDIF, DAYS360, YEARFRAC. (#483)
- Added 13 trigonometry functions: SEC, CSC, SINH, COSH, TANH, COTH, SECH, CSCH, ACOT, ASINH, ACOSH, ATANH, ACOTH. (#485)
- Added 6 engineering functions: OCT2BIN, OCT2DEC, OCT2HEX, HEX2BIN, HEX2OCT, HEX2DEC. (#497)
- Added a configuration option to evaluate reference to an empty cells as a zero. (#476)
- Added new error type: missing licence. (#306)
- Added detailed error messages for error values. (#506)
- Added ability to handle more characters in quoted sheet names. (#509)
- Added support for escaping apostrophe character in quoted sheet names. (#64)

### Changed
- Operation `moveCells` creating cyclic dependencies does not cause losing original formula. (#479)
- Simplified adding new function modules, reworked (simplified) implementations of existing modules. (#480)

### Fixed
- Fixed hardcoding of languages in i18n tests. (#471)
- Fixed many compilation warnings based on LGTM analysis. (#473)
- Fixed `moveCells` behaviour when moving part of a range. (#479)
- Fixed `moveColumns`/`moveRows` inconsistent behaviour. (#479)
- Fixed undo of `moveColumns`/`moveRows` operations. (#479)
- Fixed name-collision issue in translations. (#486)
- Fixed bug in concatenation + `nullValue`. (#495)
- Fixed bug when undoing irreversible operation. (#502)
- Fixed minor issue with CHAR function logic. (#510)
- Fixed `simpleCellAddressToString` behaviour when converting quoted sheet names. (#514)
- Fixed issues with numeric aggregation functions. (#515)

## [0.1.3] - 2020-07-21

### Fixed
- Fixed a bug in coercion of empty string to boolean value. (#453)

## [0.1.2] - 2020-07-13

### Fixed
- Fixed a bug in topological ordering module. (#442)

## [0.1.1] - 2020-07-01

### Fixed
- Fixed a typo in a config option from `useRegularExpresssions` to `useRegularExpressions`. (#437)

## [0.1.0] - 2020-06-25

### Added
- Core functionality of the engine;
- Support for data types: String, Error, Number, Date, Time, DateTime, Duration, Distinct Logical;
- Support for logical operators: =, <>, >, <, >=, <=;
- Support for arithmetic operators: +, -, *, /, %;
- Support for text operator: &;
- CRUD operations:
  - modifying the value of a single cell,
  - adding/deleting row/column,
  - reading the value or formula from the selected cell,
  - moving a cell or a block of cells,
  - deleting a subset of rows or columns,
  - recalculating and refreshing of a worksheet,
  - batching CRUD operations,
  - support for wildcards and regex inside criterion functions like SUMIF, COUNTIF,
  - named expressions support,
  - support for cut, copy, paste,
  - undo/redo support;
- Following functions: ABS(), ACOS(), AND(), ASIN(), ATAN(), ATAN2(), AVERAGE(), AVERAGEA(), AVERAGEIF(), BASE(), BIN2DEC(), BIN2HEX()BIN2OCT(), BITAND(), BITLSHIFT(), BITOR(), BITRSHIFT(), BITXOR(), CEILING(), CHAR(), CHOOSE(), CODE(), COLUMNS(), CONCATENATE(), CORREL(),
COS(), COT(), COUNT(), COUNTA(), COUNTBLANK(), COUNTIF(), COUNTIFS(), COUNTUNIQUE(), DATE(), DAY(), DAYS(), DEC2BIN(), DEC2HEX(), DEC2OCT(), DECIMAL(), DEGREES(), DELTA(), E(), EOMONTH(), ERF(), ERFC(), EVEN(), EXP(), FALSE(), IF(), IFERROR(), IFNA(), INDEX(), INT(), ISBLANK(), ISERROR(), ISEVEN(), ISLOGICAL(), ISNONTEXT(), ISNUMBER(), ISODD(), ISTEXT(), LN(), LOG(), LOG10(), MATCH(), MAX(), MAXA(), MAXPOOL(), MEDIAN(), MEDIANPOOL(), MIN(), MINA(), MMULT(), MOD(), MONTH(), NOT(), ODD(), OFFSET(), OR(), PI(), POWER(), RADIANS(), RAND(), ROUND(), ROUNDDOWN(), ROUNDUP(), ROWS(), SIN(), SPLIT(), SQRT(), SUM(), SUMIF(), SUMIFS(), SUMPRODUCT(), SUMSQ(), SWITCH(), TAN(), TEXT(), TRANSPOSE(), TRUE(), TRUNC(), VLOOKUP(), XOR(), YEAR();
- Support for volatile functions;
- Cultures supports - can be configured according to the application need;
- Custom functions support;
- Set http://docs.oasis-open.org/office/v1.2/OpenDocument-v1.2-part2.html as a standard to follow;
- Error handling:
  - Division by zero: #DIV/0!,
  - Unknown function name: #NAME?,
  - Wrong type of argument in a function or wrong type of operator: #VALUE!,
  - Invalid numeric values: #NUM!,
  - No value available: #N/A,
  - Cyclic dependency: #CYCLE!,
  - Wrong address reference: #REF;
- Built-in function translation support for 16 languages: English, Czech, Danish, Dutch, Finnish, French, German, Hungarian, Italian, Norwegian, Polish, Portuguese, Russian, Spanish, Swedish, Turkish.<|MERGE_RESOLUTION|>--- conflicted
+++ resolved
@@ -6,16 +6,14 @@
 
 ## [Unreleased]
 
-<<<<<<< HEAD
 ### Changed
 - **Breaking change**: Removed support for matrix formulas (`{=FORMULA}`) notation. Engine now supports formulas returning array of values (instead of only scalars). (#652)
 
+### Added
+- Accepting time in JS Date() objects on the input. (#648)
+
 ### Fixed
 - Fixed an issue with arrays and cruds. (#651)
-=======
-### Added
-- Accepting time in JS Date() objects on the input. (#648)
->>>>>>> 0eb13b2d
 
 ## [0.6.0] - 2021-04-27
 
