--- conflicted
+++ resolved
@@ -14,11 +14,8 @@
 - Added support for array arithmetic. (#628)
 - Added performance improvements for array handling. (#629)
 - Added ARRAYFORMULA function. (#630)
-<<<<<<< HEAD
 - Added FILTER function. (#668)
-=======
 - Added ARRAY_CONSTRAIN function. (#661)
->>>>>>> fd058646
 
 ### Fixed
 - Fixed an issue with arrays and cruds. (#651)
