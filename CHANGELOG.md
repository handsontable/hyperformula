--- conflicted
+++ resolved
@@ -6,23 +6,14 @@
 
 ## [Unreleased]
 
-<<<<<<< HEAD
-=======
 ### Changed
 - **Breaking change**: Removed support for matrix formulas (`{=FORMULA}`) notation. Engine now supports formulas returning array of values (instead of only scalars). (#652)
 
->>>>>>> 6a07bf1b
 ### Added
 - Added support for array arithmetic. (#628)
 - Added performance improvements for array handling. (#629)
 - Added ARRAYFORMULA function. (#630)
 
-<<<<<<< HEAD
-### Changed
-- **Breaking change**: Removed support for matrix formulas (`{=FORMULA}`) notation. Engine now supports formulas returning array of values (instead of only scalars). (#652)
-
-=======
->>>>>>> 6a07bf1b
 ### Fixed
 - Fixed an issue with arrays and cruds. (#651)
 
