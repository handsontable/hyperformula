# HyperFormula changelog
All notable changes to this project will be documented in this file.

The format is based on [Keep a Changelog](https://keepachangelog.com/en/1.0.0/),
and this project adheres to [Semantic Versioning](https://semver.org/spec/v2.0.0.html).

## [Unreleased]

### Added
- Added support for array arithmetic. (#628)

## [0.5.0] - 2021-04-15

### Changed
- **Breaking change**: A change to the type of value returned via serialization methods. (#617)
- An input value should be preserved through serialization more precisely. (#617)
- GPU.js constructor needs to be provided directly to engine configuration. (#355)
- A deprecated config option vlookupThreshold has been removed. (#620)

### Added
<<<<<<< HEAD
- Added support for array arithmetic. (#628)
- Added ARRAYFORMULA function. (#630)
=======
>>>>>>> edb82bde
- Added support for row and column reordering. (#343)
- Added type inferrence for subtypes for number. (#313)
- Added parsing of number literals containing '%' or currency symbol (default '$'). (#590)
- Added ability to fallback to plain CPU implementation for functions that uses GPU.js (#355)

### Fixed
- Fixed minor issue. (#631)
- Fixed a bug with serialization of some addresses after CRUDs. (#587)
- Fixed a bug with MEDIAN function implementation. (#601)
- Fixed a bug with copy-paste operation that could cause out of scope references (#591)
- Fixed a bug with date parsing. (#614)
- Fixed a bug where accent/case sensitivity was ignored for LOOKUPs. (#621)
- Fixed a bug with handling of no time format/no date format scenarios. (#616)

## [0.4.0] - 2020-12-17

### Changed
- A **breaking change**: CEILING function implementation to be consistent with existing implementations. (#582)

### Added
- Added 50 mathematical functions: ROMAN, ARABIC, FACT, FACTDOUBLE, COMBIN, COMBINA, GCD, LCM, MROUND, MULTINOMIAL, QUOTIENT, RANDBETWEEN, SERIESSUM, SIGN, SQRTPI, SUMX2MY2, SUMX2PY2, SUMXMY2, CEILING.MATH, FLOOR.MATH, FLOOR, CEILING.PRECISE, FLOOR.PRECISE, ISO.CEILING, COMPLEX, IMABS, IMAGINARY, IMARGUMENT, IMCONJUGATE, IMCOS, IMCOSH, IMCOT, IMCSC, IMCSCH, IMDIV, IMEXP, IMLN, IMLOG10, IMLOG2, IMPOWER, IMPRODUCT, IMREAL, IMSEC, IMSECH, IMSIN, IMSINH, IMSQRT, IMSUB,  IMSUM, IMTAN. (#537, #582, #281, #581)
- Added 106 statistical functions: EXPON.DIST, EXPONDIST, FISHER, FISHERINV, GAMMA, GAMMA.DIST, GAMMADIST, GAMMALN, GAMMALN.PRECISE, GAMMA.INV, GAMMAINV, GAUSS, BETA.DIST, BETADIST, BETA.INV, BETAINV, BINOM.DIST, BINOMDIST, BINOM.INV, BESSELI, BESSELJ, BESSELK, BESSELY, CHISQ.DIST, CHISQ.DIST.RT, CHISQ.INV, CHISQ.INV.RT, CHIDIST, CHIINV, F.DIST, F.DIST.RT, F.INV, F.INV.RT, FDIST, FINV, WEIBULL, WEIBULL.DIST, HYPGEOMDIST, HYPGEOM.DIST, T.DIST, T.DIST.2T, T.DIST.RT, T.INV, T.INV.2T, TDIST, TINV, LOGNORM.DIST, LOGNORMDIST, LOGNORM.INV, LOGINV, NORM.DIST, NORMDIST, NORM.S.DIST, NORMSDIST, NORM.INV, NORMINV, NORM.S.INV, NORMSINV, PHI, NEGBINOM.DIST, NEGBINOMDIST, POISSON, POISSON.DIST, LARGE, SMALL, AVEDEV, CONFIDENCE, CONFIDENCE.NORM, CONFIDENCE.T, DEVSQ, GEOMEAN, HARMEAN, CRITBINOM, COVAR, COVARIANCE.P, COVARIANCE.S, PEARSON, RSQ, STANDARDIZE, Z.TEST, ZTEST, F.TEST, FTEST, STEYX, SLOPE, CHITEST, CHISQ.TEST, T.TEST, TTEST, SKEW.P, SKEW, WEIBULLDIST, VARS, TINV2T, TDISTRT, TDIST2T, STDEVS, FINVRT, FDISTRT, CHIDISTRT, CHIINVRT, COVARIANCEP, COVARIANCES, LOGNORMINV, POISSONDIST, SKEWP. (#152, #154, #160)
- Added function aliases mechanism. (PR #569)
- Added support for scientific notation. (#579)
- Added support for complex numbers. (#281)

### Fixed
- Fixed a problem with dependencies not collected for specific functions. (#550, #549)
- Fixed a minor problem with dependencies under nested parenthesis. (#549, #558)
- Fixed a problem with HLOOKUP/VLOOKUP getting stuck in binary search. (#559, #562)
- Fixed a problem with the logic of dependency resolving. (#561, #563)
- Fixed a minor bug with ATAN2 function. (#581)

## [0.3.0] - 2020-10-22

### Added
- Added 9 text functions EXACT, LOWER, UPPER, MID, T, SUBSTITUTE, REPLACE, UNICODE, UNICHAR. (#159)
- Added 5 datetime functions: INTERVAL, NETWORKDAYS, NETWORKDAYS.INTL, WORKDAY, WORKDAY.INTL. (#153)
- Added 3 information functions HLOOKUP, ROW, COLUMN. (PR #520)
- Added 5 financial functions FVSCHEDULE, NPV, MIRR, PDURATION, XNPV. (PR #542)
- Added 12 statistical functions VAR.P, VAR.S, VARA, VARPA, STDEV.P, STDEV.S, STDEVA, STDEVPA, VARP, VAR, STDEVP, STDEV. (PR #536)
- Added 2 mathematical functions SUBTOTAL, PRODUCT. (PR #536)
- Added 15 operator functions HF.ADD, HF.CONCAT, HF.DIVIDE, HF.EQ, HF.GT, HF.GTE, HF.LT, HF.LTE, HF.MINUS, HF.MULTIPLY, HF.NE, HF.POW, HF.UMINUS, HF.UNARY_PERCENT, HF.UPLUS (PR #543).

### Fixed
- Fixed multiple issues with VLOOKUP function. (#526, #528)
- Fixed MATCH and INDEX functions compatiblity. (PR #520)
- Fixed issue with config update that does not preserve named expressions. (#527)
- Fixed minor issue with arithmetic operations error messages. (#532)

## [0.2.0] - 2020-09-22

### Added
- Added 9 text functions LEN, TRIM, PROPER, CLEAN, REPT, RIGHT, LEFT, SEARCH, FIND. (#221)
- Added helper methods for keeping track of cell/range dependencies: `getCellPrecedents` and `getCellDependents`. (#441)
- Added 22 financial functions FV, PMT, PPMT, IPMT, CUMIPMT, CUMPRINC, DB, DDB, DOLLARDE, DOLLARFR, EFFECT, ISPMT, NOMINAL, NPER, RATE, PV, RRI, SLN, SYD, TBILLEQ, TBILLPRICE, TBILLYIELD. (#494)
- Added FORMULATEXT function. (PR #422)
- Added 8 information functions ISERR, ISNA, ISREF, NA, SHEET, SHEETS, ISBINARY, ISFORMULA. (#481)
- Added 15 date functions: WEEKDAY, DATEVALUE, HOUR, MINUTE, SECOND, TIME, TIMEVALUE, NOW, TODAY, EDATE, WEEKNUM, ISOWEEKNUM, DATEDIF, DAYS360, YEARFRAC. (#483)
- Added 13 trigonometry functions: SEC, CSC, SINH, COSH, TANH, COTH, SECH, CSCH, ACOT, ASINH, ACOSH, ATANH, ACOTH. (#485)
- Added 6 engineering functions: OCT2BIN, OCT2DEC, OCT2HEX, HEX2BIN, HEX2OCT, HEX2DEC. (#497)
- Added a configuration option to evaluate reference to an empty cells as a zero. (#476)
- Added new error type: missing licence. (#306)
- Added detailed error messages for error values. (#506)
- Added ability to handle more characters in quoted sheet names. (#509)
- Added support for escaping apostrophe character in quoted sheet names. (#64)

### Changed
- Operation `moveCells` creating cyclic dependencies does not cause losing original formula. (#479)
- Simplified adding new function modules, reworked (simplified) implementations of existing modules. (#480)

### Fixed
- Fixed hardcoding of languages in i18n tests. (#471)
- Fixed many compilation warnings based on LGTM analysis. (#473)
- Fixed `moveCells` behaviour when moving part of a range. (#479)
- Fixed `moveColumns`/`moveRows` inconsistent behaviour. (#479)
- Fixed undo of `moveColumns`/`moveRows` operations. (#479)
- Fixed name-collision issue in translations. (#486)
- Fixed bug in concatenation + `nullValue`. (#495)
- Fixed bug when undoing irreversible operation. (#502)
- Fixed minor issue with CHAR function logic. (#510)
- Fixed `simpleCellAddressToString` behaviour when converting quoted sheet names. (#514)
- Fixed issues with numeric aggregation functions. (#515)

## [0.1.3] - 2020-07-21

### Fixed
- Fixed a bug in coercion of empty string to boolean value. (#453)

## [0.1.2] - 2020-07-13

### Fixed
- Fixed a bug in topological ordering module. (#442)

## [0.1.1] - 2020-07-01

### Fixed
- Fixed a typo in a config option from `useRegularExpresssions` to `useRegularExpressions`. (#437)

## [0.1.0] - 2020-06-25

### Added
- Core functionality of the engine;
- Support for data types: String, Error, Number, Date, Time, DateTime, Duration, Distinct Logical;
- Support for logical operators: =, <>, >, <, >=, <=;
- Support for arithmetic operators: +, -, *, /, %;
- Support for text operator: &;
- CRUD operations:
  - modifying the value of a single cell,
  - adding/deleting row/column,
  - reading the value or formula from the selected cell,
  - moving a cell or a block of cells,
  - deleting a subset of rows or columns,
  - recalculating and refreshing of a worksheet,
  - batching CRUD operations,
  - support for wildcards and regex inside criterion functions like SUMIF, COUNTIF,
  - named expressions support,
  - support for cut, copy, paste,
  - undo/redo support;
- Following functions: ABS(), ACOS(), AND(), ASIN(), ATAN(), ATAN2(), AVERAGE(), AVERAGEA(), AVERAGEIF(), BASE(), BIN2DEC(), BIN2HEX()BIN2OCT(), BITAND(), BITLSHIFT(), BITOR(), BITRSHIFT(), BITXOR(), CEILING(), CHAR(), CHOOSE(), CODE(), COLUMNS(), CONCATENATE(), CORREL(),
COS(), COT(), COUNT(), COUNTA(), COUNTBLANK(), COUNTIF(), COUNTIFS(), COUNTUNIQUE(), DATE(), DAY(), DAYS(), DEC2BIN(), DEC2HEX(), DEC2OCT(), DECIMAL(), DEGREES(), DELTA(), E(), EOMONTH(), ERF(), ERFC(), EVEN(), EXP(), FALSE(), IF(), IFERROR(), IFNA(), INDEX(), INT(), ISBLANK(), ISERROR(), ISEVEN(), ISLOGICAL(), ISNONTEXT(), ISNUMBER(), ISODD(), ISTEXT(), LN(), LOG(), LOG10(), MATCH(), MAX(), MAXA(), MAXPOOL(), MEDIAN(), MEDIANPOOL(), MIN(), MINA(), MMULT(), MOD(), MONTH(), NOT(), ODD(), OFFSET(), OR(), PI(), POWER(), RADIANS(), RAND(), ROUND(), ROUNDDOWN(), ROUNDUP(), ROWS(), SIN(), SPLIT(), SQRT(), SUM(), SUMIF(), SUMIFS(), SUMPRODUCT(), SUMSQ(), SWITCH(), TAN(), TEXT(), TRANSPOSE(), TRUE(), TRUNC(), VLOOKUP(), XOR(), YEAR();
- Support for volatile functions;
- Cultures supports - can be configured according to the application need;
- Custom functions support;
- Set http://docs.oasis-open.org/office/v1.2/OpenDocument-v1.2-part2.html as a standard to follow;
- Error handling:
  - Division by zero: #DIV/0!,
  - Unknown function name: #NAME?,
  - Wrong type of argument in a function or wrong type of operator: #VALUE!,
  - Invalid numeric values: #NUM!,
  - No value available: #N/A,
  - Cyclic dependency: #CYCLE!,
  - Wrong address reference: #REF;
- Built-in function translation support for 16 languages: English, Czech, Danish, Dutch, Finnish, French, German, Hungarian, Italian, Norwegian, Polish, Portuguese, Russian, Spanish, Swedish, Turkish.<|MERGE_RESOLUTION|>--- conflicted
+++ resolved
@@ -8,6 +8,7 @@
 
 ### Added
 - Added support for array arithmetic. (#628)
+- Added ARRAYFORMULA function. (#630)
 
 ## [0.5.0] - 2021-04-15
 
@@ -18,11 +19,6 @@
 - A deprecated config option vlookupThreshold has been removed. (#620)
 
 ### Added
-<<<<<<< HEAD
-- Added support for array arithmetic. (#628)
-- Added ARRAYFORMULA function. (#630)
-=======
->>>>>>> edb82bde
 - Added support for row and column reordering. (#343)
 - Added type inferrence for subtypes for number. (#313)
 - Added parsing of number literals containing '%' or currency symbol (default '$'). (#590)
