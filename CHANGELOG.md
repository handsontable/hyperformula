--- conflicted
+++ resolved
@@ -64,11 +64,8 @@
 - Added mapping policies to the exports:   `AlwaysDense`, `AlwaysSparse`, `DenseSparseChooseBasedOnThreshold`. (#747)
 - Added `#SPILL!` error type. (#708)
 - Added large tests for CRUD interactions. (#755)
-<<<<<<< HEAD
 - Added support for array arithmetic in plugins. (#766)
-=======
 - Added a flag to `getFillRangeData` to support different types of offsetting. (#767)
->>>>>>> c254bd92
 
 ### Fixed
 - Fixed an issue with arrays and cruds. (#651)
