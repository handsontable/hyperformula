--- conflicted
+++ resolved
@@ -6,16 +6,14 @@
 
 ## [Unreleased]
 
-<<<<<<< HEAD
-### Fixed
-- Fixed issues with scoped named expression. (#646, #641)
-=======
 ### Changed
 - **Breaking change**: Moved `GPU.js` from `dependencies` to `devDependencies` and `optionalDependencies`. (#642)
 
 ### Added
 - Added two new fired events, for suspending and resuming execution. (#637)
->>>>>>> afd99190
+
+### Fixed
+- Fixed issues with scoped named expression. (#646, #641)
 
 ## [0.5.0] - 2021-04-15
 
