--- conflicted
+++ resolved
@@ -6,19 +6,15 @@
 
 ## [Unreleased]
 
-<<<<<<< HEAD
-### Added
-- Added support for array arithmetic. (#628)
-=======
 ### Changed
 - **Breaking change**: Moved `GPU.js` from `dependencies` to `devDependencies` and `optionalDependencies`. (#642)
 
 ### Added
 - Added two new fired events, for suspending and resuming execution. (#637)
+- Added support for array arithmetic. (#628)
 
 ### Fixed
 - Fixed an issue with losing formating info about DateTime numbers. (#626)
->>>>>>> c223cd02
 
 ## [0.5.0] - 2021-04-15
 
