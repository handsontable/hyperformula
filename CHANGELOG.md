--- conflicted
+++ resolved
@@ -6,13 +6,11 @@
 
 ## [Unreleased]
 
-<<<<<<< HEAD
-### Fixed
-- Fixed lexer whitespace regex to match all white spaces. (#898)
-=======
+### Added
+- Add support to parse formulas with all whitespace characters (controlled by config param `allowAllWhitespace`). (#898)
+
 ### Changed
 - Removed `gpu.js` dependency and its use. (#812)
->>>>>>> bec4ec0d
 
 ## [1.3.1] - 2022-01-11
 
