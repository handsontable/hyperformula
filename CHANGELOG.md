--- conflicted
+++ resolved
@@ -12,11 +12,8 @@
 ### Added
 - Added support for array arithmetic. (#628)
 - Added ARRAYFORMULA function. (#630)
-<<<<<<< HEAD
 - Added ARRAY_CONSTRAIN function. (#661)
-=======
 - Added casting to scalars from non-range arrays. (#663)
->>>>>>> d58ece4a
 - Added performance improvements for array handling. (#629)
 - Accepting time in JS Date() objects on the input. (#648)
 
