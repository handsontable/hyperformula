--- conflicted
+++ resolved
@@ -6,26 +6,29 @@
 
 ## [Unreleased]
 
+### Changed
+- **Breaking change**: Removed support for matrix formulas (`{=FORMULA}`) notation. Engine now supports formulas returning array of values (instead of only scalars). (#652)
+
+### Added
+- Added support for array arithmetic. (#628)
+- Added performance improvements for array handling. (#629)
+- Added ARRAYFORMULA function. (#630)
+
+### Fixed
+- Fixed an issue with arrays and cruds. (#651)
+
 ## [0.6.0] - 2021-04-27
 
 ### Changed
 - **Breaking change**: Moved `GPU.js` from `dependencies` to `devDependencies` and `optionalDependencies`. (#642)
-- **Breaking change**: Removed support for matrix formulas (`{=FORMULA}`) notation. Engine now supports formulas returning array of values (instead of only scalars). (#652)
 
 ### Added
 - Added two new fired events, for suspending and resuming execution. (#637)
-<<<<<<< HEAD
-- Added support for array arithmetic. (#628)
-- Added performance improvements for array handling. (#629)
-- Added ARRAYFORMULA function. (#630)
-=======
 - Added listing in scopes to `listNamedExpressions` method. (#638)
->>>>>>> cf800cea
 
 ### Fixed
 - Fixed issues with scoped named expression. (#646, #641)
 - Fixed an issue with losing formating info about DateTime numbers. (#626)
-- Fixed an issue with arrays and cruds. (#651)
 
 ## [0.5.0] - 2021-04-15
 
