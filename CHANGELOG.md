--- conflicted
+++ resolved
@@ -9,12 +9,9 @@
 
 ### Fixed
 
-<<<<<<< HEAD
-- Fixed a bug where a large number of rows would cause a stack overflow in `getArrayVerticesRelatedToRanges`. [#1306](https://github.com/handsontable/hyperformula/pull/1321)
-=======
 - Fixed an issue where operation on ranges with incompatible sizes resulted in a runtime exception. [#1267](https://github.com/handsontable/hyperformula/issues/1267)
 - Fixed an issue where `simpleCellAddressFromString` method was crashing when called with a non-ASCII character in an unquoted sheet name. [#1312](https://github.com/handsontable/hyperformula/issues/1312)
->>>>>>> a008c1d1
+- Fixed a bug where a large number of rows would cause a stack overflow in `getArrayVerticesRelatedToRanges`. [#1306](https://github.com/handsontable/hyperformula/pull/1321)
 
 ## [2.6.0] - 2023-09-19
 
