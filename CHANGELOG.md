# HyperFormula changelog
All notable changes to this project will be documented in this file.

The format is based on [Keep a Changelog](https://keepachangelog.com/en/1.0.0/),
and this project adheres to [Semantic Versioning](https://semver.org/spec/v2.0.0.html).

## [Unreleased]

### Changed
- **Breaking change**: Changed API of many sheet-related methods to take sheetId instead of sheetName as an argument. (#645)
- **Breaking change**: Removed support for matrix formulas (`{=FORMULA}`) notation. Engine now supports formulas returning array of values (instead of only scalars). (#652)
- **Breaking change**: Removed numeric matrix detection along with matrixDetection and matrixDetectionThreshold config options. (#669)
- **Breaking change**: Changed API of the following methods to take `SimpleCellRange` type argument: `copy`,  `cut`, `getCellDependents`, `getCellPrecedents`, `getFillRangeData`, `getRangeFormulas`,  `getRangeSerialized`, `getRangeValues`, `isItPossibleToMoveCells`, `isItPossibleToSetCellContents`, `moveCells`. (#687)
- **Breaking change**: Changed the AGPLv3 license to GPLv3.
- **Breaking change**: Removed the free non-commercial license.
- **Breaking change**: Changed behaviour of `setCellContents` so that it is possible to override space occupied by spilled array. (#708)
- **Breaking change**: Changed behaviour of `addRows/removeRows` so that it is possible to add/remove rows across spilled array without changing array size. (#708)
- **Breaking change**: Changed behaviour of `addColumns/removeColumns` so that it is possible to add/remove columns across spilled array without changing array size. (#732)
- Changed SWITCH function, so it takes array as its first argument.
- Changed TRANSPOSE function, so it works with data of any type. (#670)
- Changed config options (#747):
| before                | after                |
|-----------------------|----------------------|
| matrixColumnSeparator | arrayColumnSeparator |
| matrixRowSeparator    | arrayRowSeparator    |
- Changed CellType.MATRIX to CellType.ARRAY (#747)
- Changed API methods (#747):
| before             | after             |
|--------------------|-------------------|
| matrixMapping      | arrrayMapping     |
| isCellPartOfMatrix | isCellPartOfArray |
- Changed Exceptions (#747):
| before                       | after                       |
|------------------------------|-----------------------------|
| SourceLocationHasMatrixError | SourceLocationHasArrayError |
| TargetLocationHasMatrixError | TargetLocationHasArrayError |

### Added
- Added support for array arithmetic. (#628)
- Added performance improvements for array handling. (#629)
- Added ARRAYFORMULA function. (#630)
- Added FILTER function. (#668)
- Added ARRAY_CONSTRAIN function. (#661)
- Added casting to scalars from non-range arrays. (#663)
- Added support for range interpolation. (#665)
- Added parsing of arrays in formulas (together with respective config options for separators). (#671)
- Added support for vectorization of scalar functions. (#673)
- Added support for time in JS `Date()` objects on the input. (#648)
- Added validation of API argument types for simple types. (#654)
- Added named expression handling to engine factories. (#680)
- Added `getAllNamedExpressionsSerialized` method. (#680)
- Added parsing of arrays in formulas (together with respective config options for separators). (#671)
- Added utility function for filling ranges with source from other range. (#678)
- Added pretty print for detailedCellError. (#712)
<<<<<<< HEAD
- Added mapping policies to the exports:   `AlwaysDense`, `AlwaysSparse`, `DenseSparseChooseBasedOnThreshold`. (#747)
=======
- Added `simpleCellRangeFromString` and `simpleCellRangeToString` helpers. (#720)
- Added `CellError` to exports. (#736)
>>>>>>> 12f7e559

### Fixed
- Fixed an issue with arrays and cruds. (#651)
- Fixed handling of arrays for ROWS/COLUMNS functions. (#677)
- Fixed an issue with nested namedexpressions. (#679)
- Fixed an issue with matrixDetection + number parsing. (#686)
- Fixed an issue with NOW and TODAY functions. (#709)
- Fixed an issue with MIN/MAX function caches. (#711)
- Fixed an issue with caching and order of evaluation. (#735)

## [0.6.2] - 2021-05-26

### Changed
- Modified a private field in one of the classes to ensure broader compatibility with older TypeScript versions. (#681)

## [0.6.1] - 2021-05-24

### Changed
- Remove redundant `'assert'` dependency from the code. (#672)

### Fixed
- Fixed library support for IE11. The `unorm` package is added to the dependencies. (#675)

## [0.6.0] - 2021-04-27

### Changed
- **Breaking change**: Moved `GPU.js` from `dependencies` to `devDependencies` and `optionalDependencies`. (#642)

### Added
- Added two new fired events, for suspending and resuming execution. (#637)
- Added listing in scopes to `listNamedExpressions` method. (#638)

### Fixed
- Fixed issues with scoped named expression. (#646, #641)
- Fixed an issue with losing formating info about DateTime numbers. (#626)

## [0.5.0] - 2021-04-15

### Changed
- **Breaking change**: A change to the type of value returned via serialization methods. (#617)
- An input value should be preserved through serialization more precisely. (#617)
- GPU.js constructor needs to be provided directly to engine configuration. (#355)
- A deprecated config option vlookupThreshold has been removed. (#620)

### Added
- Added support for row and column reordering. (#343)
- Added type inferrence for subtypes for number. (#313)
- Added parsing of number literals containing '%' or currency symbol (default '$'). (#590)
- Added ability to fallback to plain CPU implementation for functions that uses GPU.js (#355)

### Fixed
- Fixed minor issue. (#631)
- Fixed a bug with serialization of some addresses after CRUDs. (#587)
- Fixed a bug with MEDIAN function implementation. (#601)
- Fixed a bug with copy-paste operation that could cause out of scope references (#591)
- Fixed a bug with date parsing. (#614)
- Fixed a bug where accent/case sensitivity was ignored for LOOKUPs. (#621)
- Fixed a bug with handling of no time format/no date format scenarios. (#616)

## [0.4.0] - 2020-12-17

### Changed
- A **breaking change**: CEILING function implementation to be consistent with existing implementations. (#582)

### Added
- Added 50 mathematical functions: ROMAN, ARABIC, FACT, FACTDOUBLE, COMBIN, COMBINA, GCD, LCM, MROUND, MULTINOMIAL, QUOTIENT, RANDBETWEEN, SERIESSUM, SIGN, SQRTPI, SUMX2MY2, SUMX2PY2, SUMXMY2, CEILING.MATH, FLOOR.MATH, FLOOR, CEILING.PRECISE, FLOOR.PRECISE, ISO.CEILING, COMPLEX, IMABS, IMAGINARY, IMARGUMENT, IMCONJUGATE, IMCOS, IMCOSH, IMCOT, IMCSC, IMCSCH, IMDIV, IMEXP, IMLN, IMLOG10, IMLOG2, IMPOWER, IMPRODUCT, IMREAL, IMSEC, IMSECH, IMSIN, IMSINH, IMSQRT, IMSUB,  IMSUM, IMTAN. (#537, #582, #281, #581)
- Added 106 statistical functions: EXPON.DIST, EXPONDIST, FISHER, FISHERINV, GAMMA, GAMMA.DIST, GAMMADIST, GAMMALN, GAMMALN.PRECISE, GAMMA.INV, GAMMAINV, GAUSS, BETA.DIST, BETADIST, BETA.INV, BETAINV, BINOM.DIST, BINOMDIST, BINOM.INV, BESSELI, BESSELJ, BESSELK, BESSELY, CHISQ.DIST, CHISQ.DIST.RT, CHISQ.INV, CHISQ.INV.RT, CHIDIST, CHIINV, F.DIST, F.DIST.RT, F.INV, F.INV.RT, FDIST, FINV, WEIBULL, WEIBULL.DIST, HYPGEOMDIST, HYPGEOM.DIST, T.DIST, T.DIST.2T, T.DIST.RT, T.INV, T.INV.2T, TDIST, TINV, LOGNORM.DIST, LOGNORMDIST, LOGNORM.INV, LOGINV, NORM.DIST, NORMDIST, NORM.S.DIST, NORMSDIST, NORM.INV, NORMINV, NORM.S.INV, NORMSINV, PHI, NEGBINOM.DIST, NEGBINOMDIST, POISSON, POISSON.DIST, LARGE, SMALL, AVEDEV, CONFIDENCE, CONFIDENCE.NORM, CONFIDENCE.T, DEVSQ, GEOMEAN, HARMEAN, CRITBINOM, COVAR, COVARIANCE.P, COVARIANCE.S, PEARSON, RSQ, STANDARDIZE, Z.TEST, ZTEST, F.TEST, FTEST, STEYX, SLOPE, CHITEST, CHISQ.TEST, T.TEST, TTEST, SKEW.P, SKEW, WEIBULLDIST, VARS, TINV2T, TDISTRT, TDIST2T, STDEVS, FINVRT, FDISTRT, CHIDISTRT, CHIINVRT, COVARIANCEP, COVARIANCES, LOGNORMINV, POISSONDIST, SKEWP. (#152, #154, #160)
- Added function aliases mechanism. (PR #569)
- Added support for scientific notation. (#579)
- Added support for complex numbers. (#281)

### Fixed
- Fixed a problem with dependencies not collected for specific functions. (#550, #549)
- Fixed a minor problem with dependencies under nested parenthesis. (#549, #558)
- Fixed a problem with HLOOKUP/VLOOKUP getting stuck in binary search. (#559, #562)
- Fixed a problem with the logic of dependency resolving. (#561, #563)
- Fixed a minor bug with ATAN2 function. (#581)

## [0.3.0] - 2020-10-22

### Added
- Added 9 text functions EXACT, LOWER, UPPER, MID, T, SUBSTITUTE, REPLACE, UNICODE, UNICHAR. (#159)
- Added 5 datetime functions: INTERVAL, NETWORKDAYS, NETWORKDAYS.INTL, WORKDAY, WORKDAY.INTL. (#153)
- Added 3 information functions HLOOKUP, ROW, COLUMN. (PR #520)
- Added 5 financial functions FVSCHEDULE, NPV, MIRR, PDURATION, XNPV. (PR #542)
- Added 12 statistical functions VAR.P, VAR.S, VARA, VARPA, STDEV.P, STDEV.S, STDEVA, STDEVPA, VARP, VAR, STDEVP, STDEV. (PR #536)
- Added 2 mathematical functions SUBTOTAL, PRODUCT. (PR #536)
- Added 15 operator functions HF.ADD, HF.CONCAT, HF.DIVIDE, HF.EQ, HF.GT, HF.GTE, HF.LT, HF.LTE, HF.MINUS, HF.MULTIPLY, HF.NE, HF.POW, HF.UMINUS, HF.UNARY_PERCENT, HF.UPLUS (PR #543).

### Fixed
- Fixed multiple issues with VLOOKUP function. (#526, #528)
- Fixed MATCH and INDEX functions compatiblity. (PR #520)
- Fixed issue with config update that does not preserve named expressions. (#527)
- Fixed minor issue with arithmetic operations error messages. (#532)

## [0.2.0] - 2020-09-22

### Added
- Added 9 text functions LEN, TRIM, PROPER, CLEAN, REPT, RIGHT, LEFT, SEARCH, FIND. (#221)
- Added helper methods for keeping track of cell/range dependencies: `getCellPrecedents` and `getCellDependents`. (#441)
- Added 22 financial functions FV, PMT, PPMT, IPMT, CUMIPMT, CUMPRINC, DB, DDB, DOLLARDE, DOLLARFR, EFFECT, ISPMT, NOMINAL, NPER, RATE, PV, RRI, SLN, SYD, TBILLEQ, TBILLPRICE, TBILLYIELD. (#494)
- Added FORMULATEXT function. (PR #422)
- Added 8 information functions ISERR, ISNA, ISREF, NA, SHEET, SHEETS, ISBINARY, ISFORMULA. (#481)
- Added 15 date functions: WEEKDAY, DATEVALUE, HOUR, MINUTE, SECOND, TIME, TIMEVALUE, NOW, TODAY, EDATE, WEEKNUM, ISOWEEKNUM, DATEDIF, DAYS360, YEARFRAC. (#483)
- Added 13 trigonometry functions: SEC, CSC, SINH, COSH, TANH, COTH, SECH, CSCH, ACOT, ASINH, ACOSH, ATANH, ACOTH. (#485)
- Added 6 engineering functions: OCT2BIN, OCT2DEC, OCT2HEX, HEX2BIN, HEX2OCT, HEX2DEC. (#497)
- Added a configuration option to evaluate reference to an empty cells as a zero. (#476)
- Added new error type: missing licence. (#306)
- Added detailed error messages for error values. (#506)
- Added ability to handle more characters in quoted sheet names. (#509)
- Added support for escaping apostrophe character in quoted sheet names. (#64)

### Changed
- Operation `moveCells` creating cyclic dependencies does not cause losing original formula. (#479)
- Simplified adding new function modules, reworked (simplified) implementations of existing modules. (#480)

### Fixed
- Fixed hardcoding of languages in i18n tests. (#471)
- Fixed many compilation warnings based on LGTM analysis. (#473)
- Fixed `moveCells` behaviour when moving part of a range. (#479)
- Fixed `moveColumns`/`moveRows` inconsistent behaviour. (#479)
- Fixed undo of `moveColumns`/`moveRows` operations. (#479)
- Fixed name-collision issue in translations. (#486)
- Fixed bug in concatenation + `nullValue`. (#495)
- Fixed bug when undoing irreversible operation. (#502)
- Fixed minor issue with CHAR function logic. (#510)
- Fixed `simpleCellAddressToString` behaviour when converting quoted sheet names. (#514)
- Fixed issues with numeric aggregation functions. (#515)

## [0.1.3] - 2020-07-21

### Fixed
- Fixed a bug in coercion of empty string to boolean value. (#453)

## [0.1.2] - 2020-07-13

### Fixed
- Fixed a bug in topological ordering module. (#442)

## [0.1.1] - 2020-07-01

### Fixed
- Fixed a typo in a config option from `useRegularExpresssions` to `useRegularExpressions`. (#437)

## [0.1.0] - 2020-06-25

### Added
- Core functionality of the engine;
- Support for data types: String, Error, Number, Date, Time, DateTime, Duration, Distinct Logical;
- Support for logical operators: =, <>, >, <, >=, <=;
- Support for arithmetic operators: +, -, *, /, %;
- Support for text operator: &;
- CRUD operations:
  - modifying the value of a single cell,
  - adding/deleting row/column,
  - reading the value or formula from the selected cell,
  - moving a cell or a block of cells,
  - deleting a subset of rows or columns,
  - recalculating and refreshing of a worksheet,
  - batching CRUD operations,
  - support for wildcards and regex inside criterion functions like SUMIF, COUNTIF,
  - named expressions support,
  - support for cut, copy, paste,
  - undo/redo support;
- Following functions: ABS(), ACOS(), AND(), ASIN(), ATAN(), ATAN2(), AVERAGE(), AVERAGEA(), AVERAGEIF(), BASE(), BIN2DEC(), BIN2HEX()BIN2OCT(), BITAND(), BITLSHIFT(), BITOR(), BITRSHIFT(), BITXOR(), CEILING(), CHAR(), CHOOSE(), CODE(), COLUMNS(), CONCATENATE(), CORREL(),
COS(), COT(), COUNT(), COUNTA(), COUNTBLANK(), COUNTIF(), COUNTIFS(), COUNTUNIQUE(), DATE(), DAY(), DAYS(), DEC2BIN(), DEC2HEX(), DEC2OCT(), DECIMAL(), DEGREES(), DELTA(), E(), EOMONTH(), ERF(), ERFC(), EVEN(), EXP(), FALSE(), IF(), IFERROR(), IFNA(), INDEX(), INT(), ISBLANK(), ISERROR(), ISEVEN(), ISLOGICAL(), ISNONTEXT(), ISNUMBER(), ISODD(), ISTEXT(), LN(), LOG(), LOG10(), MATCH(), MAX(), MAXA(), MAXPOOL(), MEDIAN(), MEDIANPOOL(), MIN(), MINA(), MMULT(), MOD(), MONTH(), NOT(), ODD(), OFFSET(), OR(), PI(), POWER(), RADIANS(), RAND(), ROUND(), ROUNDDOWN(), ROUNDUP(), ROWS(), SIN(), SPLIT(), SQRT(), SUM(), SUMIF(), SUMIFS(), SUMPRODUCT(), SUMSQ(), SWITCH(), TAN(), TEXT(), TRANSPOSE(), TRUE(), TRUNC(), VLOOKUP(), XOR(), YEAR();
- Support for volatile functions;
- Cultures supports - can be configured according to the application need;
- Custom functions support;
- Set http://docs.oasis-open.org/office/v1.2/OpenDocument-v1.2-part2.html as a standard to follow;
- Error handling:
  - Division by zero: #DIV/0!,
  - Unknown function name: #NAME?,
  - Wrong type of argument in a function or wrong type of operator: #VALUE!,
  - Invalid numeric values: #NUM!,
  - No value available: #N/A,
  - Cyclic dependency: #CYCLE!,
  - Wrong address reference: #REF;
- Built-in function translation support for 16 languages: English, Czech, Danish, Dutch, Finnish, French, German, Hungarian, Italian, Norwegian, Polish, Portuguese, Russian, Spanish, Swedish, Turkish.<|MERGE_RESOLUTION|>--- conflicted
+++ resolved
@@ -52,12 +52,9 @@
 - Added parsing of arrays in formulas (together with respective config options for separators). (#671)
 - Added utility function for filling ranges with source from other range. (#678)
 - Added pretty print for detailedCellError. (#712)
-<<<<<<< HEAD
-- Added mapping policies to the exports:   `AlwaysDense`, `AlwaysSparse`, `DenseSparseChooseBasedOnThreshold`. (#747)
-=======
 - Added `simpleCellRangeFromString` and `simpleCellRangeToString` helpers. (#720)
 - Added `CellError` to exports. (#736)
->>>>>>> 12f7e559
+- Added mapping policies to the exports:   `AlwaysDense`, `AlwaysSparse`, `DenseSparseChooseBasedOnThreshold`. (#747)
 
 ### Fixed
 - Fixed an issue with arrays and cruds. (#651)
