--- conflicted
+++ resolved
@@ -8,11 +8,8 @@
 
 ### Changed
 - GPU.js constructor needs to be provided directly to engine configuration. (#355)
-<<<<<<< HEAD
 - An input value should be preserved through serialization more precisely. (#617)
-=======
 - A deprecated config option vlookupThreshold has been removed. (#620)
->>>>>>> 82c0053d
 
 ### Added
 - Added support for row and column reordering. (#343)
