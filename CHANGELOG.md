# HyperFormula changelog
All notable changes to this project will be documented in this file.

The format is based on [Keep a Changelog](https://keepachangelog.com/en/1.0.0/),
and this project adheres to [Semantic Versioning](https://semver.org/spec/v2.0.0.html).

## [Unreleased]

### Added
<<<<<<< HEAD
- Added support for array arithmetic. (#628)
=======
- Accepting time in JS Date() objects on the input. (#648)
>>>>>>> 0eb13b2d

## [0.6.0] - 2021-04-27

### Changed
- **Breaking change**: Moved `GPU.js` from `dependencies` to `devDependencies` and `optionalDependencies`. (#642)

### Added
- Added two new fired events, for suspending and resuming execution. (#637)
- Added listing in scopes to `listNamedExpressions` method. (#638)

### Fixed
- Fixed issues with scoped named expression. (#646, #641)
- Fixed an issue with losing formating info about DateTime numbers. (#626)

## [0.5.0] - 2021-04-15

### Changed
- **Breaking change**: A change to the type of value returned via serialization methods. (#617)
- An input value should be preserved through serialization more precisely. (#617)
- GPU.js constructor needs to be provided directly to engine configuration. (#355)
- A deprecated config option vlookupThreshold has been removed. (#620)

### Added
- Added support for row and column reordering. (#343)
- Added type inferrence for subtypes for number. (#313)
- Added parsing of number literals containing '%' or currency symbol (default '$'). (#590)
- Added ability to fallback to plain CPU implementation for functions that uses GPU.js (#355)

### Fixed
- Fixed minor issue. (#631)
- Fixed a bug with serialization of some addresses after CRUDs. (#587)
- Fixed a bug with MEDIAN function implementation. (#601)
- Fixed a bug with copy-paste operation that could cause out of scope references (#591)
- Fixed a bug with date parsing. (#614)
- Fixed a bug where accent/case sensitivity was ignored for LOOKUPs. (#621)
- Fixed a bug with handling of no time format/no date format scenarios. (#616)

## [0.4.0] - 2020-12-17

### Changed
- A **breaking change**: CEILING function implementation to be consistent with existing implementations. (#582)

### Added
- Added 50 mathematical functions: ROMAN, ARABIC, FACT, FACTDOUBLE, COMBIN, COMBINA, GCD, LCM, MROUND, MULTINOMIAL, QUOTIENT, RANDBETWEEN, SERIESSUM, SIGN, SQRTPI, SUMX2MY2, SUMX2PY2, SUMXMY2, CEILING.MATH, FLOOR.MATH, FLOOR, CEILING.PRECISE, FLOOR.PRECISE, ISO.CEILING, COMPLEX, IMABS, IMAGINARY, IMARGUMENT, IMCONJUGATE, IMCOS, IMCOSH, IMCOT, IMCSC, IMCSCH, IMDIV, IMEXP, IMLN, IMLOG10, IMLOG2, IMPOWER, IMPRODUCT, IMREAL, IMSEC, IMSECH, IMSIN, IMSINH, IMSQRT, IMSUB,  IMSUM, IMTAN. (#537, #582, #281, #581)
- Added 106 statistical functions: EXPON.DIST, EXPONDIST, FISHER, FISHERINV, GAMMA, GAMMA.DIST, GAMMADIST, GAMMALN, GAMMALN.PRECISE, GAMMA.INV, GAMMAINV, GAUSS, BETA.DIST, BETADIST, BETA.INV, BETAINV, BINOM.DIST, BINOMDIST, BINOM.INV, BESSELI, BESSELJ, BESSELK, BESSELY, CHISQ.DIST, CHISQ.DIST.RT, CHISQ.INV, CHISQ.INV.RT, CHIDIST, CHIINV, F.DIST, F.DIST.RT, F.INV, F.INV.RT, FDIST, FINV, WEIBULL, WEIBULL.DIST, HYPGEOMDIST, HYPGEOM.DIST, T.DIST, T.DIST.2T, T.DIST.RT, T.INV, T.INV.2T, TDIST, TINV, LOGNORM.DIST, LOGNORMDIST, LOGNORM.INV, LOGINV, NORM.DIST, NORMDIST, NORM.S.DIST, NORMSDIST, NORM.INV, NORMINV, NORM.S.INV, NORMSINV, PHI, NEGBINOM.DIST, NEGBINOMDIST, POISSON, POISSON.DIST, LARGE, SMALL, AVEDEV, CONFIDENCE, CONFIDENCE.NORM, CONFIDENCE.T, DEVSQ, GEOMEAN, HARMEAN, CRITBINOM, COVAR, COVARIANCE.P, COVARIANCE.S, PEARSON, RSQ, STANDARDIZE, Z.TEST, ZTEST, F.TEST, FTEST, STEYX, SLOPE, CHITEST, CHISQ.TEST, T.TEST, TTEST, SKEW.P, SKEW, WEIBULLDIST, VARS, TINV2T, TDISTRT, TDIST2T, STDEVS, FINVRT, FDISTRT, CHIDISTRT, CHIINVRT, COVARIANCEP, COVARIANCES, LOGNORMINV, POISSONDIST, SKEWP. (#152, #154, #160)
- Added function aliases mechanism. (PR #569)
- Added support for scientific notation. (#579)
- Added support for complex numbers. (#281)

### Fixed
- Fixed a problem with dependencies not collected for specific functions. (#550, #549)
- Fixed a minor problem with dependencies under nested parenthesis. (#549, #558)
- Fixed a problem with HLOOKUP/VLOOKUP getting stuck in binary search. (#559, #562)
- Fixed a problem with the logic of dependency resolving. (#561, #563)
- Fixed a minor bug with ATAN2 function. (#581)

## [0.3.0] - 2020-10-22

### Added
- Added 9 text functions EXACT, LOWER, UPPER, MID, T, SUBSTITUTE, REPLACE, UNICODE, UNICHAR. (#159)
- Added 5 datetime functions: INTERVAL, NETWORKDAYS, NETWORKDAYS.INTL, WORKDAY, WORKDAY.INTL. (#153)
- Added 3 information functions HLOOKUP, ROW, COLUMN. (PR #520)
- Added 5 financial functions FVSCHEDULE, NPV, MIRR, PDURATION, XNPV. (PR #542)
- Added 12 statistical functions VAR.P, VAR.S, VARA, VARPA, STDEV.P, STDEV.S, STDEVA, STDEVPA, VARP, VAR, STDEVP, STDEV. (PR #536)
- Added 2 mathematical functions SUBTOTAL, PRODUCT. (PR #536)
- Added 15 operator functions HF.ADD, HF.CONCAT, HF.DIVIDE, HF.EQ, HF.GT, HF.GTE, HF.LT, HF.LTE, HF.MINUS, HF.MULTIPLY, HF.NE, HF.POW, HF.UMINUS, HF.UNARY_PERCENT, HF.UPLUS (PR #543).

### Fixed
- Fixed multiple issues with VLOOKUP function. (#526, #528)
- Fixed MATCH and INDEX functions compatiblity. (PR #520)
- Fixed issue with config update that does not preserve named expressions. (#527)
- Fixed minor issue with arithmetic operations error messages. (#532)

## [0.2.0] - 2020-09-22

### Added
- Added 9 text functions LEN, TRIM, PROPER, CLEAN, REPT, RIGHT, LEFT, SEARCH, FIND. (#221)
- Added helper methods for keeping track of cell/range dependencies: `getCellPrecedents` and `getCellDependents`. (#441)
- Added 22 financial functions FV, PMT, PPMT, IPMT, CUMIPMT, CUMPRINC, DB, DDB, DOLLARDE, DOLLARFR, EFFECT, ISPMT, NOMINAL, NPER, RATE, PV, RRI, SLN, SYD, TBILLEQ, TBILLPRICE, TBILLYIELD. (#494)
- Added FORMULATEXT function. (PR #422)
- Added 8 information functions ISERR, ISNA, ISREF, NA, SHEET, SHEETS, ISBINARY, ISFORMULA. (#481)
- Added 15 date functions: WEEKDAY, DATEVALUE, HOUR, MINUTE, SECOND, TIME, TIMEVALUE, NOW, TODAY, EDATE, WEEKNUM, ISOWEEKNUM, DATEDIF, DAYS360, YEARFRAC. (#483)
- Added 13 trigonometry functions: SEC, CSC, SINH, COSH, TANH, COTH, SECH, CSCH, ACOT, ASINH, ACOSH, ATANH, ACOTH. (#485)
- Added 6 engineering functions: OCT2BIN, OCT2DEC, OCT2HEX, HEX2BIN, HEX2OCT, HEX2DEC. (#497)
- Added a configuration option to evaluate reference to an empty cells as a zero. (#476)
- Added new error type: missing licence. (#306)
- Added detailed error messages for error values. (#506)
- Added ability to handle more characters in quoted sheet names. (#509)
- Added support for escaping apostrophe character in quoted sheet names. (#64)

### Changed
- Operation `moveCells` creating cyclic dependencies does not cause losing original formula. (#479)
- Simplified adding new function modules, reworked (simplified) implementations of existing modules. (#480)

### Fixed
- Fixed hardcoding of languages in i18n tests. (#471)
- Fixed many compilation warnings based on LGTM analysis. (#473)
- Fixed `moveCells` behaviour when moving part of a range. (#479)
- Fixed `moveColumns`/`moveRows` inconsistent behaviour. (#479)
- Fixed undo of `moveColumns`/`moveRows` operations. (#479)
- Fixed name-collision issue in translations. (#486)
- Fixed bug in concatenation + `nullValue`. (#495)
- Fixed bug when undoing irreversible operation. (#502)
- Fixed minor issue with CHAR function logic. (#510)
- Fixed `simpleCellAddressToString` behaviour when converting quoted sheet names. (#514)
- Fixed issues with numeric aggregation functions. (#515)

## [0.1.3] - 2020-07-21

### Fixed
- Fixed a bug in coercion of empty string to boolean value. (#453)

## [0.1.2] - 2020-07-13

### Fixed
- Fixed a bug in topological ordering module. (#442)

## [0.1.1] - 2020-07-01

### Fixed
- Fixed a typo in a config option from `useRegularExpresssions` to `useRegularExpressions`. (#437)

## [0.1.0] - 2020-06-25

### Added
- Core functionality of the engine;
- Support for data types: String, Error, Number, Date, Time, DateTime, Duration, Distinct Logical;
- Support for logical operators: =, <>, >, <, >=, <=;
- Support for arithmetic operators: +, -, *, /, %;
- Support for text operator: &;
- CRUD operations:
  - modifying the value of a single cell,
  - adding/deleting row/column,
  - reading the value or formula from the selected cell,
  - moving a cell or a block of cells,
  - deleting a subset of rows or columns,
  - recalculating and refreshing of a worksheet,
  - batching CRUD operations,
  - support for wildcards and regex inside criterion functions like SUMIF, COUNTIF,
  - named expressions support,
  - support for cut, copy, paste,
  - undo/redo support;
- Following functions: ABS(), ACOS(), AND(), ASIN(), ATAN(), ATAN2(), AVERAGE(), AVERAGEA(), AVERAGEIF(), BASE(), BIN2DEC(), BIN2HEX()BIN2OCT(), BITAND(), BITLSHIFT(), BITOR(), BITRSHIFT(), BITXOR(), CEILING(), CHAR(), CHOOSE(), CODE(), COLUMNS(), CONCATENATE(), CORREL(),
COS(), COT(), COUNT(), COUNTA(), COUNTBLANK(), COUNTIF(), COUNTIFS(), COUNTUNIQUE(), DATE(), DAY(), DAYS(), DEC2BIN(), DEC2HEX(), DEC2OCT(), DECIMAL(), DEGREES(), DELTA(), E(), EOMONTH(), ERF(), ERFC(), EVEN(), EXP(), FALSE(), IF(), IFERROR(), IFNA(), INDEX(), INT(), ISBLANK(), ISERROR(), ISEVEN(), ISLOGICAL(), ISNONTEXT(), ISNUMBER(), ISODD(), ISTEXT(), LN(), LOG(), LOG10(), MATCH(), MAX(), MAXA(), MAXPOOL(), MEDIAN(), MEDIANPOOL(), MIN(), MINA(), MMULT(), MOD(), MONTH(), NOT(), ODD(), OFFSET(), OR(), PI(), POWER(), RADIANS(), RAND(), ROUND(), ROUNDDOWN(), ROUNDUP(), ROWS(), SIN(), SPLIT(), SQRT(), SUM(), SUMIF(), SUMIFS(), SUMPRODUCT(), SUMSQ(), SWITCH(), TAN(), TEXT(), TRANSPOSE(), TRUE(), TRUNC(), VLOOKUP(), XOR(), YEAR();
- Support for volatile functions;
- Cultures supports - can be configured according to the application need;
- Custom functions support;
- Set http://docs.oasis-open.org/office/v1.2/OpenDocument-v1.2-part2.html as a standard to follow;
- Error handling:
  - Division by zero: #DIV/0!,
  - Unknown function name: #NAME?,
  - Wrong type of argument in a function or wrong type of operator: #VALUE!,
  - Invalid numeric values: #NUM!,
  - No value available: #N/A,
  - Cyclic dependency: #CYCLE!,
  - Wrong address reference: #REF;
- Built-in function translation support for 16 languages: English, Czech, Danish, Dutch, Finnish, French, German, Hungarian, Italian, Norwegian, Polish, Portuguese, Russian, Spanish, Swedish, Turkish.<|MERGE_RESOLUTION|>--- conflicted
+++ resolved
@@ -7,11 +7,8 @@
 ## [Unreleased]
 
 ### Added
-<<<<<<< HEAD
 - Added support for array arithmetic. (#628)
-=======
 - Accepting time in JS Date() objects on the input. (#648)
->>>>>>> 0eb13b2d
 
 ## [0.6.0] - 2021-04-27
 
