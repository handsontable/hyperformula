# HyperFormula changelog
All notable changes to this project will be documented in this file.

The format is based on [Keep a Changelog](https://keepachangelog.com/en/1.0.0/),
and this project adheres to [Semantic Versioning](https://semver.org/spec/v2.0.0.html).

## [Unreleased]

<<<<<<< HEAD
### Changed
- Removed the polyfills for unsupported browsers. [#1011](https://github.com/handsontable/hyperformula/issues/1011)
=======
### Fixed
- Fixed functions SUMIF, SUMIFS, AVERAGEIF, COUNTIF, COUNTIFS to handle complex numeric values correctly. [#951](https://github.com/handsontable/hyperformula/issues/951)
>>>>>>> b80de313

## [2.0.1] - 2022-06-14

### Changed
- Changed the following npm scripts (used internally): `docs`, `docs:api`, `docs:dev`, `docs:build`, `coverage`, `typings:check`. [#977](https://github.com/handsontable/hyperformula/issues/977)

### Fixed
- Fixed an issue where it was impossible to add a custom function with no `parameters`. [#968](https://github.com/handsontable/hyperformula/issues/968)

## [2.0.0] - 2022-04-14

For more information on this release, see:
- [Release notes](https://hyperformula.handsontable.com/guide/release-notes.html)
- [Blog post](https://handsontable.com/blog/articles/2022/04/whats-new-in-hyperformula-2.0.0)
- [Migration guide](https://hyperformula.handsontable.com/guide/migration-from-1.0-to-2.0.html)

### Added
- Added support for reversed ranges. [#834](https://github.com/handsontable/hyperformula/issues/834)
- Added a new configuration option, `ignoreWhiteSpace`, which allows for parsing formulas that contain whitespace characters of any kind. [#898](https://github.com/handsontable/hyperformula/issues/898)

### Changed
- **Breaking change**: Removed the `gpu.js` dependency and its use, to speed up the installation time. [#812](https://github.com/handsontable/hyperformula/issues/812)
- **Breaking change**: Removed the deprecated `gpujs` and `gpuMode` configuration options. [#812](https://github.com/handsontable/hyperformula/issues/812)

### Fixed
- Fixed an issue where the RATE function didn't converge for some inputs. [#905](https://github.com/handsontable/hyperformula/issues/905)

## [1.3.1] - 2022-01-11

### Fixed
- Fixed an issue where warnings about deprecated configuration options were getting duplicated. [#882](https://github.com/handsontable/hyperformula/issues/882)

## [1.3.0] - 2021-10-20

### Added
- Added a new static property: `defaultConfig`. [#822](https://github.com/handsontable/hyperformula/issues/822)
- The `getFillRangeData()` method can now use one sheet for its source and another sheet for its target. [#836](https://github.com/handsontable/hyperformula/issues/836)

### Fixed
- Fixed the handling of Unicode characters and non-letter characters in the `PROPER` function. [#811](https://github.com/handsontable/hyperformula/issues/811)
- Fixed unnecessary warnings caused by deprecated configuration options. [#830](https://github.com/handsontable/hyperformula/issues/830)
- Fixed the `SUMPRODUCT` function. [#810](https://github.com/handsontable/hyperformula/issues/810)

## [1.2.0] - 2021-09-23

### Changed
- Removed `gpu.js` from optional dependencies and marked config options `gpujs` and `gpuMode` as deprecated.

## [1.1.0] - 2021-08-12

### Changed
- Deprecated the `binarySearchThreshold` configuration option, as every search of sorted data always uses binary search. [#791](https://github.com/handsontable/hyperformula/issues/791)

### Added
- Added support for the array arithmetic mode in the `calculateFormula()` method. [#782](https://github.com/handsontable/hyperformula/issues/782)
- Added a new `CellType` returned by `getCellType`: `CellType.ARRAYFORMULA`. It's assigned to the top-left corner of an array, and is recognized by the `isCellPartOfArray()` and `doesCellHaveFormula()` methods. [#781](https://github.com/handsontable/hyperformula/issues/781)

### Fixed
- Fixed an issue with searching sorted data. [#787](https://github.com/handsontable/hyperformula/issues/787)
- Fixed the `destroy` method to properly destroy HyperFormula instances. [#788](https://github.com/handsontable/hyperformula/issues/788)


## [1.0.0] - 2021-07-15

### Changed
- **Breaking change**: Changed API of many sheet-related methods to take sheetId instead of sheetName as an argument. [#645](https://github.com/handsontable/hyperformula/issues/645)
- **Breaking change**: Removed support for matrix formulas (`{=FORMULA}`) notation. Engine now supports formulas returning array of values (instead of only scalars). [#652](https://github.com/handsontable/hyperformula/issues/652)
- **Breaking change**: Removed numeric matrix detection along with matrixDetection and matrixDetectionThreshold config options. [#669](https://github.com/handsontable/hyperformula/issues/669)
- **Breaking change**: Changed API of the following methods to take `SimpleCellRange` type argument: `copy`,  `cut`, `getCellDependents`, `getCellPrecedents`, `getFillRangeData`, `getRangeFormulas`,  `getRangeSerialized`, `getRangeValues`, `isItPossibleToMoveCells`, `isItPossibleToSetCellContents`, `moveCells`. [#687](https://github.com/handsontable/hyperformula/issues/687)
- **Breaking change**: Changed the AGPLv3 license to GPLv3.
- **Breaking change**: Removed the free non-commercial license.
- **Breaking change**: Changed behaviour of `setCellContents` so that it is possible to override space occupied by spilled array. [#708](https://github.com/handsontable/hyperformula/issues/708)
- **Breaking change**: Changed behaviour of `addRows/removeRows` so that it is possible to add/remove rows across spilled array without changing array size. [#708](https://github.com/handsontable/hyperformula/issues/708)
- **Breaking change**: Changed behaviour of `addColumns/removeColumns` so that it is possible to add/remove columns across spilled array without changing array size. [#732](https://github.com/handsontable/hyperformula/issues/732)
- **Breaking change**: Changed config options [#747](https://github.com/handsontable/hyperformula/issues/747):

| before                | after                |
|-----------------------|----------------------|
| matrixColumnSeparator | arrayColumnSeparator |
| matrixRowSeparator    | arrayRowSeparator    |

- **Breaking change**: Changed CellType.MATRIX to CellType.ARRAY [#747](https://github.com/handsontable/hyperformula/issues/747)
- **Breaking change**: Changed API methods [#747](https://github.com/handsontable/hyperformula/issues/747):

| before             | after             |
|--------------------|-------------------|
| matrixMapping      | arrrayMapping     |
| isCellPartOfMatrix | isCellPartOfArray |

- **Breaking change**: Changed Exceptions [#747](https://github.com/handsontable/hyperformula/issues/747):

| before                       | after                       |
|------------------------------|-----------------------------|
| SourceLocationHasMatrixError | SourceLocationHasArrayError |
| TargetLocationHasMatrixError | TargetLocationHasArrayError |

- Changed SWITCH function, so it takes array as its first argument.
- Changed TRANSPOSE function, so it works with data of any type. [#708](https://github.com/handsontable/hyperformula/issues/708)
- Changed the way how we include `gpu.js` making it even more optional [#753](https://github.com/handsontable/hyperformula/issues/753)

### Added
- Added support for array arithmetic. [#628](https://github.com/handsontable/hyperformula/issues/628)
- Added performance improvements for array handling. [#629](https://github.com/handsontable/hyperformula/issues/629)
- Added ARRAYFORMULA function. [#630](https://github.com/handsontable/hyperformula/issues/630)
- Added FILTER function. [#668](https://github.com/handsontable/hyperformula/issues/668)
- Added ARRAY_CONSTRAIN function. [#661](https://github.com/handsontable/hyperformula/issues/661)
- Added casting to scalars from non-range arrays. [#663](https://github.com/handsontable/hyperformula/issues/663)
- Added support for range interpolation. [#665](https://github.com/handsontable/hyperformula/issues/665)
- Added parsing of arrays in formulas (together with respective config options for separators). [#671](https://github.com/handsontable/hyperformula/issues/671)
- Added support for vectorization of scalar functions. [#673](https://github.com/handsontable/hyperformula/issues/673)
- Added support for time in JS `Date()` objects on the input. [#648](https://github.com/handsontable/hyperformula/issues/648)
- Added validation of API argument types for simple types. [#654](https://github.com/handsontable/hyperformula/issues/654)
- Added named expression handling to engine factories. [#680](https://github.com/handsontable/hyperformula/issues/680)
- Added `getAllNamedExpressionsSerialized` method. [#680](https://github.com/handsontable/hyperformula/issues/680)
- Added parsing of arrays in formulas (together with respective config options for separators). [#671](https://github.com/handsontable/hyperformula/issues/671)
- Added utility function for filling ranges with source from other range. [#678](https://github.com/handsontable/hyperformula/issues/678)
- Added pretty print for detailedCellError. [#712](https://github.com/handsontable/hyperformula/issues/712)
- Added `simpleCellRangeFromString` and `simpleCellRangeToString` helpers. [#720](https://github.com/handsontable/hyperformula/issues/720)
- Added `CellError` to exports. [#736](https://github.com/handsontable/hyperformula/issues/736)
- Added mapping policies to the exports:   `AlwaysDense`, `AlwaysSparse`, `DenseSparseChooseBasedOnThreshold`. [#747](https://github.com/handsontable/hyperformula/issues/747)
- Added `#SPILL!` error type. [#708](https://github.com/handsontable/hyperformula/issues/708)
- Added large tests for CRUD interactions. [#755](https://github.com/handsontable/hyperformula/issues/755)
- Added support for array arithmetic in plugins. [#766](https://github.com/handsontable/hyperformula/issues/766)
- Added a flag to `getFillRangeData` to support different types of offsetting. [#767](https://github.com/handsontable/hyperformula/issues/767)

### Fixed
- Fixed an issue with arrays and cruds. [#651](https://github.com/handsontable/hyperformula/issues/651)
- Fixed handling of arrays for ROWS/COLUMNS functions. [#677](https://github.com/handsontable/hyperformula/issues/677)
- Fixed an issue with nested named expressions. [#679](https://github.com/handsontable/hyperformula/issues/679)
- Fixed an issue with matrixDetection + number parsing. [#686](https://github.com/handsontable/hyperformula/issues/686)
- Fixed an issue with NOW and TODAY functions. [#709](https://github.com/handsontable/hyperformula/issues/709)
- Fixed an issue with MIN/MAX function caches. [#711](https://github.com/handsontable/hyperformula/issues/711)
- Fixed an issue with caching and order of evaluation. [#735](https://github.com/handsontable/hyperformula/issues/735)

## [0.6.2] - 2021-05-26

### Changed
- Modified a private field in one of the classes to ensure broader compatibility with older TypeScript versions. [#681](https://github.com/handsontable/hyperformula/issues/681)

## [0.6.1] - 2021-05-24

### Changed
- Remove redundant `'assert'` dependency from the code. [#672](https://github.com/handsontable/hyperformula/issues/672)

### Fixed
- Fixed library support for IE11. The `unorm` package is added to the dependencies. [#675](https://github.com/handsontable/hyperformula/issues/675)

## [0.6.0] - 2021-04-27

### Changed
- **Breaking change**: Moved `GPU.js` from `dependencies` to `devDependencies` and `optionalDependencies`. [#642](https://github.com/handsontable/hyperformula/issues/642)

### Added
- Added two new fired events, for suspending and resuming execution. [#637](https://github.com/handsontable/hyperformula/issues/637)
- Added listing in scopes to `listNamedExpressions` method. [#638](https://github.com/handsontable/hyperformula/issues/638)

### Fixed
- Fixed issues with scoped named expression. [#646](https://github.com/handsontable/hyperformula/issues/646) [#641](https://github.com/handsontable/hyperformula/issues/641)
- Fixed an issue with losing formating info about DateTime numbers. [#626](https://github.com/handsontable/hyperformula/issues/626)

## [0.5.0] - 2021-04-15

### Changed
- **Breaking change**: A change to the type of value returned via serialization methods. [#617](https://github.com/handsontable/hyperformula/issues/617)
- An input value should be preserved through serialization more precisely. [#617](https://github.com/handsontable/hyperformula/issues/617)
- GPU.js constructor needs to be provided directly to engine configuration. [#355](https://github.com/handsontable/hyperformula/issues/355)
- A deprecated config option vlookupThreshold has been removed. [#620](https://github.com/handsontable/hyperformula/issues/620)

### Added
- Added support for row and column reordering. [#343](https://github.com/handsontable/hyperformula/issues/343)
- Added type inferrence for subtypes for number. [#313](https://github.com/handsontable/hyperformula/issues/313)
- Added parsing of number literals containing '%' or currency symbol (default '$'). [#590](https://github.com/handsontable/hyperformula/issues/590)
- Added ability to fallback to plain CPU implementation for functions that uses GPU.js [#355](https://github.com/handsontable/hyperformula/issues/355)

### Fixed
- Fixed minor issue. [#631](https://github.com/handsontable/hyperformula/issues/631)
- Fixed a bug with serialization of some addresses after CRUDs. [#587](https://github.com/handsontable/hyperformula/issues/587)
- Fixed a bug with MEDIAN function implementation. [#601](https://github.com/handsontable/hyperformula/issues/601)
- Fixed a bug with copy-paste operation that could cause out of scope references [#591](https://github.com/handsontable/hyperformula/issues/591)
- Fixed a bug with date parsing. [#614](https://github.com/handsontable/hyperformula/issues/614)
- Fixed a bug where accent/case sensitivity was ignored for LOOKUPs. [#621](https://github.com/handsontable/hyperformula/issues/621)
- Fixed a bug with handling of no time format/no date format scenarios. [#616](https://github.com/handsontable/hyperformula/issues/616)

## [0.4.0] - 2020-12-17

### Changed
- A **breaking change**: CEILING function implementation to be consistent with existing implementations. [#582](https://github.com/handsontable/hyperformula/issues/582)

### Added
- Added 50 mathematical functions: ROMAN, ARABIC, FACT, FACTDOUBLE, COMBIN, COMBINA, GCD, LCM, MROUND, MULTINOMIAL, QUOTIENT, RANDBETWEEN, SERIESSUM, SIGN, SQRTPI, SUMX2MY2, SUMX2PY2, SUMXMY2, CEILING.MATH, FLOOR.MATH, FLOOR, CEILING.PRECISE, FLOOR.PRECISE, ISO.CEILING, COMPLEX, IMABS, IMAGINARY, IMARGUMENT, IMCONJUGATE, IMCOS, IMCOSH, IMCOT, IMCSC, IMCSCH, IMDIV, IMEXP, IMLN, IMLOG10, IMLOG2, IMPOWER, IMPRODUCT, IMREAL, IMSEC, IMSECH, IMSIN, IMSINH, IMSQRT, IMSUB,  IMSUM, IMTAN. [#537](https://github.com/handsontable/hyperformula/issues/537) [#582](https://github.com/handsontable/hyperformula/issues/582) [#281](https://github.com/handsontable/hyperformula/issues/281) [#581](https://github.com/handsontable/hyperformula/issues/581)
- Added 106 statistical functions: EXPON.DIST, EXPONDIST, FISHER, FISHERINV, GAMMA, GAMMA.DIST, GAMMADIST, GAMMALN, GAMMALN.PRECISE, GAMMA.INV, GAMMAINV, GAUSS, BETA.DIST, BETADIST, BETA.INV, BETAINV, BINOM.DIST, BINOMDIST, BINOM.INV, BESSELI, BESSELJ, BESSELK, BESSELY, CHISQ.DIST, CHISQ.DIST.RT, CHISQ.INV, CHISQ.INV.RT, CHIDIST, CHIINV, F.DIST, F.DIST.RT, F.INV, F.INV.RT, FDIST, FINV, WEIBULL, WEIBULL.DIST, HYPGEOMDIST, HYPGEOM.DIST, T.DIST, T.DIST.2T, T.DIST.RT, T.INV, T.INV.2T, TDIST, TINV, LOGNORM.DIST, LOGNORMDIST, LOGNORM.INV, LOGINV, NORM.DIST, NORMDIST, NORM.S.DIST, NORMSDIST, NORM.INV, NORMINV, NORM.S.INV, NORMSINV, PHI, NEGBINOM.DIST, NEGBINOMDIST, POISSON, POISSON.DIST, LARGE, SMALL, AVEDEV, CONFIDENCE, CONFIDENCE.NORM, CONFIDENCE.T, DEVSQ, GEOMEAN, HARMEAN, CRITBINOM, COVAR, COVARIANCE.P, COVARIANCE.S, PEARSON, RSQ, STANDARDIZE, Z.TEST, ZTEST, F.TEST, FTEST, STEYX, SLOPE, CHITEST, CHISQ.TEST, T.TEST, TTEST, SKEW.P, SKEW, WEIBULLDIST, VARS, TINV2T, TDISTRT, TDIST2T, STDEVS, FINVRT, FDISTRT, CHIDISTRT, CHIINVRT, COVARIANCEP, COVARIANCES, LOGNORMINV, POISSONDIST, SKEWP. [#152](https://github.com/handsontable/hyperformula/issues/152) [#154](https://github.com/handsontable/hyperformula/issues/154) [#160](https://github.com/handsontable/hyperformula/issues/160)
- Added function aliases mechanism. [#569](https://github.com/handsontable/hyperformula/issues/569)
- Added support for scientific notation. [#579](https://github.com/handsontable/hyperformula/issues/579)
- Added support for complex numbers. [#281](https://github.com/handsontable/hyperformula/issues/281)

### Fixed
- Fixed a problem with dependencies not collected for specific functions. [#550](https://github.com/handsontable/hyperformula/issues/550) [#549](https://github.com/handsontable/hyperformula/issues/549)
- Fixed a minor problem with dependencies under nested parenthesis. [#549](https://github.com/handsontable/hyperformula/issues/549) [#558](https://github.com/handsontable/hyperformula/issues/558)
- Fixed a problem with HLOOKUP/VLOOKUP getting stuck in binary search. [#559](https://github.com/handsontable/hyperformula/issues/559) [#562](https://github.com/handsontable/hyperformula/issues/562)
- Fixed a problem with the logic of dependency resolving. [#561](https://github.com/handsontable/hyperformula/issues/561) [#563](https://github.com/handsontable/hyperformula/issues/563)
- Fixed a minor bug with ATAN2 function. [#581](https://github.com/handsontable/hyperformula/issues/581)

## [0.3.0] - 2020-10-22

### Added
- Added 9 text functions EXACT, LOWER, UPPER, MID, T, SUBSTITUTE, REPLACE, UNICODE, UNICHAR. [#159](https://github.com/handsontable/hyperformula/issues/159)
- Added 5 datetime functions: INTERVAL, NETWORKDAYS, NETWORKDAYS.INTL, WORKDAY, WORKDAY.INTL. [#153](https://github.com/handsontable/hyperformula/issues/153)
- Added 3 information functions HLOOKUP, ROW, COLUMN. [#520](https://github.com/handsontable/hyperformula/issues/520)
- Added 5 financial functions FVSCHEDULE, NPV, MIRR, PDURATION, XNPV. [#542](https://github.com/handsontable/hyperformula/issues/542)
- Added 12 statistical functions VAR.P, VAR.S, VARA, VARPA, STDEV.P, STDEV.S, STDEVA, STDEVPA, VARP, VAR, STDEVP, STDEV. [#536](https://github.com/handsontable/hyperformula/issues/536)
- Added 2 mathematical functions SUBTOTAL, PRODUCT. [#536](https://github.com/handsontable/hyperformula/issues/536)
- Added 15 operator functions HF.ADD, HF.CONCAT, HF.DIVIDE, HF.EQ, HF.GT, HF.GTE, HF.LT, HF.LTE, HF.MINUS, HF.MULTIPLY, HF.NE, HF.POW, HF.UMINUS, HF.UNARY_PERCENT, HF.UPLUS. [#543](https://github.com/handsontable/hyperformula/issues/543)

### Fixed
- Fixed multiple issues with VLOOKUP function. [#526](https://github.com/handsontable/hyperformula/issues/526) [#528](https://github.com/handsontable/hyperformula/issues/528)
- Fixed MATCH and INDEX functions compatiblity. [#520](https://github.com/handsontable/hyperformula/issues/520)
- Fixed issue with config update that does not preserve named expressions. [#527](https://github.com/handsontable/hyperformula/issues/527)
- Fixed minor issue with arithmetic operations error messages. [#532](https://github.com/handsontable/hyperformula/issues/532)

## [0.2.0] - 2020-09-22

### Added
- Added 9 text functions LEN, TRIM, PROPER, CLEAN, REPT, RIGHT, LEFT, SEARCH, FIND. [#221](https://github.com/handsontable/hyperformula/issues/221)
- Added helper methods for keeping track of cell/range dependencies: `getCellPrecedents` and `getCellDependents`. [#441](https://github.com/handsontable/hyperformula/issues/441)
- Added 22 financial functions FV, PMT, PPMT, IPMT, CUMIPMT, CUMPRINC, DB, DDB, DOLLARDE, DOLLARFR, EFFECT, ISPMT, NOMINAL, NPER, RATE, PV, RRI, SLN, SYD, TBILLEQ, TBILLPRICE, TBILLYIELD. [#494](https://github.com/handsontable/hyperformula/issues/494)
- Added FORMULATEXT function. [#422](https://github.com/handsontable/hyperformula/issues/422)
- Added 8 information functions ISERR, ISNA, ISREF, NA, SHEET, SHEETS, ISBINARY, ISFORMULA. [#481](https://github.com/handsontable/hyperformula/issues/481)
- Added 15 date functions: WEEKDAY, DATEVALUE, HOUR, MINUTE, SECOND, TIME, TIMEVALUE, NOW, TODAY, EDATE, WEEKNUM, ISOWEEKNUM, DATEDIF, DAYS360, YEARFRAC. [#483](https://github.com/handsontable/hyperformula/issues/483)
- Added 13 trigonometry functions: SEC, CSC, SINH, COSH, TANH, COTH, SECH, CSCH, ACOT, ASINH, ACOSH, ATANH, ACOTH. [#485](https://github.com/handsontable/hyperformula/issues/485)
- Added 6 engineering functions: OCT2BIN, OCT2DEC, OCT2HEX, HEX2BIN, HEX2OCT, HEX2DEC. [#497](https://github.com/handsontable/hyperformula/issues/497)
- Added a configuration option to evaluate reference to an empty cells as a zero. [#476](https://github.com/handsontable/hyperformula/issues/476)
- Added new error type: missing licence. [#306](https://github.com/handsontable/hyperformula/issues/306)
- Added detailed error messages for error values. [#506](https://github.com/handsontable/hyperformula/issues/506)
- Added ability to handle more characters in quoted sheet names. [#509](https://github.com/handsontable/hyperformula/issues/509)
- Added support for escaping apostrophe character in quoted sheet names. [#64](https://github.com/handsontable/hyperformula/issues/64)

### Changed
- Operation `moveCells` creating cyclic dependencies does not cause losing original formula. [#479](https://github.com/handsontable/hyperformula/issues/479)
- Simplified adding new function modules, reworked (simplified) implementations of existing modules. [#480](https://github.com/handsontable/hyperformula/issues/480)

### Fixed
- Fixed hardcoding of languages in i18n tests. [#471](https://github.com/handsontable/hyperformula/issues/471)
- Fixed many compilation warnings based on LGTM analysis. [#473](https://github.com/handsontable/hyperformula/issues/473)
- Fixed `moveCells` behaviour when moving part of a range. [#479](https://github.com/handsontable/hyperformula/issues/479)
- Fixed `moveColumns`/`moveRows` inconsistent behaviour. [#479](https://github.com/handsontable/hyperformula/issues/479)
- Fixed undo of `moveColumns`/`moveRows` operations. [#479](https://github.com/handsontable/hyperformula/issues/479)
- Fixed name-collision issue in translations. [#486](https://github.com/handsontable/hyperformula/issues/486)
- Fixed bug in concatenation + `nullValue`. [#495](https://github.com/handsontable/hyperformula/issues/495)
- Fixed bug when undoing irreversible operation. [#502](https://github.com/handsontable/hyperformula/issues/502)
- Fixed minor issue with CHAR function logic. [#510](https://github.com/handsontable/hyperformula/issues/510)
- Fixed `simpleCellAddressToString` behaviour when converting quoted sheet names. [#514](https://github.com/handsontable/hyperformula/issues/514)
- Fixed issues with numeric aggregation functions. [#515](https://github.com/handsontable/hyperformula/issues/515)

## [0.1.3] - 2020-07-21

### Fixed
- Fixed a bug in coercion of empty string to boolean value. [#453](https://github.com/handsontable/hyperformula/issues/453)

## [0.1.2] - 2020-07-13

### Fixed
- Fixed a bug in topological ordering module. [#442](https://github.com/handsontable/hyperformula/issues/442)

## [0.1.1] - 2020-07-01

### Fixed
- Fixed a typo in a config option from `useRegularExpresssions` to `useRegularExpressions`. [#437](https://github.com/handsontable/hyperformula/issues/437)

## [0.1.0] - 2020-06-25

### Added
- Core functionality of the engine;
- Support for data types: String, Error, Number, Date, Time, DateTime, Duration, Distinct Logical;
- Support for logical operators: =, <>, >, <, >=, <=;
- Support for arithmetic operators: +, -, *, /, %;
- Support for text operator: &;
- CRUD operations:
  - modifying the value of a single cell,
  - adding/deleting row/column,
  - reading the value or formula from the selected cell,
  - moving a cell or a block of cells,
  - deleting a subset of rows or columns,
  - recalculating and refreshing of a worksheet,
  - batching CRUD operations,
  - support for wildcards and regex inside criterion functions like SUMIF, COUNTIF,
  - named expressions support,
  - support for cut, copy, paste,
  - undo/redo support;
- Following functions: ABS(), ACOS(), AND(), ASIN(), ATAN(), ATAN2(), AVERAGE(), AVERAGEA(), AVERAGEIF(), BASE(), BIN2DEC(), BIN2HEX()BIN2OCT(), BITAND(), BITLSHIFT(), BITOR(), BITRSHIFT(), BITXOR(), CEILING(), CHAR(), CHOOSE(), CODE(), COLUMNS(), CONCATENATE(), CORREL(),
COS(), COT(), COUNT(), COUNTA(), COUNTBLANK(), COUNTIF(), COUNTIFS(), COUNTUNIQUE(), DATE(), DAY(), DAYS(), DEC2BIN(), DEC2HEX(), DEC2OCT(), DECIMAL(), DEGREES(), DELTA(), E(), EOMONTH(), ERF(), ERFC(), EVEN(), EXP(), FALSE(), IF(), IFERROR(), IFNA(), INDEX(), INT(), ISBLANK(), ISERROR(), ISEVEN(), ISLOGICAL(), ISNONTEXT(), ISNUMBER(), ISODD(), ISTEXT(), LN(), LOG(), LOG10(), MATCH(), MAX(), MAXA(), MAXPOOL(), MEDIAN(), MEDIANPOOL(), MIN(), MINA(), MMULT(), MOD(), MONTH(), NOT(), ODD(), OFFSET(), OR(), PI(), POWER(), RADIANS(), RAND(), ROUND(), ROUNDDOWN(), ROUNDUP(), ROWS(), SIN(), SPLIT(), SQRT(), SUM(), SUMIF(), SUMIFS(), SUMPRODUCT(), SUMSQ(), SWITCH(), TAN(), TEXT(), TRANSPOSE(), TRUE(), TRUNC(), VLOOKUP(), XOR(), YEAR();
- Support for volatile functions;
- Cultures supports - can be configured according to the application need;
- Custom functions support;
- Set http://docs.oasis-open.org/office/v1.2/OpenDocument-v1.2-part2.html as a standard to follow;
- Error handling:
  - Division by zero: #DIV/0!,
  - Unknown function name: #NAME?,
  - Wrong type of argument in a function or wrong type of operator: #VALUE!,
  - Invalid numeric values: #NUM!,
  - No value available: #N/A,
  - Cyclic dependency: #CYCLE!,
  - Wrong address reference: #REF;
- Built-in function translation support for 16 languages: English, Czech, Danish, Dutch, Finnish, French, German, Hungarian, Italian, Norwegian, Polish, Portuguese, Russian, Spanish, Swedish, Turkish.<|MERGE_RESOLUTION|>--- conflicted
+++ resolved
@@ -6,13 +6,11 @@
 
 ## [Unreleased]
 
-<<<<<<< HEAD
 ### Changed
 - Removed the polyfills for unsupported browsers. [#1011](https://github.com/handsontable/hyperformula/issues/1011)
-=======
+
 ### Fixed
 - Fixed functions SUMIF, SUMIFS, AVERAGEIF, COUNTIF, COUNTIFS to handle complex numeric values correctly. [#951](https://github.com/handsontable/hyperformula/issues/951)
->>>>>>> b80de313
 
 ## [2.0.1] - 2022-06-14
 
