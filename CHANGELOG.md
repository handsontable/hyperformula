--- conflicted
+++ resolved
@@ -12,11 +12,8 @@
 ### Fixed
 - Fixed a problem with dependencies not collected for specific functions. (#550, #549)
 - Fixed a minor problem with dependencies under nested parenthesis. (#549, #558)
-<<<<<<< HEAD
 - Fixed a problem with HLOOKUP/VLOOKUP getting stuck in binary search. (#559, #562)
-=======
 - Fixed a problem with logic of dependency resolving. (#561, #563)
->>>>>>> c5093818
 
 ## [0.3.0] - 2020-10-22
 
