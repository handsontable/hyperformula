--- conflicted
+++ resolved
@@ -7,11 +7,8 @@
 ## [Unreleased]
 
 ### Added
-<<<<<<< HEAD
 - Added support for reversed ranges (#834)
-=======
-- Add support to parse formulas with all whitespace characters (controlled by config param `ignoreWhiteSpace`). (#898)
->>>>>>> c125bf86
+- Added support for parsing formulas with all whitespace characters (controlled by config param `ignoreWhiteSpace`). (#898)
 
 ### Changed
 - **Breaking change**: Removed `gpu.js` dependency and its use. (#812)
