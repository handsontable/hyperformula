--- conflicted
+++ resolved
@@ -10,11 +10,8 @@
 - Added 9 text functions EXACT, LOWER, UPPER, MID, T, SUBSTITUTE, REPLACE, UNICODE, UNICHAR. (#159)
 
 ### Fixed
-<<<<<<< HEAD
 - Fixed issue with config update that does not preserve named expressions. (#527)
-=======
 - Fixed minor issue with arithmetic operations error messages. (#532)
->>>>>>> e1db8588
 
 ## [0.2.0] - 2020-09-22
 
