--- conflicted
+++ resolved
@@ -8,17 +8,15 @@
 
 ## [Unreleased]
 
-<<<<<<< HEAD
+### Added
+
+- Added HYPERLINK function.
+  [#1215](https://github.com/handsontable/hyperformula/issues/1215)
+  
 ### Changed
 
 - Optimized method `updateConfig` to rebuild the engine only when new config is different from the old one.
   [#1251](https://github.com/handsontable/hyperformula/issues/1251)
-=======
-### Added
-
-- Added HYPERLINK function.
-  [#1215](https://github.com/handsontable/hyperformula/issues/1215)
->>>>>>> 37b96c7a
 
 ### Fixed
 
