# HyperFormula changelog
All notable changes to this project will be documented in this file.

The format is based on [Keep a Changelog](https://keepachangelog.com/en/1.0.0/),
and this project adheres to [Semantic Versioning](https://semver.org/spec/v2.0.0.html).

## [Unreleased]

### Added
- Added support for row and column reordering. (#343)
<<<<<<< HEAD
- Added type inferrence for subtypes for number. (#313)
- Added parsing of number literals containing '%' or currency symbol (default '$').
=======
- Added ability to fallback to plain CPU implementation for functions that uses GPU.js (#355)
>>>>>>> 4c318ea5

### Fixed
- Fixed a bug with serialization of some addresses after CRUDs. (#587)

## [0.4.0] - 2020-12-17

### Changed
- A **breaking change**: CEILING function implementation to be consistent with existing implementations. (#582)

### Added
- Added 50 mathematical functions: ROMAN, ARABIC, FACT, FACTDOUBLE, COMBIN, COMBINA, GCD, LCM, MROUND, MULTINOMIAL, QUOTIENT, RANDBETWEEN, SERIESSUM, SIGN, SQRTPI, SUMX2MY2, SUMX2PY2, SUMXMY2, CEILING.MATH, FLOOR.MATH, FLOOR, CEILING.PRECISE, FLOOR.PRECISE, ISO.CEILING, COMPLEX, IMABS, IMAGINARY, IMARGUMENT, IMCONJUGATE, IMCOS, IMCOSH, IMCOT, IMCSC, IMCSCH, IMDIV, IMEXP, IMLN, IMLOG10, IMLOG2, IMPOWER, IMPRODUCT, IMREAL, IMSEC, IMSECH, IMSIN, IMSINH, IMSQRT, IMSUB,  IMSUM, IMTAN. (#537, #582, #281, #581)
- Added 106 statistical functions: EXPON.DIST, EXPONDIST, FISHER, FISHERINV, GAMMA, GAMMA.DIST, GAMMADIST, GAMMALN, GAMMALN.PRECISE, GAMMA.INV, GAMMAINV, GAUSS, BETA.DIST, BETADIST, BETA.INV, BETAINV, BINOM.DIST, BINOMDIST, BINOM.INV, BESSELI, BESSELJ, BESSELK, BESSELY, CHISQ.DIST, CHISQ.DIST.RT, CHISQ.INV, CHISQ.INV.RT, CHIDIST, CHIINV, F.DIST, F.DIST.RT, F.INV, F.INV.RT, FDIST, FINV, WEIBULL, WEIBULL.DIST, HYPGEOMDIST, HYPGEOM.DIST, T.DIST, T.DIST.2T, T.DIST.RT, T.INV, T.INV.2T, TDIST, TINV, LOGNORM.DIST, LOGNORMDIST, LOGNORM.INV, LOGINV, NORM.DIST, NORMDIST, NORM.S.DIST, NORMSDIST, NORM.INV, NORMINV, NORM.S.INV, NORMSINV, PHI, NEGBINOM.DIST, NEGBINOMDIST, POISSON, POISSON.DIST, LARGE, SMALL, AVEDEV, CONFIDENCE, CONFIDENCE.NORM, CONFIDENCE.T, DEVSQ, GEOMEAN, HARMEAN, CRITBINOM, COVAR, COVARIANCE.P, COVARIANCE.S, PEARSON, RSQ, STANDARDIZE, Z.TEST, ZTEST, F.TEST, FTEST, STEYX, SLOPE, CHITEST, CHISQ.TEST, T.TEST, TTEST, SKEW.P, SKEW, WEIBULLDIST, VARS, TINV2T, TDISTRT, TDIST2T, STDEVS, FINVRT, FDISTRT, CHIDISTRT, CHIINVRT, COVARIANCEP, COVARIANCES, LOGNORMINV, POISSONDIST, SKEWP. (#152, #154, #160)
- Added function aliases mechanism. (PR #569)
- Added support for scientific notation. (#579)
- Added support for complex numbers. (#281)

### Fixed
- Fixed a problem with dependencies not collected for specific functions. (#550, #549)
- Fixed a minor problem with dependencies under nested parenthesis. (#549, #558)
- Fixed a problem with HLOOKUP/VLOOKUP getting stuck in binary search. (#559, #562)
- Fixed a problem with the logic of dependency resolving. (#561, #563)
- Fixed a minor bug with ATAN2 function. (#581)

## [0.3.0] - 2020-10-22

### Added
- Added 9 text functions EXACT, LOWER, UPPER, MID, T, SUBSTITUTE, REPLACE, UNICODE, UNICHAR. (#159)
- Added 5 datetime functions: INTERVAL, NETWORKDAYS, NETWORKDAYS.INTL, WORKDAY, WORKDAY.INTL. (#153)
- Added 3 information functions HLOOKUP, ROW, COLUMN. (PR #520)
- Added 5 financial functions FVSCHEDULE, NPV, MIRR, PDURATION, XNPV. (PR #542)
- Added 12 statistical functions VAR.P, VAR.S, VARA, VARPA, STDEV.P, STDEV.S, STDEVA, STDEVPA, VARP, VAR, STDEVP, STDEV. (PR #536)
- Added 2 mathematical functions SUBTOTAL, PRODUCT. (PR #536)
- Added 15 operator functions HF.ADD, HF.CONCAT, HF.DIVIDE, HF.EQ, HF.GT, HF.GTE, HF.LT, HF.LTE, HF.MINUS, HF.MULTIPLY, HF.NE, HF.POW, HF.UMINUS, HF.UNARY_PERCENT, HF.UPLUS (PR #543).

### Fixed
- Fixed multiple issues with VLOOKUP function. (#526, #528)
- Fixed MATCH and INDEX functions compatiblity. (PR #520)
- Fixed issue with config update that does not preserve named expressions. (#527)
- Fixed minor issue with arithmetic operations error messages. (#532)

## [0.2.0] - 2020-09-22

### Added
- Added 9 text functions LEN, TRIM, PROPER, CLEAN, REPT, RIGHT, LEFT, SEARCH, FIND. (#221)
- Added helper methods for keeping track of cell/range dependencies: `getCellPrecedents` and `getCellDependents`. (#441)
- Added 22 financial functions FV, PMT, PPMT, IPMT, CUMIPMT, CUMPRINC, DB, DDB, DOLLARDE, DOLLARFR, EFFECT, ISPMT, NOMINAL, NPER, RATE, PV, RRI, SLN, SYD, TBILLEQ, TBILLPRICE, TBILLYIELD. (#494)
- Added FORMULATEXT function. (PR #422)
- Added 8 information functions ISERR, ISNA, ISREF, NA, SHEET, SHEETS, ISBINARY, ISFORMULA. (#481)
- Added 15 date functions: WEEKDAY, DATEVALUE, HOUR, MINUTE, SECOND, TIME, TIMEVALUE, NOW, TODAY, EDATE, WEEKNUM, ISOWEEKNUM, DATEDIF, DAYS360, YEARFRAC. (#483)
- Added 13 trigonometry functions: SEC, CSC, SINH, COSH, TANH, COTH, SECH, CSCH, ACOT, ASINH, ACOSH, ATANH, ACOTH. (#485)
- Added 6 engineering functions: OCT2BIN, OCT2DEC, OCT2HEX, HEX2BIN, HEX2OCT, HEX2DEC. (#497)
- Added a configuration option to evaluate reference to an empty cells as a zero. (#476)
- Added new error type: missing licence. (#306)
- Added detailed error messages for error values. (#506)
- Added ability to handle more characters in quoted sheet names. (#509)
- Added support for escaping apostrophe character in quoted sheet names. (#64)

### Changed
- Operation `moveCells` creating cyclic dependencies does not cause losing original formula. (#479)
- Simplified adding new function modules, reworked (simplified) implementations of existing modules. (#480)

### Fixed
- Fixed hardcoding of languages in i18n tests. (#471)
- Fixed many compilation warnings based on LGTM analysis. (#473)
- Fixed `moveCells` behaviour when moving part of a range. (#479)
- Fixed `moveColumns`/`moveRows` inconsistent behaviour. (#479)
- Fixed undo of `moveColumns`/`moveRows` operations. (#479)
- Fixed name-collision issue in translations. (#486)
- Fixed bug in concatenation + `nullValue`. (#495)
- Fixed bug when undoing irreversible operation. (#502)
- Fixed minor issue with CHAR function logic. (#510)
- Fixed `simpleCellAddressToString` behaviour when converting quoted sheet names. (#514)
- Fixed issues with numeric aggregation functions. (#515)

## [0.1.3] - 2020-07-21

### Fixed
- Fixed a bug in coercion of empty string to boolean value. (#453)

## [0.1.2] - 2020-07-13

### Fixed
- Fixed a bug in topological ordering module. (#442)

## [0.1.1] - 2020-07-01

### Fixed
- Fixed a typo in a config option from `useRegularExpresssions` to `useRegularExpressions`. (#437)

## [0.1.0] - 2020-06-25

### Added
- Core functionality of the engine;
- Support for data types: String, Error, Number, Date, Time, DateTime, Duration, Distinct Logical;
- Support for logical operators: =, <>, >, <, >=, <=;
- Support for arithmetic operators: +, -, *, /, %;
- Support for text operator: &;
- CRUD operations:
  - modifying the value of a single cell,
  - adding/deleting row/column,
  - reading the value or formula from the selected cell,
  - moving a cell or a block of cells,
  - deleting a subset of rows or columns,
  - recalculating and refreshing of a worksheet,
  - batching CRUD operations,
  - support for wildcards and regex inside criterion functions like SUMIF, COUNTIF,
  - named expressions support,
  - support for cut, copy, paste,
  - undo/redo support;
- Following functions: ABS(), ACOS(), AND(), ASIN(), ATAN(), ATAN2(), AVERAGE(), AVERAGEA(), AVERAGEIF(), BASE(), BIN2DEC(), BIN2HEX()BIN2OCT(), BITAND(), BITLSHIFT(), BITOR(), BITRSHIFT(), BITXOR(), CEILING(), CHAR(), CHOOSE(), CODE(), COLUMNS(), CONCATENATE(), CORREL(),
COS(), COT(), COUNT(), COUNTA(), COUNTBLANK(), COUNTIF(), COUNTIFS(), COUNTUNIQUE(), DATE(), DAY(), DAYS(), DEC2BIN(), DEC2HEX(), DEC2OCT(), DECIMAL(), DEGREES(), DELTA(), E(), EOMONTH(), ERF(), ERFC(), EVEN(), EXP(), FALSE(), IF(), IFERROR(), IFNA(), INDEX(), INT(), ISBLANK(), ISERROR(), ISEVEN(), ISLOGICAL(), ISNONTEXT(), ISNUMBER(), ISODD(), ISTEXT(), LN(), LOG(), LOG10(), MATCH(), MAX(), MAXA(), MAXPOOL(), MEDIAN(), MEDIANPOOL(), MIN(), MINA(), MMULT(), MOD(), MONTH(), NOT(), ODD(), OFFSET(), OR(), PI(), POWER(), RADIANS(), RAND(), ROUND(), ROUNDDOWN(), ROUNDUP(), ROWS(), SIN(), SPLIT(), SQRT(), SUM(), SUMIF(), SUMIFS(), SUMPRODUCT(), SUMSQ(), SWITCH(), TAN(), TEXT(), TRANSPOSE(), TRUE(), TRUNC(), VLOOKUP(), XOR(), YEAR();
- Support for volatile functions;
- Cultures supports - can be configured according to the application need;
- Custom functions support;
- Set http://docs.oasis-open.org/office/v1.2/OpenDocument-v1.2-part2.html as a standard to follow;
- Error handling:
  - Division by zero: #DIV/0!,
  - Unknown function name: #NAME?,
  - Wrong type of argument in a function or wrong type of operator: #VALUE!,
  - Invalid numeric values: #NUM!,
  - No value available: #N/A,
  - Cyclic dependency: #CYCLE!,
  - Wrong address reference: #REF;
- Built-in function translation support for 16 languages: English, Czech, Danish, Dutch, Finnish, French, German, Hungarian, Italian, Norwegian, Polish, Portuguese, Russian, Spanish, Swedish, Turkish.<|MERGE_RESOLUTION|>--- conflicted
+++ resolved
@@ -8,12 +8,9 @@
 
 ### Added
 - Added support for row and column reordering. (#343)
-<<<<<<< HEAD
 - Added type inferrence for subtypes for number. (#313)
 - Added parsing of number literals containing '%' or currency symbol (default '$').
-=======
 - Added ability to fallback to plain CPU implementation for functions that uses GPU.js (#355)
->>>>>>> 4c318ea5
 
 ### Fixed
 - Fixed a bug with serialization of some addresses after CRUDs. (#587)
