--- conflicted
+++ resolved
@@ -16,14 +16,10 @@
 - Added 13 trigonometry functions: SEC, CSC, SINH, COSH, TANH, COTH, SECH, CSCH, ACOT, ASINH, ACOSH, ATANH, ACOTH. (#485)
 - Added 6 engineering functions: OCT2BIN, OCT2DEC, OCT2HEX, HEX2BIN, HEX2OCT, HEX2DEC. (#497)
 - Added a configuration option to evaluate reference to an empty cells as a zero. (#476)
-<<<<<<< HEAD
-- Added detailed error messages for error values (#506). 
 - Added new error type: missing licence. (#306)
-=======
 - Added detailed error messages for error values. (#506)
 - Added ability to handle more characters in quoted sheet names. (#509)
 - Added support for escaping apostrophe character in quoted sheet names. (#64)
->>>>>>> 8cb4d9a1
 
 ### Changed
 - Operation `moveCells` creating cyclic dependencies does not cause losing original formula. (#479)
