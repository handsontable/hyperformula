--- conflicted
+++ resolved
@@ -8,11 +8,8 @@
 
 ### Added
 - Added support for array arithmetic. (#628)
-<<<<<<< HEAD
 - Added performance improvements for array handling. (#629)
-=======
 - Accepting time in JS Date() objects on the input. (#648)
->>>>>>> 2a971112
 
 ## [0.6.0] - 2021-04-27
 
