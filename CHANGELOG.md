--- conflicted
+++ resolved
@@ -4,12 +4,11 @@
 The format is based on [Keep a Changelog](https://keepachangelog.com/en/1.0.0/),
 and this project adheres to [Semantic Versioning](https://semver.org/spec/v2.0.0.html).
 
+### Changed
+- Remove redundant `'assert'` dependency from the code. (#672)
+
 ### Fixed
-<<<<<<< HEAD
 - Fixed library support for IE11. The `unorm` package is added to the dependencies (#675)
-=======
-- Remove redundant `'assert'` dependency from the code. (#672)
->>>>>>> c7378a53
 
 ## [Unreleased]
 
