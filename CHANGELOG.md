--- conflicted
+++ resolved
@@ -33,15 +33,10 @@
 - Fixed undo of `moveColumns`/`moveRows` operations. (#479)
 - Fixed name-collision issue in translations. (#486)
 - Fixed bug in concatenation + nullValue. (#495)
-<<<<<<< HEAD
-- Fixed bug when undoing irreversible operation (#502)
-- Fixed minor issue with CHAR function logic (#510)
-- Fixed issues with numeric aggregation functions (#515) 
-=======
 - Fixed bug when undoing irreversible operation. (#502)
 - Fixed minor issue with CHAR function logic. (#510)
 - Fixed `simpleCellAddressToString` behaviour when converting quoted sheet names. (#514)
->>>>>>> 0bbe6182
+- Fixed issues with numeric aggregation functions (#515) 
 
 ## [0.1.3] - 2020-07-21
 
