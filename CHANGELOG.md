# HyperFormula changelog

All notable changes to this project will be documented in this file.

The format is based on [Keep a Changelog](https://keepachangelog.com/en/1.0.0/),
and this project adheres to
[Semantic Versioning](https://semver.org/spec/v2.0.0.html).

## [Unreleased]

<<<<<<< HEAD
### Fixed

- Fixed the `SEARCH` function to be case-insensitive regardless of the engine configuration.
  [#1225](https://github.com/handsontable/hyperformula/issues/1225)
=======
## [2.4.0] - 2023-04-24
>>>>>>> 09215933

### Added

- Exported the `CellError` class as a public API.
  [#1232](https://github.com/handsontable/hyperformula/issues/1232)
- Exported the `SimpleRangeValue` class as a public API.
  [#1178](https://github.com/handsontable/hyperformula/issues/1178)

### Fixed

- Fixed an `EmptyCellVertex` data integrity issue between the `AddressMapping` and `DependencyGraph` objects.
  [#1188](https://github.com/handsontable/hyperformula/issues/1188)
- Fixed a build issue with M1- and M2-chip MacBooks.
  [#1166](https://github.com/handsontable/hyperformula/issues/1166)
- Fixed an issue where the order of items returned by `removeColumns()` depended on the address mapping policy.
  [#1205](https://github.com/handsontable/hyperformula/issues/1205)

## [2.3.1] - 2023-03-03

### Fixed

- Fixed an issue where expression names were not allowed to start with a cell
  reference. [#1058](https://github.com/handsontable/hyperformula/issues/1058)
- Fixed an issue where expression names were allowed to start with R1C1-notation
  references. For better compatibility with other spreadsheet software, strings
  such as `R4C5`, `RC1000`, `R1C` or `RC` can't be used in expression names
  anymore. [#1058](https://github.com/handsontable/hyperformula/issues/1058)
- Fixed an issue where using reversed ranges with absolute addressing could
  cause the `Incorrect array size` error.
  [#1106](https://github.com/handsontable/hyperformula/issues/1106)
- Fixed an issue where removing a sheet (`removeSheet()`) without clearing it
  (`clearSheet()`) could cause an error.
  [#1121](https://github.com/handsontable/hyperformula/issues/1121)

## [2.3.0] - 2022-12-22

### Added

- Exported the `ArraySize` class as a public API.
  [#843](https://github.com/handsontable/hyperformula/issues/843)
- Renamed an internal interface from `ArgumentTypes` to `FunctionArgumentType`,
  and exported it as a public API.
  [#1108](https://github.com/handsontable/hyperformula/pull/1108)
- Exported `ImplementedFunctions` and `FunctionMetadata` as public APIs.
  [#1108](https://github.com/handsontable/hyperformula/pull/1108)

## [2.2.0] - 2022-11-17

### Added

- Added an American English (`enUS`) language pack. It's a convenience alias: it
  contains the same translations as the existing British English (`enGB`)
  language pack.
  [#1025](https://github.com/handsontable/hyperformula/issues/1025)

### Fixed

- Fixed functions VLOOKUP and HLOOKUP to handle duplicates in the way specified
  by the
  [OpenDocument](https://docs.oasis-open.org/office/OpenDocument/v1.3/os/part4-formula/OpenDocument-v1.3-os-part4-formula.html#HLOOKUP)
  standard. [#1072](https://github.com/handsontable/hyperformula/issues/1072)
- Fixed the MATCH function to handle descending ranges in the way specified by
  the
  [OpenDocument](https://docs.oasis-open.org/office/OpenDocument/v1.3/os/part4-formula/OpenDocument-v1.3-os-part4-formula.html#MATCH)
  standard. [#1063](https://github.com/handsontable/hyperformula/issues/1063)

## [2.1.0] - 2022-09-08

### Added

- Added two new functions: MAXIFS and MINIFS.
  [#1049](https://github.com/handsontable/hyperformula/issues/1049)

### Changed

- Changed the rounding strategy of the default time-parsing function to be
  independent of the `timeFormats` configuration option. Now, time values are
  always rounded to the nearest millisecond (0.001 s).
  [#953](https://github.com/handsontable/hyperformula/issues/953)

### Fixed

- Fixed a rounding issue that caused the TEXT function to incorrectly convert
  dates and times to strings.
  [#1043](https://github.com/handsontable/hyperformula/issues/1043)
- Fixed an issue where functions SUMIF, SUMIFS, COUNTIF, COUNTIFS, and AVERAGEIF
  incorrectly handled complex numeric values.
  [#951](https://github.com/handsontable/hyperformula/issues/951)

### Removed

- Removed all polyfills from the CommonJS build and the ES modules build. In the
  UMD build, kept only the polyfills required by the
  [supported browsers](https://hyperformula.handsontable.com/guide/supported-browsers.html).
  [#1011](https://github.com/handsontable/hyperformula/issues/1011)

## [2.0.1] - 2022-06-14

### Changed

- Changed the following npm scripts (used internally): `docs`, `docs:api`,
  `docs:dev`, `docs:build`, `coverage`, `typings:check`.
  [#977](https://github.com/handsontable/hyperformula/issues/977)

### Fixed

- Fixed an issue where it was impossible to add a custom function with no
  `parameters`. [#968](https://github.com/handsontable/hyperformula/issues/968)

## [2.0.0] - 2022-04-14

For more information on this release, see:

- [Release notes](https://hyperformula.handsontable.com/guide/release-notes.html)
- [Blog post](https://handsontable.com/blog/articles/2022/04/whats-new-in-hyperformula-2.0.0)
- [Migration guide](https://hyperformula.handsontable.com/guide/migration-from-1.0-to-2.0.html)

### Added

- Added support for reversed ranges.
  [#834](https://github.com/handsontable/hyperformula/issues/834)
- Added a new configuration option, `ignoreWhiteSpace`, which allows for parsing
  formulas that contain whitespace characters of any kind.
  [#898](https://github.com/handsontable/hyperformula/issues/898)

### Changed

- **Breaking change**: Removed the `gpu.js` dependency and its use, to speed up
  the installation time.
  [#812](https://github.com/handsontable/hyperformula/issues/812)
- **Breaking change**: Removed the deprecated `gpujs` and `gpuMode`
  configuration options.
  [#812](https://github.com/handsontable/hyperformula/issues/812)

### Fixed

- Fixed an issue where the RATE function didn't converge for some inputs.
  [#905](https://github.com/handsontable/hyperformula/issues/905)

## [1.3.1] - 2022-01-11

### Fixed

- Fixed an issue where warnings about deprecated configuration options were
  getting duplicated.
  [#882](https://github.com/handsontable/hyperformula/issues/882)

## [1.3.0] - 2021-10-20

### Added

- Added a new static property: `defaultConfig`.
  [#822](https://github.com/handsontable/hyperformula/issues/822)
- The `getFillRangeData()` method can now use one sheet for its source and
  another sheet for its target.
  [#836](https://github.com/handsontable/hyperformula/issues/836)

### Fixed

- Fixed the handling of Unicode characters and non-letter characters in the
  `PROPER` function.
  [#811](https://github.com/handsontable/hyperformula/issues/811)
- Fixed unnecessary warnings caused by deprecated configuration options.
  [#830](https://github.com/handsontable/hyperformula/issues/830)
- Fixed the `SUMPRODUCT` function.
  [#810](https://github.com/handsontable/hyperformula/issues/810)

## [1.2.0] - 2021-09-23

### Changed

- Removed `gpu.js` from optional dependencies and marked config options `gpujs`
  and `gpuMode` as deprecated.

## [1.1.0] - 2021-08-12

### Added

- Added support for the array arithmetic mode in the `calculateFormula()`
  method. [#782](https://github.com/handsontable/hyperformula/issues/782)
- Added a new `CellType` returned by `getCellType`: `CellType.ARRAYFORMULA`.
  It's assigned to the top-left corner of an array, and is recognized by the
  `isCellPartOfArray()` and `doesCellHaveFormula()` methods.
  [#781](https://github.com/handsontable/hyperformula/issues/781)

### Changed

- Deprecated the `binarySearchThreshold` configuration option, as every search
  of sorted data always uses binary search.
  [#791](https://github.com/handsontable/hyperformula/issues/791)

### Fixed

- Fixed an issue with searching sorted data.
  [#787](https://github.com/handsontable/hyperformula/issues/787)
- Fixed the `destroy` method to properly destroy HyperFormula instances.
  [#788](https://github.com/handsontable/hyperformula/issues/788)

## [1.0.0] - 2021-07-15

### Added

- Added support for array arithmetic.
  [#628](https://github.com/handsontable/hyperformula/issues/628)
- Added performance improvements for array handling.
  [#629](https://github.com/handsontable/hyperformula/issues/629)
- Added ARRAYFORMULA function.
  [#630](https://github.com/handsontable/hyperformula/issues/630)
- Added FILTER function.
  [#668](https://github.com/handsontable/hyperformula/issues/668)
- Added ARRAY_CONSTRAIN function.
  [#661](https://github.com/handsontable/hyperformula/issues/661)
- Added casting to scalars from non-range arrays.
  [#663](https://github.com/handsontable/hyperformula/issues/663)
- Added support for range interpolation.
  [#665](https://github.com/handsontable/hyperformula/issues/665)
- Added parsing of arrays in formulas (together with respective config options
  for separators).
  [#671](https://github.com/handsontable/hyperformula/issues/671)
- Added support for vectorization of scalar functions.
  [#673](https://github.com/handsontable/hyperformula/issues/673)
- Added support for time in JS `Date()` objects on the input.
  [#648](https://github.com/handsontable/hyperformula/issues/648)
- Added validation of API argument types for simple types.
  [#654](https://github.com/handsontable/hyperformula/issues/654)
- Added named expression handling to engine factories.
  [#680](https://github.com/handsontable/hyperformula/issues/680)
- Added `getAllNamedExpressionsSerialized` method.
  [#680](https://github.com/handsontable/hyperformula/issues/680)
- Added parsing of arrays in formulas (together with respective config options
  for separators).
  [#671](https://github.com/handsontable/hyperformula/issues/671)
- Added utility function for filling ranges with source from other range.
  [#678](https://github.com/handsontable/hyperformula/issues/678)
- Added pretty print for detailedCellError.
  [#712](https://github.com/handsontable/hyperformula/issues/712)
- Added `simpleCellRangeFromString` and `simpleCellRangeToString` helpers.
  [#720](https://github.com/handsontable/hyperformula/issues/720)
- Added `CellError` to exports.
  [#736](https://github.com/handsontable/hyperformula/issues/736)
- Added mapping policies to the exports: `AlwaysDense`, `AlwaysSparse`,
  `DenseSparseChooseBasedOnThreshold`.
  [#747](https://github.com/handsontable/hyperformula/issues/747)
- Added `#SPILL!` error type.
  [#708](https://github.com/handsontable/hyperformula/issues/708)
- Added large tests for CRUD interactions.
  [#755](https://github.com/handsontable/hyperformula/issues/755)
- Added support for array arithmetic in plugins.
  [#766](https://github.com/handsontable/hyperformula/issues/766)
- Added a flag to `getFillRangeData` to support different types of offsetting.
  [#767](https://github.com/handsontable/hyperformula/issues/767)

### Changed

- **Breaking change**: Changed API of many sheet-related methods to take sheetId
  instead of sheetName as an argument.
  [#645](https://github.com/handsontable/hyperformula/issues/645)
- **Breaking change**: Removed support for matrix formulas (`{=FORMULA}`)
  notation. Engine now supports formulas returning array of values (instead of
  only scalars). [#652](https://github.com/handsontable/hyperformula/issues/652)
- **Breaking change**: Removed numeric matrix detection along with
  matrixDetection and matrixDetectionThreshold config options.
  [#669](https://github.com/handsontable/hyperformula/issues/669)
- **Breaking change**: Changed API of the following methods to take
  `SimpleCellRange` type argument: `copy`, `cut`, `getCellDependents`,
  `getCellPrecedents`, `getFillRangeData`, `getRangeFormulas`,
  `getRangeSerialized`, `getRangeValues`, `isItPossibleToMoveCells`,
  `isItPossibleToSetCellContents`, `moveCells`.
  [#687](https://github.com/handsontable/hyperformula/issues/687)
- **Breaking change**: Changed the AGPLv3 license to GPLv3.
- **Breaking change**: Removed the free non-commercial license.
- **Breaking change**: Changed behaviour of `setCellContents` so that it is
  possible to override space occupied by spilled array.
  [#708](https://github.com/handsontable/hyperformula/issues/708)
- **Breaking change**: Changed behaviour of `addRows/removeRows` so that it is
  possible to add/remove rows across spilled array without changing array size.
  [#708](https://github.com/handsontable/hyperformula/issues/708)
- **Breaking change**: Changed behaviour of `addColumns/removeColumns` so that
  it is possible to add/remove columns across spilled array without changing
  array size. [#732](https://github.com/handsontable/hyperformula/issues/732)
- **Breaking change**: Changed config options
  [#747](https://github.com/handsontable/hyperformula/issues/747):

| before                | after                |
| --------------------- | -------------------- |
| matrixColumnSeparator | arrayColumnSeparator |
| matrixRowSeparator    | arrayRowSeparator    |

- **Breaking change**: Changed CellType.MATRIX to CellType.ARRAY
  [#747](https://github.com/handsontable/hyperformula/issues/747)
- **Breaking change**: Changed API methods
  [#747](https://github.com/handsontable/hyperformula/issues/747):

| before             | after             |
| ------------------ | ----------------- |
| matrixMapping      | arrrayMapping     |
| isCellPartOfMatrix | isCellPartOfArray |

- **Breaking change**: Changed Exceptions
  [#747](https://github.com/handsontable/hyperformula/issues/747):

| before                       | after                       |
| ---------------------------- | --------------------------- |
| SourceLocationHasMatrixError | SourceLocationHasArrayError |
| TargetLocationHasMatrixError | TargetLocationHasArrayError |

- Changed SWITCH function, so it takes array as its first argument.
- Changed TRANSPOSE function, so it works with data of any type.
  [#708](https://github.com/handsontable/hyperformula/issues/708)
- Changed the way how we include `gpu.js` making it even more optional
  [#753](https://github.com/handsontable/hyperformula/issues/753)

### Fixed

- Fixed an issue with arrays and cruds.
  [#651](https://github.com/handsontable/hyperformula/issues/651)
- Fixed handling of arrays for ROWS/COLUMNS functions.
  [#677](https://github.com/handsontable/hyperformula/issues/677)
- Fixed an issue with nested named expressions.
  [#679](https://github.com/handsontable/hyperformula/issues/679)
- Fixed an issue with matrixDetection + number parsing.
  [#686](https://github.com/handsontable/hyperformula/issues/686)
- Fixed an issue with NOW and TODAY functions.
  [#709](https://github.com/handsontable/hyperformula/issues/709)
- Fixed an issue with MIN/MAX function caches.
  [#711](https://github.com/handsontable/hyperformula/issues/711)
- Fixed an issue with caching and order of evaluation.
  [#735](https://github.com/handsontable/hyperformula/issues/735)

## [0.6.2] - 2021-05-26

### Changed

- Modified a private field in one of the classes to ensure broader compatibility
  with older TypeScript versions.
  [#681](https://github.com/handsontable/hyperformula/issues/681)

## [0.6.1] - 2021-05-24

### Changed

- Remove redundant `'assert'` dependency from the code.
  [#672](https://github.com/handsontable/hyperformula/issues/672)

### Fixed

- Fixed library support for IE11. The `unorm` package is added to the
  dependencies. [#675](https://github.com/handsontable/hyperformula/issues/675)

## [0.6.0] - 2021-04-27

### Added

- Added two new fired events, for suspending and resuming execution.
  [#637](https://github.com/handsontable/hyperformula/issues/637)
- Added listing in scopes to `listNamedExpressions` method.
  [#638](https://github.com/handsontable/hyperformula/issues/638)

### Changed

- **Breaking change**: Moved `GPU.js` from `dependencies` to `devDependencies`
  and `optionalDependencies`.
  [#642](https://github.com/handsontable/hyperformula/issues/642)

### Fixed

- Fixed issues with scoped named expression.
  [#646](https://github.com/handsontable/hyperformula/issues/646)
  [#641](https://github.com/handsontable/hyperformula/issues/641)
- Fixed an issue with losing formating info about DateTime numbers.
  [#626](https://github.com/handsontable/hyperformula/issues/626)

## [0.5.0] - 2021-04-15

### Added

- Added support for row and column reordering.
  [#343](https://github.com/handsontable/hyperformula/issues/343)
- Added type inferrence for subtypes for number.
  [#313](https://github.com/handsontable/hyperformula/issues/313)
- Added parsing of number literals containing '%' or currency symbol (default
  '$'). [#590](https://github.com/handsontable/hyperformula/issues/590)
- Added ability to fallback to plain CPU implementation for functions that uses
  GPU.js [#355](https://github.com/handsontable/hyperformula/issues/355)

### Changed

- **Breaking change**: A change to the type of value returned via serialization
  methods. [#617](https://github.com/handsontable/hyperformula/issues/617)
- An input value should be preserved through serialization more precisely.
  [#617](https://github.com/handsontable/hyperformula/issues/617)
- GPU.js constructor needs to be provided directly to engine configuration.
  [#355](https://github.com/handsontable/hyperformula/issues/355)
- A deprecated config option vlookupThreshold has been removed.
  [#620](https://github.com/handsontable/hyperformula/issues/620)

### Fixed

- Fixed minor issue.
  [#631](https://github.com/handsontable/hyperformula/issues/631)
- Fixed a bug with serialization of some addresses after CRUDs.
  [#587](https://github.com/handsontable/hyperformula/issues/587)
- Fixed a bug with MEDIAN function implementation.
  [#601](https://github.com/handsontable/hyperformula/issues/601)
- Fixed a bug with copy-paste operation that could cause out of scope references
  [#591](https://github.com/handsontable/hyperformula/issues/591)
- Fixed a bug with date parsing.
  [#614](https://github.com/handsontable/hyperformula/issues/614)
- Fixed a bug where accent/case sensitivity was ignored for LOOKUPs.
  [#621](https://github.com/handsontable/hyperformula/issues/621)
- Fixed a bug with handling of no time format/no date format scenarios.
  [#616](https://github.com/handsontable/hyperformula/issues/616)

## [0.4.0] - 2020-12-17

### Added

- Added 50 mathematical functions: ROMAN, ARABIC, FACT, FACTDOUBLE, COMBIN,
  COMBINA, GCD, LCM, MROUND, MULTINOMIAL, QUOTIENT, RANDBETWEEN, SERIESSUM,
  SIGN, SQRTPI, SUMX2MY2, SUMX2PY2, SUMXMY2, CEILING.MATH, FLOOR.MATH, FLOOR,
  CEILING.PRECISE, FLOOR.PRECISE, ISO.CEILING, COMPLEX, IMABS, IMAGINARY,
  IMARGUMENT, IMCONJUGATE, IMCOS, IMCOSH, IMCOT, IMCSC, IMCSCH, IMDIV, IMEXP,
  IMLN, IMLOG10, IMLOG2, IMPOWER, IMPRODUCT, IMREAL, IMSEC, IMSECH, IMSIN,
  IMSINH, IMSQRT, IMSUB, IMSUM, IMTAN.
  [#537](https://github.com/handsontable/hyperformula/issues/537)
  [#582](https://github.com/handsontable/hyperformula/issues/582)
  [#281](https://github.com/handsontable/hyperformula/issues/281)
  [#581](https://github.com/handsontable/hyperformula/issues/581)
- Added 106 statistical functions: EXPON.DIST, EXPONDIST, FISHER, FISHERINV,
  GAMMA, GAMMA.DIST, GAMMADIST, GAMMALN, GAMMALN.PRECISE, GAMMA.INV, GAMMAINV,
  GAUSS, BETA.DIST, BETADIST, BETA.INV, BETAINV, BINOM.DIST, BINOMDIST,
  BINOM.INV, BESSELI, BESSELJ, BESSELK, BESSELY, CHISQ.DIST, CHISQ.DIST.RT,
  CHISQ.INV, CHISQ.INV.RT, CHIDIST, CHIINV, F.DIST, F.DIST.RT, F.INV, F.INV.RT,
  FDIST, FINV, WEIBULL, WEIBULL.DIST, HYPGEOMDIST, HYPGEOM.DIST, T.DIST,
  T.DIST.2T, T.DIST.RT, T.INV, T.INV.2T, TDIST, TINV, LOGNORM.DIST, LOGNORMDIST,
  LOGNORM.INV, LOGINV, NORM.DIST, NORMDIST, NORM.S.DIST, NORMSDIST, NORM.INV,
  NORMINV, NORM.S.INV, NORMSINV, PHI, NEGBINOM.DIST, NEGBINOMDIST, POISSON,
  POISSON.DIST, LARGE, SMALL, AVEDEV, CONFIDENCE, CONFIDENCE.NORM, CONFIDENCE.T,
  DEVSQ, GEOMEAN, HARMEAN, CRITBINOM, COVAR, COVARIANCE.P, COVARIANCE.S,
  PEARSON, RSQ, STANDARDIZE, Z.TEST, ZTEST, F.TEST, FTEST, STEYX, SLOPE,
  CHITEST, CHISQ.TEST, T.TEST, TTEST, SKEW.P, SKEW, WEIBULLDIST, VARS, TINV2T,
  TDISTRT, TDIST2T, STDEVS, FINVRT, FDISTRT, CHIDISTRT, CHIINVRT, COVARIANCEP,
  COVARIANCES, LOGNORMINV, POISSONDIST, SKEWP.
  [#152](https://github.com/handsontable/hyperformula/issues/152)
  [#154](https://github.com/handsontable/hyperformula/issues/154)
  [#160](https://github.com/handsontable/hyperformula/issues/160)
- Added function aliases mechanism.
  [#569](https://github.com/handsontable/hyperformula/issues/569)
- Added support for scientific notation.
  [#579](https://github.com/handsontable/hyperformula/issues/579)
- Added support for complex numbers.
  [#281](https://github.com/handsontable/hyperformula/issues/281)

### Changed

- A **breaking change**: CEILING function implementation to be consistent with
  existing implementations.
  [#582](https://github.com/handsontable/hyperformula/issues/582)

### Fixed

- Fixed a problem with dependencies not collected for specific functions.
  [#550](https://github.com/handsontable/hyperformula/issues/550)
  [#549](https://github.com/handsontable/hyperformula/issues/549)
- Fixed a minor problem with dependencies under nested parenthesis.
  [#549](https://github.com/handsontable/hyperformula/issues/549)
  [#558](https://github.com/handsontable/hyperformula/issues/558)
- Fixed a problem with HLOOKUP/VLOOKUP getting stuck in binary search.
  [#559](https://github.com/handsontable/hyperformula/issues/559)
  [#562](https://github.com/handsontable/hyperformula/issues/562)
- Fixed a problem with the logic of dependency resolving.
  [#561](https://github.com/handsontable/hyperformula/issues/561)
  [#563](https://github.com/handsontable/hyperformula/issues/563)
- Fixed a minor bug with ATAN2 function.
  [#581](https://github.com/handsontable/hyperformula/issues/581)

## [0.3.0] - 2020-10-22

### Added

- Added 9 text functions EXACT, LOWER, UPPER, MID, T, SUBSTITUTE, REPLACE,
  UNICODE, UNICHAR.
  [#159](https://github.com/handsontable/hyperformula/issues/159)
- Added 5 datetime functions: INTERVAL, NETWORKDAYS, NETWORKDAYS.INTL, WORKDAY,
  WORKDAY.INTL. [#153](https://github.com/handsontable/hyperformula/issues/153)
- Added 3 information functions HLOOKUP, ROW, COLUMN.
  [#520](https://github.com/handsontable/hyperformula/issues/520)
- Added 5 financial functions FVSCHEDULE, NPV, MIRR, PDURATION, XNPV.
  [#542](https://github.com/handsontable/hyperformula/issues/542)
- Added 12 statistical functions VAR.P, VAR.S, VARA, VARPA, STDEV.P, STDEV.S,
  STDEVA, STDEVPA, VARP, VAR, STDEVP, STDEV.
  [#536](https://github.com/handsontable/hyperformula/issues/536)
- Added 2 mathematical functions SUBTOTAL, PRODUCT.
  [#536](https://github.com/handsontable/hyperformula/issues/536)
- Added 15 operator functions HF.ADD, HF.CONCAT, HF.DIVIDE, HF.EQ, HF.GT,
  HF.GTE, HF.LT, HF.LTE, HF.MINUS, HF.MULTIPLY, HF.NE, HF.POW, HF.UMINUS,
  HF.UNARY_PERCENT, HF.UPLUS.
  [#543](https://github.com/handsontable/hyperformula/issues/543)

### Fixed

- Fixed multiple issues with VLOOKUP function.
  [#526](https://github.com/handsontable/hyperformula/issues/526)
  [#528](https://github.com/handsontable/hyperformula/issues/528)
- Fixed MATCH and INDEX functions compatiblity.
  [#520](https://github.com/handsontable/hyperformula/issues/520)
- Fixed issue with config update that does not preserve named expressions.
  [#527](https://github.com/handsontable/hyperformula/issues/527)
- Fixed minor issue with arithmetic operations error messages.
  [#532](https://github.com/handsontable/hyperformula/issues/532)

## [0.2.0] - 2020-09-22

### Added

- Added 9 text functions LEN, TRIM, PROPER, CLEAN, REPT, RIGHT, LEFT, SEARCH,
  FIND. [#221](https://github.com/handsontable/hyperformula/issues/221)
- Added helper methods for keeping track of cell/range dependencies:
  `getCellPrecedents` and `getCellDependents`.
  [#441](https://github.com/handsontable/hyperformula/issues/441)
- Added 22 financial functions FV, PMT, PPMT, IPMT, CUMIPMT, CUMPRINC, DB, DDB,
  DOLLARDE, DOLLARFR, EFFECT, ISPMT, NOMINAL, NPER, RATE, PV, RRI, SLN, SYD,
  TBILLEQ, TBILLPRICE, TBILLYIELD.
  [#494](https://github.com/handsontable/hyperformula/issues/494)
- Added FORMULATEXT function.
  [#422](https://github.com/handsontable/hyperformula/issues/422)
- Added 8 information functions ISERR, ISNA, ISREF, NA, SHEET, SHEETS, ISBINARY,
  ISFORMULA. [#481](https://github.com/handsontable/hyperformula/issues/481)
- Added 15 date functions: WEEKDAY, DATEVALUE, HOUR, MINUTE, SECOND, TIME,
  TIMEVALUE, NOW, TODAY, EDATE, WEEKNUM, ISOWEEKNUM, DATEDIF, DAYS360, YEARFRAC.
  [#483](https://github.com/handsontable/hyperformula/issues/483)
- Added 13 trigonometry functions: SEC, CSC, SINH, COSH, TANH, COTH, SECH, CSCH,
  ACOT, ASINH, ACOSH, ATANH, ACOTH.
  [#485](https://github.com/handsontable/hyperformula/issues/485)
- Added 6 engineering functions: OCT2BIN, OCT2DEC, OCT2HEX, HEX2BIN, HEX2OCT,
  HEX2DEC. [#497](https://github.com/handsontable/hyperformula/issues/497)
- Added a configuration option to evaluate reference to an empty cells as a
  zero. [#476](https://github.com/handsontable/hyperformula/issues/476)
- Added new error type: missing licence.
  [#306](https://github.com/handsontable/hyperformula/issues/306)
- Added detailed error messages for error values.
  [#506](https://github.com/handsontable/hyperformula/issues/506)
- Added ability to handle more characters in quoted sheet names.
  [#509](https://github.com/handsontable/hyperformula/issues/509)
- Added support for escaping apostrophe character in quoted sheet names.
  [#64](https://github.com/handsontable/hyperformula/issues/64)

### Changed

- Operation `moveCells` creating cyclic dependencies does not cause losing
  original formula.
  [#479](https://github.com/handsontable/hyperformula/issues/479)
- Simplified adding new function modules, reworked (simplified) implementations
  of existing modules.
  [#480](https://github.com/handsontable/hyperformula/issues/480)

### Fixed

- Fixed hardcoding of languages in i18n tests.
  [#471](https://github.com/handsontable/hyperformula/issues/471)
- Fixed many compilation warnings based on LGTM analysis.
  [#473](https://github.com/handsontable/hyperformula/issues/473)
- Fixed `moveCells` behaviour when moving part of a range.
  [#479](https://github.com/handsontable/hyperformula/issues/479)
- Fixed `moveColumns`/`moveRows` inconsistent behaviour.
  [#479](https://github.com/handsontable/hyperformula/issues/479)
- Fixed undo of `moveColumns`/`moveRows` operations.
  [#479](https://github.com/handsontable/hyperformula/issues/479)
- Fixed name-collision issue in translations.
  [#486](https://github.com/handsontable/hyperformula/issues/486)
- Fixed bug in concatenation + `nullValue`.
  [#495](https://github.com/handsontable/hyperformula/issues/495)
- Fixed bug when undoing irreversible operation.
  [#502](https://github.com/handsontable/hyperformula/issues/502)
- Fixed minor issue with CHAR function logic.
  [#510](https://github.com/handsontable/hyperformula/issues/510)
- Fixed `simpleCellAddressToString` behaviour when converting quoted sheet
  names. [#514](https://github.com/handsontable/hyperformula/issues/514)
- Fixed issues with numeric aggregation functions.
  [#515](https://github.com/handsontable/hyperformula/issues/515)

## [0.1.3] - 2020-07-21

### Fixed

- Fixed a bug in coercion of empty string to boolean value.
  [#453](https://github.com/handsontable/hyperformula/issues/453)

## [0.1.2] - 2020-07-13

### Fixed

- Fixed a bug in topological ordering module.
  [#442](https://github.com/handsontable/hyperformula/issues/442)

## [0.1.1] - 2020-07-01

### Fixed

- Fixed a typo in a config option from `useRegularExpresssions` to
  `useRegularExpressions`.
  [#437](https://github.com/handsontable/hyperformula/issues/437)

## [0.1.0] - 2020-06-25

### Added

- Core functionality of the engine;
- Support for data types: String, Error, Number, Date, Time, DateTime, Duration,
  Distinct Logical;
- Support for logical operators: =, <>, >, <, >=, <=;
- Support for arithmetic operators: +, -, \*, /, %;
- Support for text operator: &;
- CRUD operations:
  - modifying the value of a single cell,
  - adding/deleting row/column,
  - reading the value or formula from the selected cell,
  - moving a cell or a block of cells,
  - deleting a subset of rows or columns,
  - recalculating and refreshing of a worksheet,
  - batching CRUD operations,
  - support for wildcards and regex inside criterion functions like SUMIF,
    COUNTIF,
  - named expressions support,
  - support for cut, copy, paste,
  - undo/redo support;
- Following functions: ABS(), ACOS(), AND(), ASIN(), ATAN(), ATAN2(), AVERAGE(),
  AVERAGEA(), AVERAGEIF(), BASE(), BIN2DEC(), BIN2HEX()BIN2OCT(), BITAND(),
  BITLSHIFT(), BITOR(), BITRSHIFT(), BITXOR(), CEILING(), CHAR(), CHOOSE(),
  CODE(), COLUMNS(), CONCATENATE(), CORREL(), COS(), COT(), COUNT(), COUNTA(),
  COUNTBLANK(), COUNTIF(), COUNTIFS(), COUNTUNIQUE(), DATE(), DAY(), DAYS(),
  DEC2BIN(), DEC2HEX(), DEC2OCT(), DECIMAL(), DEGREES(), DELTA(), E(),
  EOMONTH(), ERF(), ERFC(), EVEN(), EXP(), FALSE(), IF(), IFERROR(), IFNA(),
  INDEX(), INT(), ISBLANK(), ISERROR(), ISEVEN(), ISLOGICAL(), ISNONTEXT(),
  ISNUMBER(), ISODD(), ISTEXT(), LN(), LOG(), LOG10(), MATCH(), MAX(), MAXA(),
  MAXPOOL(), MEDIAN(), MEDIANPOOL(), MIN(), MINA(), MMULT(), MOD(), MONTH(),
  NOT(), ODD(), OFFSET(), OR(), PI(), POWER(), RADIANS(), RAND(), ROUND(),
  ROUNDDOWN(), ROUNDUP(), ROWS(), SIN(), SPLIT(), SQRT(), SUM(), SUMIF(),
  SUMIFS(), SUMPRODUCT(), SUMSQ(), SWITCH(), TAN(), TEXT(), TRANSPOSE(), TRUE(),
  TRUNC(), VLOOKUP(), XOR(), YEAR();
- Support for volatile functions;
- Cultures supports - can be configured according to the application need;
- Custom functions support;
- Set http://docs.oasis-open.org/office/v1.2/OpenDocument-v1.2-part2.html as a
  standard to follow;
- Error handling:
  - Division by zero: #DIV/0!,
  - Unknown function name: #NAME?,
  - Wrong type of argument in a function or wrong type of operator: #VALUE!,
  - Invalid numeric values: #NUM!,
  - No value available: #N/A,
  - Cyclic dependency: #CYCLE!,
  - Wrong address reference: #REF;
- Built-in function translation support for 16 languages: English, Czech,
  Danish, Dutch, Finnish, French, German, Hungarian, Italian, Norwegian, Polish,
  Portuguese, Russian, Spanish, Swedish, Turkish.<|MERGE_RESOLUTION|>--- conflicted
+++ resolved
@@ -8,14 +8,12 @@
 
 ## [Unreleased]
 
-<<<<<<< HEAD
 ### Fixed
 
 - Fixed the `SEARCH` function to be case-insensitive regardless of the engine configuration.
   [#1225](https://github.com/handsontable/hyperformula/issues/1225)
-=======
+
 ## [2.4.0] - 2023-04-24
->>>>>>> 09215933
 
 ### Added
 
