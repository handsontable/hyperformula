# HyperFormula changelog

All notable changes to this project will be documented in this file.

The format is based on [Keep a Changelog](https://keepachangelog.com/en/1.0.0/),
and this project adheres to
[Semantic Versioning](https://semver.org/spec/v2.0.0.html).

## [Unreleased]

<<<<<<< HEAD
### Added

- Added ADDRESS function.
  [#1221](https://github.com/handsontable/hyperformula/issues/1221)
=======
## [2.4.0] - 2023-04-24

### Added

- Exported the `CellError` class as a public API.
  [#1232](https://github.com/handsontable/hyperformula/issues/1232)
- Exported the `SimpleRangeValue` class as a public API.
  [#1178](https://github.com/handsontable/hyperformula/issues/1178)

### Fixed

- Fixed an `EmptyCellVertex` data integrity issue between the `AddressMapping` and `DependencyGraph` objects.
  [#1188](https://github.com/handsontable/hyperformula/issues/1188)
- Fixed a build issue with M1- and M2-chip MacBooks.
  [#1166](https://github.com/handsontable/hyperformula/issues/1166)
- Fixed an issue where the order of items returned by `removeColumns()` depended on the address mapping policy.
  [#1205](https://github.com/handsontable/hyperformula/issues/1205)
>>>>>>> 09215933

## [2.3.1] - 2023-03-03

### Fixed

- Fixed an issue where expression names were not allowed to start with a cell
  reference. [#1058](https://github.com/handsontable/hyperformula/issues/1058)
- Fixed an issue where expression names were allowed to start with R1C1-notation
  references. For better compatibility with other spreadsheet software, strings
  such as `R4C5`, `RC1000`, `R1C` or `RC` can't be used in expression names
  anymore. [#1058](https://github.com/handsontable/hyperformula/issues/1058)
- Fixed an issue where using reversed ranges with absolute addressing could
  cause the `Incorrect array size` error.
  [#1106](https://github.com/handsontable/hyperformula/issues/1106)
- Fixed an issue where removing a sheet (`removeSheet()`) without clearing it
  (`clearSheet()`) could cause an error.
  [#1121](https://github.com/handsontable/hyperformula/issues/1121)

## [2.3.0] - 2022-12-22

### Added

- Exported the `ArraySize` class as a public API.
  [#843](https://github.com/handsontable/hyperformula/issues/843)
- Renamed an internal interface from `ArgumentTypes` to `FunctionArgumentType`,
  and exported it as a public API.
  [#1108](https://github.com/handsontable/hyperformula/pull/1108)
- Exported `ImplementedFunctions` and `FunctionMetadata` as public APIs.
  [#1108](https://github.com/handsontable/hyperformula/pull/1108)

## [2.2.0] - 2022-11-17

### Added

- Added an American English (`enUS`) language pack. It's a convenience alias: it
  contains the same translations as the existing British English (`enGB`)
  language pack.
  [#1025](https://github.com/handsontable/hyperformula/issues/1025)

### Fixed

- Fixed functions VLOOKUP and HLOOKUP to handle duplicates in the way specified
  by the
  [OpenDocument](https://docs.oasis-open.org/office/OpenDocument/v1.3/os/part4-formula/OpenDocument-v1.3-os-part4-formula.html#HLOOKUP)
  standard. [#1072](https://github.com/handsontable/hyperformula/issues/1072)
- Fixed the MATCH function to handle descending ranges in the way specified by
  the
  [OpenDocument](https://docs.oasis-open.org/office/OpenDocument/v1.3/os/part4-formula/OpenDocument-v1.3-os-part4-formula.html#MATCH)
  standard. [#1063](https://github.com/handsontable/hyperformula/issues/1063)

## [2.1.0] - 2022-09-08

### Added

- Added two new functions: MAXIFS and MINIFS.
  [#1049](https://github.com/handsontable/hyperformula/issues/1049)

### Changed

- Changed the rounding strategy of the default time-parsing function to be
  independent of the `timeFormats` configuration option. Now, time values are
  always rounded to the nearest millisecond (0.001 s).
  [#953](https://github.com/handsontable/hyperformula/issues/953)

### Fixed

- Fixed a rounding issue that caused the TEXT function to incorrectly convert
  dates and times to strings.
  [#1043](https://github.com/handsontable/hyperformula/issues/1043)
- Fixed an issue where functions SUMIF, SUMIFS, COUNTIF, COUNTIFS, and AVERAGEIF
  incorrectly handled complex numeric values.
  [#951](https://github.com/handsontable/hyperformula/issues/951)

### Removed

- Removed all polyfills from the CommonJS build and the ES modules build. In the
  UMD build, kept only the polyfills required by the
  [supported browsers](https://hyperformula.handsontable.com/guide/supported-browsers.html).
  [#1011](https://github.com/handsontable/hyperformula/issues/1011)

## [2.0.1] - 2022-06-14

### Changed

- Changed the following npm scripts (used internally): `docs`, `docs:api`,
  `docs:dev`, `docs:build`, `coverage`, `typings:check`.
  [#977](https://github.com/handsontable/hyperformula/issues/977)

### Fixed

- Fixed an issue where it was impossible to add a custom function with no
  `parameters`. [#968](https://github.com/handsontable/hyperformula/issues/968)

## [2.0.0] - 2022-04-14

For more information on this release, see:

- [Release notes](https://hyperformula.handsontable.com/guide/release-notes.html)
- [Blog post](https://handsontable.com/blog/articles/2022/04/whats-new-in-hyperformula-2.0.0)
- [Migration guide](https://hyperformula.handsontable.com/guide/migration-from-1.0-to-2.0.html)

### Added

- Added support for reversed ranges.
  [#834](https://github.com/handsontable/hyperformula/issues/834)
- Added a new configuration option, `ignoreWhiteSpace`, which allows for parsing
  formulas that contain whitespace characters of any kind.
  [#898](https://github.com/handsontable/hyperformula/issues/898)

### Changed

- **Breaking change**: Removed the `gpu.js` dependency and its use, to speed up
  the installation time.
  [#812](https://github.com/handsontable/hyperformula/issues/812)
- **Breaking change**: Removed the deprecated `gpujs` and `gpuMode`
  configuration options.
  [#812](https://github.com/handsontable/hyperformula/issues/812)

### Fixed

- Fixed an issue where the RATE function didn't converge for some inputs.
  [#905](https://github.com/handsontable/hyperformula/issues/905)

## [1.3.1] - 2022-01-11

### Fixed

- Fixed an issue where warnings about deprecated configuration options were
  getting duplicated.
  [#882](https://github.com/handsontable/hyperformula/issues/882)

## [1.3.0] - 2021-10-20

### Added

- Added a new static property: `defaultConfig`.
  [#822](https://github.com/handsontable/hyperformula/issues/822)
- The `getFillRangeData()` method can now use one sheet for its source and
  another sheet for its target.
  [#836](https://github.com/handsontable/hyperformula/issues/836)

### Fixed

- Fixed the handling of Unicode characters and non-letter characters in the
  `PROPER` function.
  [#811](https://github.com/handsontable/hyperformula/issues/811)
- Fixed unnecessary warnings caused by deprecated configuration options.
  [#830](https://github.com/handsontable/hyperformula/issues/830)
- Fixed the `SUMPRODUCT` function.
  [#810](https://github.com/handsontable/hyperformula/issues/810)

## [1.2.0] - 2021-09-23

### Changed

- Removed `gpu.js` from optional dependencies and marked config options `gpujs`
  and `gpuMode` as deprecated.

## [1.1.0] - 2021-08-12

### Added

- Added support for the array arithmetic mode in the `calculateFormula()`
  method. [#782](https://github.com/handsontable/hyperformula/issues/782)
- Added a new `CellType` returned by `getCellType`: `CellType.ARRAYFORMULA`.
  It's assigned to the top-left corner of an array, and is recognized by the
  `isCellPartOfArray()` and `doesCellHaveFormula()` methods.
  [#781](https://github.com/handsontable/hyperformula/issues/781)

### Changed

- Deprecated the `binarySearchThreshold` configuration option, as every search
  of sorted data always uses binary search.
  [#791](https://github.com/handsontable/hyperformula/issues/791)

### Fixed

- Fixed an issue with searching sorted data.
  [#787](https://github.com/handsontable/hyperformula/issues/787)
- Fixed the `destroy` method to properly destroy HyperFormula instances.
  [#788](https://github.com/handsontable/hyperformula/issues/788)

## [1.0.0] - 2021-07-15

### Added

- Added support for array arithmetic.
  [#628](https://github.com/handsontable/hyperformula/issues/628)
- Added performance improvements for array handling.
  [#629](https://github.com/handsontable/hyperformula/issues/629)
- Added ARRAYFORMULA function.
  [#630](https://github.com/handsontable/hyperformula/issues/630)
- Added FILTER function.
  [#668](https://github.com/handsontable/hyperformula/issues/668)
- Added ARRAY_CONSTRAIN function.
  [#661](https://github.com/handsontable/hyperformula/issues/661)
- Added casting to scalars from non-range arrays.
  [#663](https://github.com/handsontable/hyperformula/issues/663)
- Added support for range interpolation.
  [#665](https://github.com/handsontable/hyperformula/issues/665)
- Added parsing of arrays in formulas (together with respective config options
  for separators).
  [#671](https://github.com/handsontable/hyperformula/issues/671)
- Added support for vectorization of scalar functions.
  [#673](https://github.com/handsontable/hyperformula/issues/673)
- Added support for time in JS `Date()` objects on the input.
  [#648](https://github.com/handsontable/hyperformula/issues/648)
- Added validation of API argument types for simple types.
  [#654](https://github.com/handsontable/hyperformula/issues/654)
- Added named expression handling to engine factories.
  [#680](https://github.com/handsontable/hyperformula/issues/680)
- Added `getAllNamedExpressionsSerialized` method.
  [#680](https://github.com/handsontable/hyperformula/issues/680)
- Added parsing of arrays in formulas (together with respective config options
  for separators).
  [#671](https://github.com/handsontable/hyperformula/issues/671)
- Added utility function for filling ranges with source from other range.
  [#678](https://github.com/handsontable/hyperformula/issues/678)
- Added pretty print for detailedCellError.
  [#712](https://github.com/handsontable/hyperformula/issues/712)
- Added `simpleCellRangeFromString` and `simpleCellRangeToString` helpers.
  [#720](https://github.com/handsontable/hyperformula/issues/720)
- Added `CellError` to exports.
  [#736](https://github.com/handsontable/hyperformula/issues/736)
- Added mapping policies to the exports: `AlwaysDense`, `AlwaysSparse`,
  `DenseSparseChooseBasedOnThreshold`.
  [#747](https://github.com/handsontable/hyperformula/issues/747)
- Added `#SPILL!` error type.
  [#708](https://github.com/handsontable/hyperformula/issues/708)
- Added large tests for CRUD interactions.
  [#755](https://github.com/handsontable/hyperformula/issues/755)
- Added support for array arithmetic in plugins.
  [#766](https://github.com/handsontable/hyperformula/issues/766)
- Added a flag to `getFillRangeData` to support different types of offsetting.
  [#767](https://github.com/handsontable/hyperformula/issues/767)

### Changed

- **Breaking change**: Changed API of many sheet-related methods to take sheetId
  instead of sheetName as an argument.
  [#645](https://github.com/handsontable/hyperformula/issues/645)
- **Breaking change**: Removed support for matrix formulas (`{=FORMULA}`)
  notation. Engine now supports formulas returning array of values (instead of
  only scalars). [#652](https://github.com/handsontable/hyperformula/issues/652)
- **Breaking change**: Removed numeric matrix detection along with
  matrixDetection and matrixDetectionThreshold config options.
  [#669](https://github.com/handsontable/hyperformula/issues/669)
- **Breaking change**: Changed API of the following methods to take
  `SimpleCellRange` type argument: `copy`, `cut`, `getCellDependents`,
  `getCellPrecedents`, `getFillRangeData`, `getRangeFormulas`,
  `getRangeSerialized`, `getRangeValues`, `isItPossibleToMoveCells`,
  `isItPossibleToSetCellContents`, `moveCells`.
  [#687](https://github.com/handsontable/hyperformula/issues/687)
- **Breaking change**: Changed the AGPLv3 license to GPLv3.
- **Breaking change**: Removed the free non-commercial license.
- **Breaking change**: Changed behaviour of `setCellContents` so that it is
  possible to override space occupied by spilled array.
  [#708](https://github.com/handsontable/hyperformula/issues/708)
- **Breaking change**: Changed behaviour of `addRows/removeRows` so that it is
  possible to add/remove rows across spilled array without changing array size.
  [#708](https://github.com/handsontable/hyperformula/issues/708)
- **Breaking change**: Changed behaviour of `addColumns/removeColumns` so that
  it is possible to add/remove columns across spilled array without changing
  array size. [#732](https://github.com/handsontable/hyperformula/issues/732)
- **Breaking change**: Changed config options
  [#747](https://github.com/handsontable/hyperformula/issues/747):

| before                | after                |
| --------------------- | -------------------- |
| matrixColumnSeparator | arrayColumnSeparator |
| matrixRowSeparator    | arrayRowSeparator    |

- **Breaking change**: Changed CellType.MATRIX to CellType.ARRAY
  [#747](https://github.com/handsontable/hyperformula/issues/747)
- **Breaking change**: Changed API methods
  [#747](https://github.com/handsontable/hyperformula/issues/747):

| before             | after             |
| ------------------ | ----------------- |
| matrixMapping      | arrrayMapping     |
| isCellPartOfMatrix | isCellPartOfArray |

- **Breaking change**: Changed Exceptions
  [#747](https://github.com/handsontable/hyperformula/issues/747):

| before                       | after                       |
| ---------------------------- | --------------------------- |
| SourceLocationHasMatrixError | SourceLocationHasArrayError |
| TargetLocationHasMatrixError | TargetLocationHasArrayError |

- Changed SWITCH function, so it takes array as its first argument.
- Changed TRANSPOSE function, so it works with data of any type.
  [#708](https://github.com/handsontable/hyperformula/issues/708)
- Changed the way how we include `gpu.js` making it even more optional
  [#753](https://github.com/handsontable/hyperformula/issues/753)

### Fixed

- Fixed an issue with arrays and cruds.
  [#651](https://github.com/handsontable/hyperformula/issues/651)
- Fixed handling of arrays for ROWS/COLUMNS functions.
  [#677](https://github.com/handsontable/hyperformula/issues/677)
- Fixed an issue with nested named expressions.
  [#679](https://github.com/handsontable/hyperformula/issues/679)
- Fixed an issue with matrixDetection + number parsing.
  [#686](https://github.com/handsontable/hyperformula/issues/686)
- Fixed an issue with NOW and TODAY functions.
  [#709](https://github.com/handsontable/hyperformula/issues/709)
- Fixed an issue with MIN/MAX function caches.
  [#711](https://github.com/handsontable/hyperformula/issues/711)
- Fixed an issue with caching and order of evaluation.
  [#735](https://github.com/handsontable/hyperformula/issues/735)

## [0.6.2] - 2021-05-26

### Changed

- Modified a private field in one of the classes to ensure broader compatibility
  with older TypeScript versions.
  [#681](https://github.com/handsontable/hyperformula/issues/681)

## [0.6.1] - 2021-05-24

### Changed

- Remove redundant `'assert'` dependency from the code.
  [#672](https://github.com/handsontable/hyperformula/issues/672)

### Fixed

- Fixed library support for IE11. The `unorm` package is added to the
  dependencies. [#675](https://github.com/handsontable/hyperformula/issues/675)

## [0.6.0] - 2021-04-27

### Added

- Added two new fired events, for suspending and resuming execution.
  [#637](https://github.com/handsontable/hyperformula/issues/637)
- Added listing in scopes to `listNamedExpressions` method.
  [#638](https://github.com/handsontable/hyperformula/issues/638)

### Changed

- **Breaking change**: Moved `GPU.js` from `dependencies` to `devDependencies`
  and `optionalDependencies`.
  [#642](https://github.com/handsontable/hyperformula/issues/642)

### Fixed

- Fixed issues with scoped named expression.
  [#646](https://github.com/handsontable/hyperformula/issues/646)
  [#641](https://github.com/handsontable/hyperformula/issues/641)
- Fixed an issue with losing formating info about DateTime numbers.
  [#626](https://github.com/handsontable/hyperformula/issues/626)

## [0.5.0] - 2021-04-15

### Added

- Added support for row and column reordering.
  [#343](https://github.com/handsontable/hyperformula/issues/343)
- Added type inferrence for subtypes for number.
  [#313](https://github.com/handsontable/hyperformula/issues/313)
- Added parsing of number literals containing '%' or currency symbol (default
  '$'). [#590](https://github.com/handsontable/hyperformula/issues/590)
- Added ability to fallback to plain CPU implementation for functions that uses
  GPU.js [#355](https://github.com/handsontable/hyperformula/issues/355)

### Changed

- **Breaking change**: A change to the type of value returned via serialization
  methods. [#617](https://github.com/handsontable/hyperformula/issues/617)
- An input value should be preserved through serialization more precisely.
  [#617](https://github.com/handsontable/hyperformula/issues/617)
- GPU.js constructor needs to be provided directly to engine configuration.
  [#355](https://github.com/handsontable/hyperformula/issues/355)
- A deprecated config option vlookupThreshold has been removed.
  [#620](https://github.com/handsontable/hyperformula/issues/620)

### Fixed

- Fixed minor issue.
  [#631](https://github.com/handsontable/hyperformula/issues/631)
- Fixed a bug with serialization of some addresses after CRUDs.
  [#587](https://github.com/handsontable/hyperformula/issues/587)
- Fixed a bug with MEDIAN function implementation.
  [#601](https://github.com/handsontable/hyperformula/issues/601)
- Fixed a bug with copy-paste operation that could cause out of scope references
  [#591](https://github.com/handsontable/hyperformula/issues/591)
- Fixed a bug with date parsing.
  [#614](https://github.com/handsontable/hyperformula/issues/614)
- Fixed a bug where accent/case sensitivity was ignored for LOOKUPs.
  [#621](https://github.com/handsontable/hyperformula/issues/621)
- Fixed a bug with handling of no time format/no date format scenarios.
  [#616](https://github.com/handsontable/hyperformula/issues/616)

## [0.4.0] - 2020-12-17

### Added

- Added 50 mathematical functions: ROMAN, ARABIC, FACT, FACTDOUBLE, COMBIN,
  COMBINA, GCD, LCM, MROUND, MULTINOMIAL, QUOTIENT, RANDBETWEEN, SERIESSUM,
  SIGN, SQRTPI, SUMX2MY2, SUMX2PY2, SUMXMY2, CEILING.MATH, FLOOR.MATH, FLOOR,
  CEILING.PRECISE, FLOOR.PRECISE, ISO.CEILING, COMPLEX, IMABS, IMAGINARY,
  IMARGUMENT, IMCONJUGATE, IMCOS, IMCOSH, IMCOT, IMCSC, IMCSCH, IMDIV, IMEXP,
  IMLN, IMLOG10, IMLOG2, IMPOWER, IMPRODUCT, IMREAL, IMSEC, IMSECH, IMSIN,
  IMSINH, IMSQRT, IMSUB, IMSUM, IMTAN.
  [#537](https://github.com/handsontable/hyperformula/issues/537)
  [#582](https://github.com/handsontable/hyperformula/issues/582)
  [#281](https://github.com/handsontable/hyperformula/issues/281)
  [#581](https://github.com/handsontable/hyperformula/issues/581)
- Added 106 statistical functions: EXPON.DIST, EXPONDIST, FISHER, FISHERINV,
  GAMMA, GAMMA.DIST, GAMMADIST, GAMMALN, GAMMALN.PRECISE, GAMMA.INV, GAMMAINV,
  GAUSS, BETA.DIST, BETADIST, BETA.INV, BETAINV, BINOM.DIST, BINOMDIST,
  BINOM.INV, BESSELI, BESSELJ, BESSELK, BESSELY, CHISQ.DIST, CHISQ.DIST.RT,
  CHISQ.INV, CHISQ.INV.RT, CHIDIST, CHIINV, F.DIST, F.DIST.RT, F.INV, F.INV.RT,
  FDIST, FINV, WEIBULL, WEIBULL.DIST, HYPGEOMDIST, HYPGEOM.DIST, T.DIST,
  T.DIST.2T, T.DIST.RT, T.INV, T.INV.2T, TDIST, TINV, LOGNORM.DIST, LOGNORMDIST,
  LOGNORM.INV, LOGINV, NORM.DIST, NORMDIST, NORM.S.DIST, NORMSDIST, NORM.INV,
  NORMINV, NORM.S.INV, NORMSINV, PHI, NEGBINOM.DIST, NEGBINOMDIST, POISSON,
  POISSON.DIST, LARGE, SMALL, AVEDEV, CONFIDENCE, CONFIDENCE.NORM, CONFIDENCE.T,
  DEVSQ, GEOMEAN, HARMEAN, CRITBINOM, COVAR, COVARIANCE.P, COVARIANCE.S,
  PEARSON, RSQ, STANDARDIZE, Z.TEST, ZTEST, F.TEST, FTEST, STEYX, SLOPE,
  CHITEST, CHISQ.TEST, T.TEST, TTEST, SKEW.P, SKEW, WEIBULLDIST, VARS, TINV2T,
  TDISTRT, TDIST2T, STDEVS, FINVRT, FDISTRT, CHIDISTRT, CHIINVRT, COVARIANCEP,
  COVARIANCES, LOGNORMINV, POISSONDIST, SKEWP.
  [#152](https://github.com/handsontable/hyperformula/issues/152)
  [#154](https://github.com/handsontable/hyperformula/issues/154)
  [#160](https://github.com/handsontable/hyperformula/issues/160)
- Added function aliases mechanism.
  [#569](https://github.com/handsontable/hyperformula/issues/569)
- Added support for scientific notation.
  [#579](https://github.com/handsontable/hyperformula/issues/579)
- Added support for complex numbers.
  [#281](https://github.com/handsontable/hyperformula/issues/281)

### Changed

- A **breaking change**: CEILING function implementation to be consistent with
  existing implementations.
  [#582](https://github.com/handsontable/hyperformula/issues/582)

### Fixed

- Fixed a problem with dependencies not collected for specific functions.
  [#550](https://github.com/handsontable/hyperformula/issues/550)
  [#549](https://github.com/handsontable/hyperformula/issues/549)
- Fixed a minor problem with dependencies under nested parenthesis.
  [#549](https://github.com/handsontable/hyperformula/issues/549)
  [#558](https://github.com/handsontable/hyperformula/issues/558)
- Fixed a problem with HLOOKUP/VLOOKUP getting stuck in binary search.
  [#559](https://github.com/handsontable/hyperformula/issues/559)
  [#562](https://github.com/handsontable/hyperformula/issues/562)
- Fixed a problem with the logic of dependency resolving.
  [#561](https://github.com/handsontable/hyperformula/issues/561)
  [#563](https://github.com/handsontable/hyperformula/issues/563)
- Fixed a minor bug with ATAN2 function.
  [#581](https://github.com/handsontable/hyperformula/issues/581)

## [0.3.0] - 2020-10-22

### Added

- Added 9 text functions EXACT, LOWER, UPPER, MID, T, SUBSTITUTE, REPLACE,
  UNICODE, UNICHAR.
  [#159](https://github.com/handsontable/hyperformula/issues/159)
- Added 5 datetime functions: INTERVAL, NETWORKDAYS, NETWORKDAYS.INTL, WORKDAY,
  WORKDAY.INTL. [#153](https://github.com/handsontable/hyperformula/issues/153)
- Added 3 information functions HLOOKUP, ROW, COLUMN.
  [#520](https://github.com/handsontable/hyperformula/issues/520)
- Added 5 financial functions FVSCHEDULE, NPV, MIRR, PDURATION, XNPV.
  [#542](https://github.com/handsontable/hyperformula/issues/542)
- Added 12 statistical functions VAR.P, VAR.S, VARA, VARPA, STDEV.P, STDEV.S,
  STDEVA, STDEVPA, VARP, VAR, STDEVP, STDEV.
  [#536](https://github.com/handsontable/hyperformula/issues/536)
- Added 2 mathematical functions SUBTOTAL, PRODUCT.
  [#536](https://github.com/handsontable/hyperformula/issues/536)
- Added 15 operator functions HF.ADD, HF.CONCAT, HF.DIVIDE, HF.EQ, HF.GT,
  HF.GTE, HF.LT, HF.LTE, HF.MINUS, HF.MULTIPLY, HF.NE, HF.POW, HF.UMINUS,
  HF.UNARY_PERCENT, HF.UPLUS.
  [#543](https://github.com/handsontable/hyperformula/issues/543)

### Fixed

- Fixed multiple issues with VLOOKUP function.
  [#526](https://github.com/handsontable/hyperformula/issues/526)
  [#528](https://github.com/handsontable/hyperformula/issues/528)
- Fixed MATCH and INDEX functions compatiblity.
  [#520](https://github.com/handsontable/hyperformula/issues/520)
- Fixed issue with config update that does not preserve named expressions.
  [#527](https://github.com/handsontable/hyperformula/issues/527)
- Fixed minor issue with arithmetic operations error messages.
  [#532](https://github.com/handsontable/hyperformula/issues/532)

## [0.2.0] - 2020-09-22

### Added

- Added 9 text functions LEN, TRIM, PROPER, CLEAN, REPT, RIGHT, LEFT, SEARCH,
  FIND. [#221](https://github.com/handsontable/hyperformula/issues/221)
- Added helper methods for keeping track of cell/range dependencies:
  `getCellPrecedents` and `getCellDependents`.
  [#441](https://github.com/handsontable/hyperformula/issues/441)
- Added 22 financial functions FV, PMT, PPMT, IPMT, CUMIPMT, CUMPRINC, DB, DDB,
  DOLLARDE, DOLLARFR, EFFECT, ISPMT, NOMINAL, NPER, RATE, PV, RRI, SLN, SYD,
  TBILLEQ, TBILLPRICE, TBILLYIELD.
  [#494](https://github.com/handsontable/hyperformula/issues/494)
- Added FORMULATEXT function.
  [#422](https://github.com/handsontable/hyperformula/issues/422)
- Added 8 information functions ISERR, ISNA, ISREF, NA, SHEET, SHEETS, ISBINARY,
  ISFORMULA. [#481](https://github.com/handsontable/hyperformula/issues/481)
- Added 15 date functions: WEEKDAY, DATEVALUE, HOUR, MINUTE, SECOND, TIME,
  TIMEVALUE, NOW, TODAY, EDATE, WEEKNUM, ISOWEEKNUM, DATEDIF, DAYS360, YEARFRAC.
  [#483](https://github.com/handsontable/hyperformula/issues/483)
- Added 13 trigonometry functions: SEC, CSC, SINH, COSH, TANH, COTH, SECH, CSCH,
  ACOT, ASINH, ACOSH, ATANH, ACOTH.
  [#485](https://github.com/handsontable/hyperformula/issues/485)
- Added 6 engineering functions: OCT2BIN, OCT2DEC, OCT2HEX, HEX2BIN, HEX2OCT,
  HEX2DEC. [#497](https://github.com/handsontable/hyperformula/issues/497)
- Added a configuration option to evaluate reference to an empty cells as a
  zero. [#476](https://github.com/handsontable/hyperformula/issues/476)
- Added new error type: missing licence.
  [#306](https://github.com/handsontable/hyperformula/issues/306)
- Added detailed error messages for error values.
  [#506](https://github.com/handsontable/hyperformula/issues/506)
- Added ability to handle more characters in quoted sheet names.
  [#509](https://github.com/handsontable/hyperformula/issues/509)
- Added support for escaping apostrophe character in quoted sheet names.
  [#64](https://github.com/handsontable/hyperformula/issues/64)

### Changed

- Operation `moveCells` creating cyclic dependencies does not cause losing
  original formula.
  [#479](https://github.com/handsontable/hyperformula/issues/479)
- Simplified adding new function modules, reworked (simplified) implementations
  of existing modules.
  [#480](https://github.com/handsontable/hyperformula/issues/480)

### Fixed

- Fixed hardcoding of languages in i18n tests.
  [#471](https://github.com/handsontable/hyperformula/issues/471)
- Fixed many compilation warnings based on LGTM analysis.
  [#473](https://github.com/handsontable/hyperformula/issues/473)
- Fixed `moveCells` behaviour when moving part of a range.
  [#479](https://github.com/handsontable/hyperformula/issues/479)
- Fixed `moveColumns`/`moveRows` inconsistent behaviour.
  [#479](https://github.com/handsontable/hyperformula/issues/479)
- Fixed undo of `moveColumns`/`moveRows` operations.
  [#479](https://github.com/handsontable/hyperformula/issues/479)
- Fixed name-collision issue in translations.
  [#486](https://github.com/handsontable/hyperformula/issues/486)
- Fixed bug in concatenation + `nullValue`.
  [#495](https://github.com/handsontable/hyperformula/issues/495)
- Fixed bug when undoing irreversible operation.
  [#502](https://github.com/handsontable/hyperformula/issues/502)
- Fixed minor issue with CHAR function logic.
  [#510](https://github.com/handsontable/hyperformula/issues/510)
- Fixed `simpleCellAddressToString` behaviour when converting quoted sheet
  names. [#514](https://github.com/handsontable/hyperformula/issues/514)
- Fixed issues with numeric aggregation functions.
  [#515](https://github.com/handsontable/hyperformula/issues/515)

## [0.1.3] - 2020-07-21

### Fixed

- Fixed a bug in coercion of empty string to boolean value.
  [#453](https://github.com/handsontable/hyperformula/issues/453)

## [0.1.2] - 2020-07-13

### Fixed

- Fixed a bug in topological ordering module.
  [#442](https://github.com/handsontable/hyperformula/issues/442)

## [0.1.1] - 2020-07-01

### Fixed

- Fixed a typo in a config option from `useRegularExpresssions` to
  `useRegularExpressions`.
  [#437](https://github.com/handsontable/hyperformula/issues/437)

## [0.1.0] - 2020-06-25

### Added

- Core functionality of the engine;
- Support for data types: String, Error, Number, Date, Time, DateTime, Duration,
  Distinct Logical;
- Support for logical operators: =, <>, >, <, >=, <=;
- Support for arithmetic operators: +, -, \*, /, %;
- Support for text operator: &;
- CRUD operations:
  - modifying the value of a single cell,
  - adding/deleting row/column,
  - reading the value or formula from the selected cell,
  - moving a cell or a block of cells,
  - deleting a subset of rows or columns,
  - recalculating and refreshing of a worksheet,
  - batching CRUD operations,
  - support for wildcards and regex inside criterion functions like SUMIF,
    COUNTIF,
  - named expressions support,
  - support for cut, copy, paste,
  - undo/redo support;
- Following functions: ABS(), ACOS(), AND(), ASIN(), ATAN(), ATAN2(), AVERAGE(),
  AVERAGEA(), AVERAGEIF(), BASE(), BIN2DEC(), BIN2HEX()BIN2OCT(), BITAND(),
  BITLSHIFT(), BITOR(), BITRSHIFT(), BITXOR(), CEILING(), CHAR(), CHOOSE(),
  CODE(), COLUMNS(), CONCATENATE(), CORREL(), COS(), COT(), COUNT(), COUNTA(),
  COUNTBLANK(), COUNTIF(), COUNTIFS(), COUNTUNIQUE(), DATE(), DAY(), DAYS(),
  DEC2BIN(), DEC2HEX(), DEC2OCT(), DECIMAL(), DEGREES(), DELTA(), E(),
  EOMONTH(), ERF(), ERFC(), EVEN(), EXP(), FALSE(), IF(), IFERROR(), IFNA(),
  INDEX(), INT(), ISBLANK(), ISERROR(), ISEVEN(), ISLOGICAL(), ISNONTEXT(),
  ISNUMBER(), ISODD(), ISTEXT(), LN(), LOG(), LOG10(), MATCH(), MAX(), MAXA(),
  MAXPOOL(), MEDIAN(), MEDIANPOOL(), MIN(), MINA(), MMULT(), MOD(), MONTH(),
  NOT(), ODD(), OFFSET(), OR(), PI(), POWER(), RADIANS(), RAND(), ROUND(),
  ROUNDDOWN(), ROUNDUP(), ROWS(), SIN(), SPLIT(), SQRT(), SUM(), SUMIF(),
  SUMIFS(), SUMPRODUCT(), SUMSQ(), SWITCH(), TAN(), TEXT(), TRANSPOSE(), TRUE(),
  TRUNC(), VLOOKUP(), XOR(), YEAR();
- Support for volatile functions;
- Cultures supports - can be configured according to the application need;
- Custom functions support;
- Set http://docs.oasis-open.org/office/v1.2/OpenDocument-v1.2-part2.html as a
  standard to follow;
- Error handling:
  - Division by zero: #DIV/0!,
  - Unknown function name: #NAME?,
  - Wrong type of argument in a function or wrong type of operator: #VALUE!,
  - Invalid numeric values: #NUM!,
  - No value available: #N/A,
  - Cyclic dependency: #CYCLE!,
  - Wrong address reference: #REF;
- Built-in function translation support for 16 languages: English, Czech,
  Danish, Dutch, Finnish, French, German, Hungarian, Italian, Norwegian, Polish,
  Portuguese, Russian, Spanish, Swedish, Turkish.<|MERGE_RESOLUTION|>--- conflicted
+++ resolved
@@ -8,12 +8,11 @@
 
 ## [Unreleased]
 
-<<<<<<< HEAD
 ### Added
 
 - Added ADDRESS function.
   [#1221](https://github.com/handsontable/hyperformula/issues/1221)
-=======
+
 ## [2.4.0] - 2023-04-24
 
 ### Added
@@ -31,7 +30,6 @@
   [#1166](https://github.com/handsontable/hyperformula/issues/1166)
 - Fixed an issue where the order of items returned by `removeColumns()` depended on the address mapping policy.
   [#1205](https://github.com/handsontable/hyperformula/issues/1205)
->>>>>>> 09215933
 
 ## [2.3.1] - 2023-03-03
 
