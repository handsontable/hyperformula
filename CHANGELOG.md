--- conflicted
+++ resolved
@@ -11,13 +11,10 @@
 - **Breaking change**: Removed support for matrix formulas (`{=FORMULA}`) notation. Engine now supports formulas returning array of values (instead of only scalars). (#652)
 - **Breaking change**: Removed numeric matrix detection along with matrixDetection and matrixDetectionThreshold config options. (#669)
 - **Breaking change**: Changed API of the following methods to take `SimpleCellRange` type argument: `copy`,  `cut`, `getCellDependents`, `getCellPrecedents`, `getFillRangeData`, `getRangeFormulas`,  `getRangeSerialized`, `getRangeValues`, `isItPossibleToMoveCells`, `isItPossibleToSetCellContents`, `moveCells`. (#687)
-- Changed SWITCH function so it takes array as its first argument.
-<<<<<<< HEAD
-- Changed TRANSPOSE function, so it works with data of any type. (#670)
-=======
 - **Breaking change**: Changed the AGPLv3 license to GPLv3.
 - **Breaking change**: Removed the free non-commercial license.
->>>>>>> cc23e19f
+- Changed SWITCH function so it takes array as its first argument.
+- Changed TRANSPOSE function, so it works with data of any type. (#670)
 
 ### Added
 - Added support for array arithmetic. (#628)
