# HyperFormula changelog
All notable changes to this project will be documented in this file.

The format is based on [Keep a Changelog](https://keepachangelog.com/en/1.0.0/),
and this project adheres to [Semantic Versioning](https://semver.org/spec/v2.0.0.html).

## [Unreleased]

### Added
- Added 9 text functions LEN, TRIM, PROPER, CLEAN, REPT, RIGHT, LEFT, SEARCH, FIND. (#221)
- Added helper methods for keeping track of cell/range dependencies: getCellPrecedents and getCellDependents. (#441)
- Added 4 financial functions FV, PMT, PPMT, IPMT.
- Added FORMULATEXT function.
- Added 8 information functions ISERR, ISNA, ISREF, NA, SHEET, SHEETS, ISBINARY, ISFORMULA (#481)
<<<<<<< HEAD
- Added 14 date functions: WEEKDAY, DATEVALUE, HOUR, MINUTE, SECOND, TIME, TIMEVALUE, NOW, TODAY, EDATE, WEEKNUM, ISOWEEKNUM, DATEDIF, DAYS360.
=======
- Added 13 trigonometry functions: SEC, CSC, SINH, COSH, TANH, COTH, SECH, CSCH, ACOT, ASINH, ACOSH, ATANH, ACOTH.
>>>>>>> 33ec7195

### Changed
- Operation `moveCells` creating cyclic dependencies does not cause losing original formula. (#479)
- Simplified adding new function modules, reworked (simplified) implementations of existing modules. (#480)

### Fixed
- Fixed hardcoding of languages in i18n tests. (#471)
- Fixed `moveCells` behaviour when moving part of a range. (#479)
- Fixed `moveColumns`/`moveRows` inconsistent behaviour. (#479)
- Fixed undo of `moveColumns`/`moveRows` operations. (#479)
- Fixed name-collision issue in translations.

## [0.1.3] - 2020-07-21

### Fixed
- Fixed a bug in coercion of empty string to boolean value. (#453)

## [0.1.2] - 2020-07-13

### Fixed
- Fixed a bug in topological ordering module. (#442)

## [0.1.1] - 2020-07-01

### Fixed
- Fixed a typo in a config option from `useRegularExpresssions` to `useRegularExpressions`. (#437)

## [0.1.0] - 2020-06-25

### Added
- Core functionality of the engine;
- Support for data types: String, Error, Number, Date, Time, DateTime, Duration, Distinct Logical;
- Support for logical operators: =, <>, >, <, >=, <=;
- Support for arithmetic operators: +, -, *, /, %;
- Support for text operator: &;
- CRUD operations:
  - modifying the value of a single cell,
  - adding/deleting row/column,
  - reading the value or formula from the selected cell,
  - moving a cell or a block of cells,
  - deleting a subset of rows or columns,
  - recalculating and refreshing of a worksheet,
  - batching CRUD operations,
  - support for wildcards and regex inside criterion functions like SUMIF, COUNTIF,
  - named expressions support,
  - support for cut, copy, paste,
  - undo/redo support;
- Following functions: ABS(), ACOS(), AND(), ASIN(), ATAN(), ATAN2(), AVERAGE(), AVERAGEA(), AVERAGEIF(), BASE(), BIN2DEC(), BIN2HEX()BIN2OCT(), BITAND(), BITLSHIFT(), BITOR(), BITRSHIFT(), BITXOR(), CEILING(), CHAR(), CHOOSE(), CODE(), COLUMNS(), CONCATENATE(), CORREL(),
COS(), COT(), COUNT(), COUNTA(), COUNTBLANK(), COUNTIF(), COUNTIFS(), COUNTUNIQUE(), DATE(), DAY(), DAYS(), DEC2BIN(), DEC2HEX(), DEC2OCT(), DECIMAL(), DEGREES(), DELTA(), E(), EOMONTH(), ERF(), ERFC(), EVEN(), EXP(), FALSE(), IF(), IFERROR(), IFNA(), INDEX(), INT(), ISBLANK(), ISERROR(), ISEVEN(), ISLOGICAL(), ISNONTEXT(), ISNUMBER(), ISODD(), ISTEXT(), LN(), LOG(), LOG10(), MATCH(), MAX(), MAXA(), MAXPOOL(), MEDIAN(), MEDIANPOOL(), MIN(), MINA(), MMULT(), MOD(), MONTH(), NOT(), ODD(), OFFSET(), OR(), PI(), POWER(), RADIANS(), RAND(), ROUND(), ROUNDDOWN(), ROUNDUP(), ROWS(), SIN(), SPLIT(), SQRT(), SUM(), SUMIF(), SUMIFS(), SUMPRODUCT(), SUMSQ(), SWITCH(), TAN(), TEXT(), TRANSPOSE(), TRUE(), TRUNC(), VLOOKUP(), XOR(), YEAR();
- Support for volatile functions;
- Cultures supports - can be configured according to the application need;
- Custom functions support;
- Set http://docs.oasis-open.org/office/v1.2/OpenDocument-v1.2-part2.html as a standard to follow;
- Error handling:
  - Division by zero: #DIV/0!,
  - Unknown function name: #NAME?,
  - Wrong type of argument in a function or wrong type of operator: #VALUE!,
  - Invalid numeric values: #NUM!,
  - No value available: #N/A,
  - Cyclic dependency: #CYCLE!,
  - Wrong address reference: #REF;
- Built-in function translations support for 16 languages: English, Czech, Danish, Dutch, Finnish, French, German, Hungarian, Italian, Norwegian, Polish, Portuguese, Russian, Spanish, Swedish, Turkish.<|MERGE_RESOLUTION|>--- conflicted
+++ resolved
@@ -12,11 +12,8 @@
 - Added 4 financial functions FV, PMT, PPMT, IPMT.
 - Added FORMULATEXT function.
 - Added 8 information functions ISERR, ISNA, ISREF, NA, SHEET, SHEETS, ISBINARY, ISFORMULA (#481)
-<<<<<<< HEAD
 - Added 14 date functions: WEEKDAY, DATEVALUE, HOUR, MINUTE, SECOND, TIME, TIMEVALUE, NOW, TODAY, EDATE, WEEKNUM, ISOWEEKNUM, DATEDIF, DAYS360.
-=======
 - Added 13 trigonometry functions: SEC, CSC, SINH, COSH, TANH, COTH, SECH, CSCH, ACOT, ASINH, ACOSH, ATANH, ACOTH.
->>>>>>> 33ec7195
 
 ### Changed
 - Operation `moveCells` creating cyclic dependencies does not cause losing original formula. (#479)
