# HyperFormula changelog
All notable changes to this project will be documented in this file.

The format is based on [Keep a Changelog](https://keepachangelog.com/en/1.0.0/),
and this project adheres to [Semantic Versioning](https://semver.org/spec/v2.0.0.html).

## [Unreleased]
### Added
- Added 18 mathematical functions ROMAN, ARABIC, FACT, FACTDOUBLE, COMBIN, COMBINA, GCD, LCM, MROUND, MULTINOMIAL, QUOTIENT, RANDBETWEEN, SERIESSUM, SIGN, SQRTPI, SUMX2MY2, SUMX2PY2, SUMXMY2.
- Added 29 statistical functions EXPON.DIST, EXPONDIST, FISHER, FISHERINV, GAMMA, GAMMA.DIST, GAMMADIST, GAMMALN, GAMMALN.PRECISE, GAMMA.INV, GAMMAINV, GAUSS, BETA.DIST, BETADIST, BETA.INV, BETAINV, BINOM.DIST, BINOMDIST, BINOM.INV, BESSELI, BESSELJ, BESSELK, BESSELY, CHISQ.DIST, CHISQ.DIST.RT, CHISQ.INV, CHISQ.INV.RT, CHIDIST, CHIINV.
<<<<<<< HEAD
- Added 8 statistical functions F.DIST, F.DIST.RT, F.INV, F.INV.RT, FDIST, FINV, WEIBULL, WEIBULL.DIST.
=======

### Fixed
- Fixed a problem with dependencies not collected for specific functions. (#550, #549)
>>>>>>> 974c492f

## [0.3.0] - 2020-10-22

### Added
- Added 9 text functions EXACT, LOWER, UPPER, MID, T, SUBSTITUTE, REPLACE, UNICODE, UNICHAR. (#159)
- Added 5 datetime functions: INTERVAL, NETWORKDAYS, NETWORKDAYS.INTL, WORKDAY, WORKDAY.INTL. (#153)
- Added 3 information functions HLOOKUP, ROW, COLUMN. (PR #520)
- Added 5 financial functions FVSCHEDULE, NPV, MIRR, PDURATION, XNPV. (PR #542)
- Added 12 statistical functions VAR.P, VAR.S, VARA, VARPA, STDEV.P, STDEV.S, STDEVA, STDEVPA, VARP, VAR, STDEVP, STDEV. (PR #536)
- Added 2 mathematical functions SUBTOTAL, PRODUCT. (PR #536)
- Added 15 operator functions HF.ADD, HF.CONCAT, HF.DIVIDE, HF.EQ, HF.GT, HF.GTE, HF.LT, HF.LTE, HF.MINUS, HF.MULTIPLY, HF.NE, HF.POW, HF.UMINUS, HF.UNARY_PERCENT, HF.UPLUS (PR #543).

### Fixed
- Fixed multiple issues with VLOOKUP function. (#526, #528)
- Fixed MATCH and INDEX functions compatiblity. (PR #520)
- Fixed issue with config update that does not preserve named expressions. (#527)
- Fixed minor issue with arithmetic operations error messages. (#532)

## [0.2.0] - 2020-09-22

### Added
- Added 9 text functions LEN, TRIM, PROPER, CLEAN, REPT, RIGHT, LEFT, SEARCH, FIND. (#221)
- Added helper methods for keeping track of cell/range dependencies: `getCellPrecedents` and `getCellDependents`. (#441)
- Added 22 financial functions FV, PMT, PPMT, IPMT, CUMIPMT, CUMPRINC, DB, DDB, DOLLARDE, DOLLARFR, EFFECT, ISPMT, NOMINAL, NPER, RATE, PV, RRI, SLN, SYD, TBILLEQ, TBILLPRICE, TBILLYIELD. (#494)
- Added FORMULATEXT function. (PR #422)
- Added 8 information functions ISERR, ISNA, ISREF, NA, SHEET, SHEETS, ISBINARY, ISFORMULA. (#481)
- Added 15 date functions: WEEKDAY, DATEVALUE, HOUR, MINUTE, SECOND, TIME, TIMEVALUE, NOW, TODAY, EDATE, WEEKNUM, ISOWEEKNUM, DATEDIF, DAYS360, YEARFRAC. (#483)
- Added 13 trigonometry functions: SEC, CSC, SINH, COSH, TANH, COTH, SECH, CSCH, ACOT, ASINH, ACOSH, ATANH, ACOTH. (#485)
- Added 6 engineering functions: OCT2BIN, OCT2DEC, OCT2HEX, HEX2BIN, HEX2OCT, HEX2DEC. (#497)
- Added a configuration option to evaluate reference to an empty cells as a zero. (#476)
- Added new error type: missing licence. (#306)
- Added detailed error messages for error values. (#506)
- Added ability to handle more characters in quoted sheet names. (#509)
- Added support for escaping apostrophe character in quoted sheet names. (#64)

### Changed
- Operation `moveCells` creating cyclic dependencies does not cause losing original formula. (#479)
- Simplified adding new function modules, reworked (simplified) implementations of existing modules. (#480)

### Fixed
- Fixed hardcoding of languages in i18n tests. (#471)
- Fixed many compilation warnings based on LGTM analysis. (#473)
- Fixed `moveCells` behaviour when moving part of a range. (#479)
- Fixed `moveColumns`/`moveRows` inconsistent behaviour. (#479)
- Fixed undo of `moveColumns`/`moveRows` operations. (#479)
- Fixed name-collision issue in translations. (#486)
- Fixed bug in concatenation + `nullValue`. (#495)
- Fixed bug when undoing irreversible operation. (#502)
- Fixed minor issue with CHAR function logic. (#510)
- Fixed `simpleCellAddressToString` behaviour when converting quoted sheet names. (#514)
- Fixed issues with numeric aggregation functions. (#515)

## [0.1.3] - 2020-07-21

### Fixed
- Fixed a bug in coercion of empty string to boolean value. (#453)

## [0.1.2] - 2020-07-13

### Fixed
- Fixed a bug in topological ordering module. (#442)

## [0.1.1] - 2020-07-01

### Fixed
- Fixed a typo in a config option from `useRegularExpresssions` to `useRegularExpressions`. (#437)

## [0.1.0] - 2020-06-25

### Added
- Core functionality of the engine;
- Support for data types: String, Error, Number, Date, Time, DateTime, Duration, Distinct Logical;
- Support for logical operators: =, <>, >, <, >=, <=;
- Support for arithmetic operators: +, -, *, /, %;
- Support for text operator: &;
- CRUD operations:
  - modifying the value of a single cell,
  - adding/deleting row/column,
  - reading the value or formula from the selected cell,
  - moving a cell or a block of cells,
  - deleting a subset of rows or columns,
  - recalculating and refreshing of a worksheet,
  - batching CRUD operations,
  - support for wildcards and regex inside criterion functions like SUMIF, COUNTIF,
  - named expressions support,
  - support for cut, copy, paste,
  - undo/redo support;
- Following functions: ABS(), ACOS(), AND(), ASIN(), ATAN(), ATAN2(), AVERAGE(), AVERAGEA(), AVERAGEIF(), BASE(), BIN2DEC(), BIN2HEX()BIN2OCT(), BITAND(), BITLSHIFT(), BITOR(), BITRSHIFT(), BITXOR(), CEILING(), CHAR(), CHOOSE(), CODE(), COLUMNS(), CONCATENATE(), CORREL(),
COS(), COT(), COUNT(), COUNTA(), COUNTBLANK(), COUNTIF(), COUNTIFS(), COUNTUNIQUE(), DATE(), DAY(), DAYS(), DEC2BIN(), DEC2HEX(), DEC2OCT(), DECIMAL(), DEGREES(), DELTA(), E(), EOMONTH(), ERF(), ERFC(), EVEN(), EXP(), FALSE(), IF(), IFERROR(), IFNA(), INDEX(), INT(), ISBLANK(), ISERROR(), ISEVEN(), ISLOGICAL(), ISNONTEXT(), ISNUMBER(), ISODD(), ISTEXT(), LN(), LOG(), LOG10(), MATCH(), MAX(), MAXA(), MAXPOOL(), MEDIAN(), MEDIANPOOL(), MIN(), MINA(), MMULT(), MOD(), MONTH(), NOT(), ODD(), OFFSET(), OR(), PI(), POWER(), RADIANS(), RAND(), ROUND(), ROUNDDOWN(), ROUNDUP(), ROWS(), SIN(), SPLIT(), SQRT(), SUM(), SUMIF(), SUMIFS(), SUMPRODUCT(), SUMSQ(), SWITCH(), TAN(), TEXT(), TRANSPOSE(), TRUE(), TRUNC(), VLOOKUP(), XOR(), YEAR();
- Support for volatile functions;
- Cultures supports - can be configured according to the application need;
- Custom functions support;
- Set http://docs.oasis-open.org/office/v1.2/OpenDocument-v1.2-part2.html as a standard to follow;
- Error handling:
  - Division by zero: #DIV/0!,
  - Unknown function name: #NAME?,
  - Wrong type of argument in a function or wrong type of operator: #VALUE!,
  - Invalid numeric values: #NUM!,
  - No value available: #N/A,
  - Cyclic dependency: #CYCLE!,
  - Wrong address reference: #REF;
- Built-in function translation support for 16 languages: English, Czech, Danish, Dutch, Finnish, French, German, Hungarian, Italian, Norwegian, Polish, Portuguese, Russian, Spanish, Swedish, Turkish.<|MERGE_RESOLUTION|>--- conflicted
+++ resolved
@@ -8,13 +8,10 @@
 ### Added
 - Added 18 mathematical functions ROMAN, ARABIC, FACT, FACTDOUBLE, COMBIN, COMBINA, GCD, LCM, MROUND, MULTINOMIAL, QUOTIENT, RANDBETWEEN, SERIESSUM, SIGN, SQRTPI, SUMX2MY2, SUMX2PY2, SUMXMY2.
 - Added 29 statistical functions EXPON.DIST, EXPONDIST, FISHER, FISHERINV, GAMMA, GAMMA.DIST, GAMMADIST, GAMMALN, GAMMALN.PRECISE, GAMMA.INV, GAMMAINV, GAUSS, BETA.DIST, BETADIST, BETA.INV, BETAINV, BINOM.DIST, BINOMDIST, BINOM.INV, BESSELI, BESSELJ, BESSELK, BESSELY, CHISQ.DIST, CHISQ.DIST.RT, CHISQ.INV, CHISQ.INV.RT, CHIDIST, CHIINV.
-<<<<<<< HEAD
 - Added 8 statistical functions F.DIST, F.DIST.RT, F.INV, F.INV.RT, FDIST, FINV, WEIBULL, WEIBULL.DIST.
-=======
 
 ### Fixed
 - Fixed a problem with dependencies not collected for specific functions. (#550, #549)
->>>>>>> 974c492f
 
 ## [0.3.0] - 2020-10-22
 
