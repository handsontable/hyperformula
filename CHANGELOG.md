# HyperFormula changelog
All notable changes to this project will be documented in this file.

The format is based on [Keep a Changelog](https://keepachangelog.com/en/1.0.0/),
and this project adheres to [Semantic Versioning](https://semver.org/spec/v2.0.0.html).

## [Unreleased]

<<<<<<< HEAD
### Changed
- **Breaking change**: Changed API of many sheet-related methods to take sheetId instead of sheetName as an argument. (#645)
- **Breaking change**: Removed support for matrix formulas (`{=FORMULA}`) notation. Engine now supports formulas returning array of values (instead of only scalars). (#652)
- **Breaking change**: Removed numeric matrix detection along with matrixDetection and matrixDetectionThreshold config options. (#669)
- Changed SWITCH function so it takes array as its first argument.

### Added
- Added support for array arithmetic. (#628)
- Added performance improvements for array handling. (#629)
- Added ARRAYFORMULA function. (#630)
- Added FILTER function. (#668)
- Added ARRAY_CONSTRAIN function. (#661)
- Added casting to scalars from non-range arrays. (#663)
- Added support for range interpolation. (#665)
- Added support for time in JS `Date()` objects on the input. (#648)
- Added validation of API argument types for simple types. (#654)

### Fixed
- Fixed an issue with arrays and cruds. (#651)
- Fixed an issue with nested namedexpressions. (#679)
=======
### Added
- Added named expression handling to engine factories. (#680)
- Added `getAllNamedExpressionsSerialized` method. (#680)
>>>>>>> 00ccf16d

## [0.6.2] - 2021-05-26

### Changed
- Modified a private field in one of the classes to ensure broader compatibility with older TypeScript versions. (#681)

## [0.6.1] - 2021-05-24

### Changed
- Remove redundant `'assert'` dependency from the code. (#672)

### Fixed
- Fixed library support for IE11. The `unorm` package is added to the dependencies. (#675)

## [0.6.0] - 2021-04-27

### Changed
- **Breaking change**: Moved `GPU.js` from `dependencies` to `devDependencies` and `optionalDependencies`. (#642)

### Added
- Added two new fired events, for suspending and resuming execution. (#637)
- Added listing in scopes to `listNamedExpressions` method. (#638)

### Fixed
- Fixed issues with scoped named expression. (#646, #641)
- Fixed an issue with losing formating info about DateTime numbers. (#626)

## [0.5.0] - 2021-04-15

### Changed
- **Breaking change**: A change to the type of value returned via serialization methods. (#617)
- An input value should be preserved through serialization more precisely. (#617)
- GPU.js constructor needs to be provided directly to engine configuration. (#355)
- A deprecated config option vlookupThreshold has been removed. (#620)

### Added
- Added support for row and column reordering. (#343)
- Added type inferrence for subtypes for number. (#313)
- Added parsing of number literals containing '%' or currency symbol (default '$'). (#590)
- Added ability to fallback to plain CPU implementation for functions that uses GPU.js (#355)

### Fixed
- Fixed minor issue. (#631)
- Fixed a bug with serialization of some addresses after CRUDs. (#587)
- Fixed a bug with MEDIAN function implementation. (#601)
- Fixed a bug with copy-paste operation that could cause out of scope references (#591)
- Fixed a bug with date parsing. (#614)
- Fixed a bug where accent/case sensitivity was ignored for LOOKUPs. (#621)
- Fixed a bug with handling of no time format/no date format scenarios. (#616)

## [0.4.0] - 2020-12-17

### Changed
- A **breaking change**: CEILING function implementation to be consistent with existing implementations. (#582)

### Added
- Added 50 mathematical functions: ROMAN, ARABIC, FACT, FACTDOUBLE, COMBIN, COMBINA, GCD, LCM, MROUND, MULTINOMIAL, QUOTIENT, RANDBETWEEN, SERIESSUM, SIGN, SQRTPI, SUMX2MY2, SUMX2PY2, SUMXMY2, CEILING.MATH, FLOOR.MATH, FLOOR, CEILING.PRECISE, FLOOR.PRECISE, ISO.CEILING, COMPLEX, IMABS, IMAGINARY, IMARGUMENT, IMCONJUGATE, IMCOS, IMCOSH, IMCOT, IMCSC, IMCSCH, IMDIV, IMEXP, IMLN, IMLOG10, IMLOG2, IMPOWER, IMPRODUCT, IMREAL, IMSEC, IMSECH, IMSIN, IMSINH, IMSQRT, IMSUB,  IMSUM, IMTAN. (#537, #582, #281, #581)
- Added 106 statistical functions: EXPON.DIST, EXPONDIST, FISHER, FISHERINV, GAMMA, GAMMA.DIST, GAMMADIST, GAMMALN, GAMMALN.PRECISE, GAMMA.INV, GAMMAINV, GAUSS, BETA.DIST, BETADIST, BETA.INV, BETAINV, BINOM.DIST, BINOMDIST, BINOM.INV, BESSELI, BESSELJ, BESSELK, BESSELY, CHISQ.DIST, CHISQ.DIST.RT, CHISQ.INV, CHISQ.INV.RT, CHIDIST, CHIINV, F.DIST, F.DIST.RT, F.INV, F.INV.RT, FDIST, FINV, WEIBULL, WEIBULL.DIST, HYPGEOMDIST, HYPGEOM.DIST, T.DIST, T.DIST.2T, T.DIST.RT, T.INV, T.INV.2T, TDIST, TINV, LOGNORM.DIST, LOGNORMDIST, LOGNORM.INV, LOGINV, NORM.DIST, NORMDIST, NORM.S.DIST, NORMSDIST, NORM.INV, NORMINV, NORM.S.INV, NORMSINV, PHI, NEGBINOM.DIST, NEGBINOMDIST, POISSON, POISSON.DIST, LARGE, SMALL, AVEDEV, CONFIDENCE, CONFIDENCE.NORM, CONFIDENCE.T, DEVSQ, GEOMEAN, HARMEAN, CRITBINOM, COVAR, COVARIANCE.P, COVARIANCE.S, PEARSON, RSQ, STANDARDIZE, Z.TEST, ZTEST, F.TEST, FTEST, STEYX, SLOPE, CHITEST, CHISQ.TEST, T.TEST, TTEST, SKEW.P, SKEW, WEIBULLDIST, VARS, TINV2T, TDISTRT, TDIST2T, STDEVS, FINVRT, FDISTRT, CHIDISTRT, CHIINVRT, COVARIANCEP, COVARIANCES, LOGNORMINV, POISSONDIST, SKEWP. (#152, #154, #160)
- Added function aliases mechanism. (PR #569)
- Added support for scientific notation. (#579)
- Added support for complex numbers. (#281)

### Fixed
- Fixed a problem with dependencies not collected for specific functions. (#550, #549)
- Fixed a minor problem with dependencies under nested parenthesis. (#549, #558)
- Fixed a problem with HLOOKUP/VLOOKUP getting stuck in binary search. (#559, #562)
- Fixed a problem with the logic of dependency resolving. (#561, #563)
- Fixed a minor bug with ATAN2 function. (#581)

## [0.3.0] - 2020-10-22

### Added
- Added 9 text functions EXACT, LOWER, UPPER, MID, T, SUBSTITUTE, REPLACE, UNICODE, UNICHAR. (#159)
- Added 5 datetime functions: INTERVAL, NETWORKDAYS, NETWORKDAYS.INTL, WORKDAY, WORKDAY.INTL. (#153)
- Added 3 information functions HLOOKUP, ROW, COLUMN. (PR #520)
- Added 5 financial functions FVSCHEDULE, NPV, MIRR, PDURATION, XNPV. (PR #542)
- Added 12 statistical functions VAR.P, VAR.S, VARA, VARPA, STDEV.P, STDEV.S, STDEVA, STDEVPA, VARP, VAR, STDEVP, STDEV. (PR #536)
- Added 2 mathematical functions SUBTOTAL, PRODUCT. (PR #536)
- Added 15 operator functions HF.ADD, HF.CONCAT, HF.DIVIDE, HF.EQ, HF.GT, HF.GTE, HF.LT, HF.LTE, HF.MINUS, HF.MULTIPLY, HF.NE, HF.POW, HF.UMINUS, HF.UNARY_PERCENT, HF.UPLUS (PR #543).

### Fixed
- Fixed multiple issues with VLOOKUP function. (#526, #528)
- Fixed MATCH and INDEX functions compatiblity. (PR #520)
- Fixed issue with config update that does not preserve named expressions. (#527)
- Fixed minor issue with arithmetic operations error messages. (#532)

## [0.2.0] - 2020-09-22

### Added
- Added 9 text functions LEN, TRIM, PROPER, CLEAN, REPT, RIGHT, LEFT, SEARCH, FIND. (#221)
- Added helper methods for keeping track of cell/range dependencies: `getCellPrecedents` and `getCellDependents`. (#441)
- Added 22 financial functions FV, PMT, PPMT, IPMT, CUMIPMT, CUMPRINC, DB, DDB, DOLLARDE, DOLLARFR, EFFECT, ISPMT, NOMINAL, NPER, RATE, PV, RRI, SLN, SYD, TBILLEQ, TBILLPRICE, TBILLYIELD. (#494)
- Added FORMULATEXT function. (PR #422)
- Added 8 information functions ISERR, ISNA, ISREF, NA, SHEET, SHEETS, ISBINARY, ISFORMULA. (#481)
- Added 15 date functions: WEEKDAY, DATEVALUE, HOUR, MINUTE, SECOND, TIME, TIMEVALUE, NOW, TODAY, EDATE, WEEKNUM, ISOWEEKNUM, DATEDIF, DAYS360, YEARFRAC. (#483)
- Added 13 trigonometry functions: SEC, CSC, SINH, COSH, TANH, COTH, SECH, CSCH, ACOT, ASINH, ACOSH, ATANH, ACOTH. (#485)
- Added 6 engineering functions: OCT2BIN, OCT2DEC, OCT2HEX, HEX2BIN, HEX2OCT, HEX2DEC. (#497)
- Added a configuration option to evaluate reference to an empty cells as a zero. (#476)
- Added new error type: missing licence. (#306)
- Added detailed error messages for error values. (#506)
- Added ability to handle more characters in quoted sheet names. (#509)
- Added support for escaping apostrophe character in quoted sheet names. (#64)

### Changed
- Operation `moveCells` creating cyclic dependencies does not cause losing original formula. (#479)
- Simplified adding new function modules, reworked (simplified) implementations of existing modules. (#480)

### Fixed
- Fixed hardcoding of languages in i18n tests. (#471)
- Fixed many compilation warnings based on LGTM analysis. (#473)
- Fixed `moveCells` behaviour when moving part of a range. (#479)
- Fixed `moveColumns`/`moveRows` inconsistent behaviour. (#479)
- Fixed undo of `moveColumns`/`moveRows` operations. (#479)
- Fixed name-collision issue in translations. (#486)
- Fixed bug in concatenation + `nullValue`. (#495)
- Fixed bug when undoing irreversible operation. (#502)
- Fixed minor issue with CHAR function logic. (#510)
- Fixed `simpleCellAddressToString` behaviour when converting quoted sheet names. (#514)
- Fixed issues with numeric aggregation functions. (#515)

## [0.1.3] - 2020-07-21

### Fixed
- Fixed a bug in coercion of empty string to boolean value. (#453)

## [0.1.2] - 2020-07-13

### Fixed
- Fixed a bug in topological ordering module. (#442)

## [0.1.1] - 2020-07-01

### Fixed
- Fixed a typo in a config option from `useRegularExpresssions` to `useRegularExpressions`. (#437)

## [0.1.0] - 2020-06-25

### Added
- Core functionality of the engine;
- Support for data types: String, Error, Number, Date, Time, DateTime, Duration, Distinct Logical;
- Support for logical operators: =, <>, >, <, >=, <=;
- Support for arithmetic operators: +, -, *, /, %;
- Support for text operator: &;
- CRUD operations:
  - modifying the value of a single cell,
  - adding/deleting row/column,
  - reading the value or formula from the selected cell,
  - moving a cell or a block of cells,
  - deleting a subset of rows or columns,
  - recalculating and refreshing of a worksheet,
  - batching CRUD operations,
  - support for wildcards and regex inside criterion functions like SUMIF, COUNTIF,
  - named expressions support,
  - support for cut, copy, paste,
  - undo/redo support;
- Following functions: ABS(), ACOS(), AND(), ASIN(), ATAN(), ATAN2(), AVERAGE(), AVERAGEA(), AVERAGEIF(), BASE(), BIN2DEC(), BIN2HEX()BIN2OCT(), BITAND(), BITLSHIFT(), BITOR(), BITRSHIFT(), BITXOR(), CEILING(), CHAR(), CHOOSE(), CODE(), COLUMNS(), CONCATENATE(), CORREL(),
COS(), COT(), COUNT(), COUNTA(), COUNTBLANK(), COUNTIF(), COUNTIFS(), COUNTUNIQUE(), DATE(), DAY(), DAYS(), DEC2BIN(), DEC2HEX(), DEC2OCT(), DECIMAL(), DEGREES(), DELTA(), E(), EOMONTH(), ERF(), ERFC(), EVEN(), EXP(), FALSE(), IF(), IFERROR(), IFNA(), INDEX(), INT(), ISBLANK(), ISERROR(), ISEVEN(), ISLOGICAL(), ISNONTEXT(), ISNUMBER(), ISODD(), ISTEXT(), LN(), LOG(), LOG10(), MATCH(), MAX(), MAXA(), MAXPOOL(), MEDIAN(), MEDIANPOOL(), MIN(), MINA(), MMULT(), MOD(), MONTH(), NOT(), ODD(), OFFSET(), OR(), PI(), POWER(), RADIANS(), RAND(), ROUND(), ROUNDDOWN(), ROUNDUP(), ROWS(), SIN(), SPLIT(), SQRT(), SUM(), SUMIF(), SUMIFS(), SUMPRODUCT(), SUMSQ(), SWITCH(), TAN(), TEXT(), TRANSPOSE(), TRUE(), TRUNC(), VLOOKUP(), XOR(), YEAR();
- Support for volatile functions;
- Cultures supports - can be configured according to the application need;
- Custom functions support;
- Set http://docs.oasis-open.org/office/v1.2/OpenDocument-v1.2-part2.html as a standard to follow;
- Error handling:
  - Division by zero: #DIV/0!,
  - Unknown function name: #NAME?,
  - Wrong type of argument in a function or wrong type of operator: #VALUE!,
  - Invalid numeric values: #NUM!,
  - No value available: #N/A,
  - Cyclic dependency: #CYCLE!,
  - Wrong address reference: #REF;
- Built-in function translation support for 16 languages: English, Czech, Danish, Dutch, Finnish, French, German, Hungarian, Italian, Norwegian, Polish, Portuguese, Russian, Spanish, Swedish, Turkish.<|MERGE_RESOLUTION|>--- conflicted
+++ resolved
@@ -6,7 +6,6 @@
 
 ## [Unreleased]
 
-<<<<<<< HEAD
 ### Changed
 - **Breaking change**: Changed API of many sheet-related methods to take sheetId instead of sheetName as an argument. (#645)
 - **Breaking change**: Removed support for matrix formulas (`{=FORMULA}`) notation. Engine now supports formulas returning array of values (instead of only scalars). (#652)
@@ -23,15 +22,13 @@
 - Added support for range interpolation. (#665)
 - Added support for time in JS `Date()` objects on the input. (#648)
 - Added validation of API argument types for simple types. (#654)
+- Added named expression handling to engine factories. (#680)
+- Added `getAllNamedExpressionsSerialized` method. (#680)
+
 
 ### Fixed
 - Fixed an issue with arrays and cruds. (#651)
 - Fixed an issue with nested namedexpressions. (#679)
-=======
-### Added
-- Added named expression handling to engine factories. (#680)
-- Added `getAllNamedExpressionsSerialized` method. (#680)
->>>>>>> 00ccf16d
 
 ## [0.6.2] - 2021-05-26
 
