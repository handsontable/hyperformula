/**
 * @license
 * Copyright (c) 2020 Handsoncode. All rights reserved.
 */

import {AbsoluteCellRange} from '../AbsoluteCellRange'
<<<<<<< HEAD
import {CellError, InternalCellValue, movedSimpleCellAddress, NoErrorCellValue, SimpleCellAddress} from '../Cell'
=======
import {CellError, InternalCellValue, InternalScalarValue, movedSimpleCellAddress, SimpleCellAddress} from '../Cell'
>>>>>>> 1c93678f
import {ColumnsSpan} from '../ColumnsSpan'
import {Config} from '../Config'
import {DependencyGraph} from '../DependencyGraph'
import {LazilyTransformingAstService} from '../LazilyTransformingAstService'
import {Matrix} from '../Matrix'
import {RowsSpan} from '../RowsSpan'
import {Statistics, StatType} from '../statistics'
import {ColumnBinarySearch} from './ColumnBinarySearch'
import {ColumnSearchStrategy} from './ColumnSearchStrategy'
import {AddRowsTransformer} from '../dependencyTransformers/AddRowsTransformer'
import {RemoveRowsTransformer} from '../dependencyTransformers/RemoveRowsTransformer'
import {FormulaTransformer} from '../dependencyTransformers/Transformer'
import {SimpleRangeValue} from '../interpreter/InterpreterValue'

type ColumnMap = Map<InternalCellValue, ValueIndex>

interface ValueIndex {
  version: number,
  index: number[],
}

type SheetIndex = ColumnMap[]

export class ColumnIndex implements ColumnSearchStrategy {

  private readonly index: Map<number, SheetIndex> = new Map()
  private readonly transformingService: LazilyTransformingAstService
  private readonly binarySearchStrategy: ColumnBinarySearch

  constructor(
    private readonly dependencyGraph: DependencyGraph,
    private readonly config: Config,
    private readonly stats: Statistics,
  ) {
    this.transformingService = this.dependencyGraph.lazilyTransformingAstService
    this.binarySearchStrategy = new ColumnBinarySearch(dependencyGraph, config)
  }

  public add(value: InternalCellValue | Matrix, address: SimpleCellAddress) {
    if (value instanceof Matrix) {
      for (const [matrixValue, cellAddress] of value.generateValues(address)) {
        this.addSingleCellValue(matrixValue, cellAddress)
      }
    } else if (!(value instanceof CellError || value instanceof SimpleRangeValue)) {
      this.addSingleCellValue(value, address)
    }
  }

  public remove(value: InternalCellValue | Matrix | null, address: SimpleCellAddress) {
    if (!value) {
      return
    }

    if (value instanceof Matrix) {
      for (const [matrixValue, cellAddress] of value.generateValues(address)) {
        this.removeSingleValue(matrixValue, cellAddress)
      }
    } else {
      this.removeSingleValue(value, address)
    }
  }

  public change(oldValue: InternalCellValue | Matrix | null, newValue: InternalScalarValue | Matrix, address: SimpleCellAddress) {
    if (oldValue === newValue) {
      return
    }
    this.remove(oldValue, address)
    this.add(newValue, address)
  }

  public moveValues(sourceRange: IterableIterator<[InternalScalarValue, SimpleCellAddress]>, toRight: number, toBottom: number, toSheet: number) {
    for (const [value, address] of sourceRange) {
      const targetAddress = movedSimpleCellAddress(address, toSheet, toRight, toBottom)
      this.remove(value, address)
      this.add(value, targetAddress)
    }
  }

  public removeValues(range: IterableIterator<[InternalScalarValue, SimpleCellAddress]>): void {
    for (const [value, address] of range) {
      this.remove(value, address)
    }
  }

<<<<<<< HEAD
  public find(key: NoErrorCellValue, range: AbsoluteCellRange, sorted: boolean): number {
=======
  public find(key: InternalScalarValue, range: AbsoluteCellRange, sorted: boolean): number {
>>>>>>> 1c93678f
    this.ensureRecentData(range.sheet, range.start.col, key)

    const columnMap = this.getColumnMap(range.sheet, range.start.col)
    if (!columnMap) {
      return -1
    }

    const valueIndex = columnMap.get(key)
    if (!valueIndex) {
      return this.binarySearchStrategy.find(key, range, sorted)
    }

    const index = upperBound(valueIndex.index, range.start.row)
    const rowNumber = valueIndex.index[index]
    return rowNumber <= range.end.row ? rowNumber : this.binarySearchStrategy.find(key, range, sorted)
  }

  public advancedFind(keyMatcher: (arg: InternalCellValue) => boolean, range: AbsoluteCellRange): number {
    return this.binarySearchStrategy.advancedFind(keyMatcher, range)
  }

  public addColumns(columnsSpan: ColumnsSpan) {
    const sheetIndex = this.index.get(columnsSpan.sheet)
    if (!sheetIndex) {
      return
    }

    sheetIndex.splice(columnsSpan.columnStart, 0, ...Array(columnsSpan.numberOfColumns))
  }

  public removeColumns(columnsSpan: ColumnsSpan) {
    const sheetIndex = this.index.get(columnsSpan.sheet)
    if (!sheetIndex) {
      return
    }

    sheetIndex.splice(columnsSpan.columnStart, columnsSpan.numberOfColumns)
  }

  public removeSheet(sheetId: number): void {
    this.index.delete(sheetId)
  }

  public getColumnMap(sheet: number, col: number): ColumnMap {
    if (!this.index.has(sheet)) {
      this.index.set(sheet, [])
    }
    const sheetMap = this.index.get(sheet)! // eslint-disable-line @typescript-eslint/no-non-null-assertion
    let columnMap = sheetMap[col]

    if (!columnMap) {
      columnMap = new Map()
      sheetMap[col] = columnMap
    }

    return columnMap
  }

  public getValueIndex(sheet: number, col: number, value: InternalCellValue): ValueIndex {
    const columnMap = this.getColumnMap(sheet, col)
    let index = this.getColumnMap(sheet, col).get(value)
    if (!index) {
      index = {
        version: this.transformingService.version(),
        index: [],
      }
      columnMap.set(value, index)
    }
    return index
  }

  public ensureRecentData(sheet: number, col: number, value: InternalCellValue) {
    const valueIndex = this.getValueIndex(sheet, col, value)
    const actualVersion = this.transformingService.version()
    if (valueIndex.version === actualVersion) {
      return
    }
    const relevantTransformations = this.transformingService.getTransformationsFrom(valueIndex.version, (transformation: FormulaTransformer) => {
      return transformation.sheet === sheet && (transformation instanceof AddRowsTransformer || transformation instanceof  RemoveRowsTransformer)
    })
    for (const transformation of relevantTransformations) {
      if (transformation instanceof AddRowsTransformer) {
        this.addRows(col, transformation.rowsSpan, value)
      } else if (transformation instanceof RemoveRowsTransformer) {
        this.removeRows(col, transformation.rowsSpan, value)
      }
    }
    valueIndex.version = actualVersion
  }

  public destroy() {
    this.index.clear()
  }

  private addSingleCellValue(value: InternalCellValue, address: SimpleCellAddress) {
    this.stats.measure(StatType.BUILD_COLUMN_INDEX, () => {
      this.ensureRecentData(address.sheet, address.col, value)
      const valueIndex = this.getValueIndex(address.sheet, address.col, value)
      this.addValue(valueIndex, address.row)
    })
  }

  private removeSingleValue(value: InternalCellValue, address: SimpleCellAddress) {
    this.stats.measure(StatType.BUILD_COLUMN_INDEX, () => {
      this.ensureRecentData(address.sheet, address.col, value)

      const columnMap = this.getColumnMap(address.sheet, address.col)
      const valueIndex = columnMap.get(value)
      if (!valueIndex) {
        return
      }

      const index = upperBound(valueIndex.index, address.row)
      valueIndex.index.splice(index, 1)

      if (valueIndex.index.length === 0) {
        columnMap.delete(value)
      }

      if (columnMap.size === 0) {
        delete this.index.get(address.sheet)![address.col] // eslint-disable-line @typescript-eslint/no-non-null-assertion
      }
    })
  }

  private addRows(col: number, rowsSpan: RowsSpan, value: InternalCellValue) {
    const valueIndex = this.getValueIndex(rowsSpan.sheet, col, value)
    this.shiftRows(valueIndex, rowsSpan.rowStart, rowsSpan.numberOfRows)
  }

  private removeRows(col: number, rowsSpan: RowsSpan, value: InternalCellValue) {
    const valueIndex = this.getValueIndex(rowsSpan.sheet, col, value)
    this.removeRowsFromValues(valueIndex, rowsSpan)
    this.shiftRows(valueIndex, rowsSpan.rowEnd + 1, -rowsSpan.numberOfRows)
  }

  private addValue(valueIndex: ValueIndex, rowNumber: number): void {
    const rowIndex = lowerBound(valueIndex.index, rowNumber)
    const value = valueIndex.index[rowIndex]
    if (value === rowNumber) {
      /* do not add same row twice */
      return
    }

    if (rowIndex === valueIndex.index.length - 1) {
      valueIndex.index.push(rowNumber)
    } else {
      valueIndex.index.splice(rowIndex + 1, 0, rowNumber)
    }
  }

  private removeRowsFromValues(rows: ValueIndex, rowsSpan: RowsSpan) {
    const start = upperBound(rows.index, rowsSpan.rowStart)
    const end = lowerBound(rows.index, rowsSpan.rowEnd)
    if (rows.index[start] <= rowsSpan.rowEnd) {
      rows.index.splice(start, end - start + 1)
    }
  }

  private shiftRows(rows: ValueIndex, afterRow: number, numberOfRows: number) {
    const index = upperBound(rows.index, afterRow)
    for (let i = index; i < rows.index.length; ++i) {
      rows.index[i] += numberOfRows
    }
  }
}

/*
* If key exists returns index of key
* Otherwise returns index of smallest element greater than key
* assuming sorted array and no repetitions
* */
export function upperBound(values: number[], key: number): number {
  let start = 0
  let end = values.length - 1

  while (start <= end) {
    const center = Math.floor((start + end) / 2)
    if (key > values[center]) {
      start = center + 1
    } else if (key < values[center]) {
      end = center - 1
    } else {
      return center
    }
  }

  return start
}

/*
* If key exists returns index of key
* Otherwise returns index of greatest element smaller than key
* assuming sorted array and no repetitions
* */
export function lowerBound(values: number[], key: number): number {
  let start = 0
  let end = values.length - 1

  while (start <= end) {
    const center = Math.floor((start + end) / 2)
    if (key > values[center]) {
      start = center + 1
    } else if (key < values[center]) {
      end = center - 1
    } else {
      return center
    }
  }

  return end
}<|MERGE_RESOLUTION|>--- conflicted
+++ resolved
@@ -4,11 +4,14 @@
  */
 
 import {AbsoluteCellRange} from '../AbsoluteCellRange'
-<<<<<<< HEAD
-import {CellError, InternalCellValue, movedSimpleCellAddress, NoErrorCellValue, SimpleCellAddress} from '../Cell'
-=======
-import {CellError, InternalCellValue, InternalScalarValue, movedSimpleCellAddress, SimpleCellAddress} from '../Cell'
->>>>>>> 1c93678f
+import {
+  CellError,
+  InternalCellValue,
+  InternalNoErrorCellValue,
+  InternalScalarValue,
+  movedSimpleCellAddress,
+  SimpleCellAddress
+} from '../Cell'
 import {ColumnsSpan} from '../ColumnsSpan'
 import {Config} from '../Config'
 import {DependencyGraph} from '../DependencyGraph'
@@ -93,11 +96,7 @@
     }
   }
 
-<<<<<<< HEAD
-  public find(key: NoErrorCellValue, range: AbsoluteCellRange, sorted: boolean): number {
-=======
-  public find(key: InternalScalarValue, range: AbsoluteCellRange, sorted: boolean): number {
->>>>>>> 1c93678f
+  public find(key: InternalNoErrorCellValue, range: AbsoluteCellRange, sorted: boolean): number {
     this.ensureRecentData(range.sheet, range.start.col, key)
 
     const columnMap = this.getColumnMap(range.sheet, range.start.col)
