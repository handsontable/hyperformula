--- conflicted
+++ resolved
@@ -9,22 +9,24 @@
   day: number
 }
 
-<<<<<<< HEAD
-export class DateHelper {
-  constructor(private readonly config: Config) {
-    this.config = config
-=======
 export const minDate = {year: 1582, month: 10, day: 15}
 export const maxDate = {year: 9999, month: 12, day: 31}
 
-function dayToMonth(dayOfYear: number): number {
-  let month = 0
-  if(prefSumDays[month+6] <= dayOfYear) {
-    month += 6
+export class DateHelper {
+  private minDateValue : number
+  private maxDateValue : number
+  constructor(private readonly config: Config) {
+    this.config = config
+    this.minDateValue = this.dateToNumber(minDate)
+    this.maxDateValue = this.dateToNumber(maxDate)
   }
-  if(prefSumDays[month+3] <= dayOfYear) {
-    month += 3
->>>>>>> e8621e6c
+
+  public getMinDateValue(): number {
+    return this.minDateValue
+  }
+
+  public getMaxDateValue(): number {
+    return this.maxDateValue
   }
 
   public dateStringToDateNumber(dateString: string): number | null {
