/**
 * @license
 * Copyright (c) 2020 Handsoncode. All rights reserved.
 */

import {CellError, EmptyValue, ErrorType} from './Cell'
import {CellValue, DetailedCellError, ExportedCellChange, ExportedNamedExpressionChange} from './CellValue'
import {
  EvaluationSuspendedError,
  InvalidAddressError,
  InvalidArgumentsError,
  NoOperationToRedoError,
  NoOperationToUndoError,
  NoSheetWithIdError,
  NoSheetWithNameError,
  NotAFormulaError,
<<<<<<< HEAD
  SheetSizeLimitExceededError,
  FunctionPluginValidationError
=======
  NothingToPasteError,
  SheetSizeLimitExceededError
>>>>>>> 2597c00e
} from './errors'
import {HyperFormula} from './HyperFormula'
import {Config} from './Config'
import {languages} from './i18n'
import {LazilyTransformingAstService} from './LazilyTransformingAstService'
import {Sheets} from './Sheet'

/** @internal */
class HyperFormulaNS extends HyperFormula {
  public static HyperFormula = HyperFormula
  public static NoSheetWithIdError = NoSheetWithIdError
  public static NoSheetWithNameError = NoSheetWithNameError
  public static SheetSizeLimitExceededError = SheetSizeLimitExceededError
  public static InvalidAddressError = InvalidAddressError
  public static EmptyValue = EmptyValue
  public static DetailedCellError = DetailedCellError
  public static NoOperationToUndoError = NoOperationToUndoError
  public static NoOperationToRedoError = NoOperationToRedoError
  public static NothingToPasteError = NothingToPasteError
  public static LazilyTransformingAstService = LazilyTransformingAstService
  public static ExportedCellChange = ExportedCellChange
  public static ExportedNamedExpressionChange = ExportedNamedExpressionChange
  public static EvaluationSuspendedError = EvaluationSuspendedError
  public static NotAFormulaError = NotAFormulaError
  public static ErrorType = ErrorType
  public static CellError = CellError
  public static InvalidArgumentsError = InvalidArgumentsError
  public static FunctionPluginValidationError = FunctionPluginValidationError
}

const defaultLanguage = Config.defaultConfig.language
HyperFormula.registerLanguage(defaultLanguage, languages[defaultLanguage])

export default HyperFormulaNS

export {
  Sheets,
  HyperFormula,
  NoSheetWithIdError,
  NoSheetWithNameError,
  SheetSizeLimitExceededError,
  InvalidAddressError,
  InvalidArgumentsError,
  NotAFormulaError,
  CellValue,
  EmptyValue,
  CellError,
  DetailedCellError,
  LazilyTransformingAstService,
  ExportedCellChange,
  ExportedNamedExpressionChange,
  NoOperationToUndoError,
  NoOperationToRedoError,
  NothingToPasteError,
  EvaluationSuspendedError,
  FunctionPluginValidationError,
  ErrorType,
}<|MERGE_RESOLUTION|>--- conflicted
+++ resolved
@@ -5,6 +5,11 @@
 
 import {CellError, EmptyValue, ErrorType} from './Cell'
 import {CellValue, DetailedCellError, ExportedCellChange, ExportedNamedExpressionChange} from './CellValue'
+import {HyperFormula} from './HyperFormula'
+import {Config} from './Config'
+import {languages} from './i18n'
+import {LazilyTransformingAstService} from './LazilyTransformingAstService'
+import {Sheets} from './Sheet'
 import {
   EvaluationSuspendedError,
   InvalidAddressError,
@@ -14,19 +19,10 @@
   NoSheetWithIdError,
   NoSheetWithNameError,
   NotAFormulaError,
-<<<<<<< HEAD
+  NothingToPasteError,
   SheetSizeLimitExceededError,
   FunctionPluginValidationError
-=======
-  NothingToPasteError,
-  SheetSizeLimitExceededError
->>>>>>> 2597c00e
 } from './errors'
-import {HyperFormula} from './HyperFormula'
-import {Config} from './Config'
-import {languages} from './i18n'
-import {LazilyTransformingAstService} from './LazilyTransformingAstService'
-import {Sheets} from './Sheet'
 
 /** @internal */
 class HyperFormulaNS extends HyperFormula {
