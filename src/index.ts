--- conflicted
+++ resolved
@@ -1,13 +1,9 @@
-<<<<<<< HEAD
 /**
  * @license
  * Copyright (c) 2020 Handsoncode. All rights reserved.
  */
 
-import { CellError, EmptyValue } from './Cell'
-=======
 import { CellError, EmptyValue, ErrorType } from './Cell'
->>>>>>> 05608485
 import { CellValue, DetailedCellError, ExportedCellChange, ExportedNamedExpressionChange } from './CellValue'
 import {
   InvalidAddressError,
