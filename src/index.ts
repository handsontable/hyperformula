import { CellError, EmptyValue, ErrorType } from './Cell'
import { CellValue, DetailedCellError, ExportedCellChange, ExportedNamedExpressionChange } from './CellValue'
import {
  InvalidAddressError,
  InvalidArgumentsError,
  NoSheetWithIdError,
  NoSheetWithNameError,
  NoOperationToUndo,
  EvaluationSuspendedError,
  NotAFormulaError
} from './errors'
import {Sheets} from './GraphBuilder'
import {HyperFormula} from './HyperFormula'
import {Config} from './Config'
import {languages} from './i18n'
import {LazilyTransformingAstService} from './LazilyTransformingAstService'

class HyperFormulaNS extends HyperFormula {
  public static HyperFormula = HyperFormula
  public static NoSheetWithIdError = NoSheetWithIdError
  public static InvalidAddressError = InvalidAddressError
  public static EmptyValue = EmptyValue
  public static DetailedCellError = DetailedCellError
  public static NoOperationToUndo = NoOperationToUndo
  public static LazilyTransformingAstService = LazilyTransformingAstService
  public static ExportedCellChange = ExportedCellChange
  public static ExportedNamedExpressionChange = ExportedNamedExpressionChange
  public static EvaluationSuspendedError = EvaluationSuspendedError
<<<<<<< HEAD
  public static NotAFormulaError = NotAFormulaError
=======
  public static ErrorType = ErrorType
  public static CellError = CellError
  public static InvalidArgumentsError = InvalidArgumentsError
>>>>>>> 05608485
}

const defaultLanguage = Config.defaultConfig.language
HyperFormula.registerLanguage(defaultLanguage, languages[defaultLanguage])

export default HyperFormulaNS

export {
  Sheets,
  HyperFormula,
  NoSheetWithIdError,
  InvalidAddressError,
  InvalidArgumentsError,
  NoSheetWithNameError,
  NotAFormulaError,
  CellValue,
  EmptyValue,
  CellError,
  DetailedCellError,
  LazilyTransformingAstService,
  ExportedCellChange,
  ExportedNamedExpressionChange,
  NoOperationToUndo,
  EvaluationSuspendedError,
  ErrorType
}<|MERGE_RESOLUTION|>--- conflicted
+++ resolved
@@ -26,13 +26,10 @@
   public static ExportedCellChange = ExportedCellChange
   public static ExportedNamedExpressionChange = ExportedNamedExpressionChange
   public static EvaluationSuspendedError = EvaluationSuspendedError
-<<<<<<< HEAD
   public static NotAFormulaError = NotAFormulaError
-=======
   public static ErrorType = ErrorType
   public static CellError = CellError
   public static InvalidArgumentsError = InvalidArgumentsError
->>>>>>> 05608485
 }
 
 const defaultLanguage = Config.defaultConfig.language
