/**
 * @license
 * Copyright (c) 2020 Handsoncode. All rights reserved.
 */

import {CellError, ErrorType, InternalCellValue, SimpleCellAddress} from './Cell'
import {ColumnSearchStrategy} from './ColumnSearch/ColumnSearchStrategy'
import {Config} from './Config'
import {ContentChanges} from './ContentChanges'
import {DateTimeHelper} from './DateTimeHelper'
import {DependencyGraph, FormulaCellVertex, MatrixVertex, RangeVertex, Vertex} from './DependencyGraph'
import {fixNegativeZero, isNumberOverflow} from './interpreter/ArithmeticHelper'
import {Interpreter} from './interpreter/Interpreter'
import {SimpleRangeValue} from './interpreter/InterpreterValue'
import {Matrix} from './Matrix'
import {Ast} from './parser'
import {Statistics, StatType} from './statistics'
import {NumberLiteralHelper} from './NumberLiteralHelper'
<<<<<<< HEAD
import {FunctionRegistry} from './interpreter/FunctionRegistry'
=======
import {NamedExpressions} from './NamedExpressions'
>>>>>>> 2ba17f80

export class Evaluator {
  private interpreter: Interpreter

  constructor(
    private readonly dependencyGraph: DependencyGraph,
    private readonly columnSearch: ColumnSearchStrategy,
    private readonly config: Config,
    private readonly stats: Statistics,
    private readonly dateHelper: DateTimeHelper,
    private readonly numberLiteralsHelper: NumberLiteralHelper,
<<<<<<< HEAD
    private readonly functionRegistry: FunctionRegistry
  ) {
    this.interpreter = new Interpreter(this.dependencyGraph, this.columnSearch, this.config, this.stats, this.dateHelper, this.numberLiteralsHelper, this.functionRegistry)
=======
    private readonly namedExpressions: NamedExpressions,
  ) {
    this.interpreter = new Interpreter(this.dependencyGraph, this.columnSearch, this.config, this.stats, this.dateHelper, this.numberLiteralsHelper, namedExpressions)
>>>>>>> 2ba17f80
  }

  public run() {
    this.stats.start(StatType.TOP_SORT)
    const { sorted, cycled } = this.dependencyGraph.topSortWithScc()
    this.stats.end(StatType.TOP_SORT)

    this.stats.measure(StatType.EVALUATION, () => {
      this.recomputeFormulas(cycled, sorted)
    })
  }

  public partialRun(vertices: Vertex[]): ContentChanges {
    const changes = new ContentChanges()

    this.stats.measure(StatType.EVALUATION, () => {
      this.dependencyGraph.graph.getTopSortedWithSccSubgraphFrom(vertices,
        (vertex: Vertex) => {
          if (vertex instanceof FormulaCellVertex) {
            const address = vertex.getAddress(this.dependencyGraph.lazilyTransformingAstService)
            const formula = vertex.getFormula(this.dependencyGraph.lazilyTransformingAstService)
            const currentValue = vertex.isComputed() ? vertex.getCellValue() : null
            const newCellValue = this.evaluateAstToScalarValue(formula, address)
            vertex.setCellValue(newCellValue)
            if (newCellValue !== currentValue) {
              changes.addChange(newCellValue, address)
              this.columnSearch.change(currentValue, newCellValue, address)
              return true
            }
            return false
          } else if (vertex instanceof MatrixVertex && vertex.isFormula()) {
            const address = vertex.getAddress()
            const formula = vertex.getFormula() as Ast
            const currentValue = vertex.isComputed() ? vertex.getCellValue() : null
            const newCellValue = this.evaluateAstToRangeValue(formula, address)
            if (newCellValue instanceof SimpleRangeValue) {
              const newCellMatrix = new Matrix(newCellValue.rawNumbers())
              vertex.setCellValue(newCellMatrix)
              changes.addMatrixChange(newCellMatrix, address)
              this.columnSearch.change(currentValue, newCellMatrix, address)
            } else {
              vertex.setErrorValue(newCellValue)
              changes.addChange(newCellValue, address)
              this.columnSearch.change(currentValue, newCellValue, address)
            }
            return true
          } else if (vertex instanceof RangeVertex) {
            vertex.clearCache()
            return true
          } else {
            return true
          }
        },
        (vertex: Vertex) => {
          if (vertex instanceof RangeVertex) {
            vertex.clearCache()
          } else if (vertex instanceof FormulaCellVertex) {
            const error = new CellError(ErrorType.CYCLE)
            vertex.setCellValue(error)
            changes.addChange(error, vertex.address)
          }
        },
      )
    })
    return changes
  }

  public destroy() {
    this.interpreter.destroy()
  }

  public runAndForget(ast: Ast, address: SimpleCellAddress) {
    return this.evaluateAstToScalarValue(ast, address)
  }

  /**
   * Recalculates formulas in the topological sort order
   */
  private recomputeFormulas(cycled: Vertex[], sorted: Vertex[]) {
    cycled.forEach((vertex: Vertex) => {
      if (vertex instanceof  FormulaCellVertex) {
        vertex.setCellValue(new CellError(ErrorType.CYCLE))
      }
    })
    sorted.forEach((vertex: Vertex) => {
      if (vertex instanceof FormulaCellVertex) {
        const address = vertex.getAddress(this.dependencyGraph.lazilyTransformingAstService)
        const formula = vertex.getFormula(this.dependencyGraph.lazilyTransformingAstService)
        const newCellValue = this.evaluateAstToScalarValue(formula, address)
        vertex.setCellValue(newCellValue)
        this.columnSearch.add(newCellValue, address)
      } else if (vertex instanceof MatrixVertex && vertex.isFormula()) {
        const address = vertex.getAddress()
        const formula = vertex.getFormula() as Ast
        const newCellValue = this.evaluateAstToRangeValue(formula, address)
        if (newCellValue instanceof SimpleRangeValue) {
          const newCellMatrix = new Matrix(newCellValue.rawNumbers())
          vertex.setCellValue(newCellMatrix)
          this.columnSearch.add(newCellMatrix, address)
        } else {
          vertex.setErrorValue(newCellValue)
          this.columnSearch.add(newCellValue, address)
        }
      } else if (vertex instanceof RangeVertex) {
        vertex.clearCache()
      }
    })
  }

  private evaluateAstToScalarValue(ast: Ast, formulaAddress: SimpleCellAddress): InternalCellValue {
    const interpreterValue = this.interpreter.evaluateAst(ast, formulaAddress)
    if (interpreterValue instanceof SimpleRangeValue) {
      return new CellError(ErrorType.VALUE)
    } else if(typeof interpreterValue === 'number') {
      if(isNumberOverflow(interpreterValue)) {
        return new CellError(ErrorType.NUM)
      } else {
        return fixNegativeZero(interpreterValue)
      }
    } else {
      return interpreterValue
    }
  }

  private evaluateAstToRangeValue(ast: Ast, formulaAddress: SimpleCellAddress): SimpleRangeValue | CellError {
    const interpreterValue = this.interpreter.evaluateAst(ast, formulaAddress)
    if (interpreterValue instanceof CellError) {
      return interpreterValue
    } else if (interpreterValue instanceof SimpleRangeValue && interpreterValue.hasOnlyNumbers()) {
      return interpreterValue
    } else {
      return new CellError(ErrorType.VALUE)
    }
  }
}<|MERGE_RESOLUTION|>--- conflicted
+++ resolved
@@ -16,11 +16,8 @@
 import {Ast} from './parser'
 import {Statistics, StatType} from './statistics'
 import {NumberLiteralHelper} from './NumberLiteralHelper'
-<<<<<<< HEAD
+import {NamedExpressions} from './NamedExpressions'
 import {FunctionRegistry} from './interpreter/FunctionRegistry'
-=======
-import {NamedExpressions} from './NamedExpressions'
->>>>>>> 2ba17f80
 
 export class Evaluator {
   private interpreter: Interpreter
@@ -32,15 +29,10 @@
     private readonly stats: Statistics,
     private readonly dateHelper: DateTimeHelper,
     private readonly numberLiteralsHelper: NumberLiteralHelper,
-<<<<<<< HEAD
-    private readonly functionRegistry: FunctionRegistry
+    private readonly functionRegistry: FunctionRegistry,
+    private readonly namedExpressions: NamedExpressions
   ) {
-    this.interpreter = new Interpreter(this.dependencyGraph, this.columnSearch, this.config, this.stats, this.dateHelper, this.numberLiteralsHelper, this.functionRegistry)
-=======
-    private readonly namedExpressions: NamedExpressions,
-  ) {
-    this.interpreter = new Interpreter(this.dependencyGraph, this.columnSearch, this.config, this.stats, this.dateHelper, this.numberLiteralsHelper, namedExpressions)
->>>>>>> 2ba17f80
+    this.interpreter = new Interpreter(this.dependencyGraph, this.columnSearch, this.config, this.stats, this.dateHelper, this.numberLiteralsHelper, this.functionRegistry, this.namedExpressions)
   }
 
   public run() {
