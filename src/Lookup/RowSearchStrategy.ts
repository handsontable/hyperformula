/**
 * @license
 * Copyright (c) 2021 Handsoncode. All rights reserved.
 */

import {AbsoluteCellRange} from '../AbsoluteCellRange'
import {Config} from '../Config'
import {DependencyGraph} from '../DependencyGraph'
import {forceNormalizeString} from '../interpreter/ArithmeticHelper'
import {rangeLowerBound} from '../interpreter/binarySearch'
import {getRawValue, RawNoErrorScalarValue} from '../interpreter/InterpreterValue'
import {SimpleRangeValue} from '../interpreter/SimpleRangeValue'
import {AdvancedFind} from './AdvancedFind'
import {SearchStrategy} from './SearchStrategy'

export class RowSearchStrategy extends AdvancedFind implements SearchStrategy {
  constructor(
    private config: Config,
    protected dependencyGraph: DependencyGraph,
  ) {
    super(dependencyGraph)
  }

<<<<<<< HEAD
  public find(key: RawNoErrorScalarValue, rangeValue: SimpleRangeValue, sorted: boolean): number {
    const range = rangeValue.range()
    if(range === undefined) {
      return rangeValue.valuesFromTopLeftCorner().map(getRawValue).indexOf(key)
    } else if (range.width() < this.config.binarySearchThreshold || !sorted) {
      return this.dependencyGraph.computeListOfValuesInRange(range).map(getRawValue).indexOf(key)
=======
  public find(key: RawNoErrorScalarValue, range: AbsoluteCellRange, sorted: boolean): number {
    if(typeof key === 'string') {
      key = forceNormalizeString(key)
    }
    if (range.width() < this.config.binarySearchThreshold || !sorted) {
      const values = this.dependencyGraph.computeListOfValuesInRange(range).map(getRawValue).map(arg =>
        (typeof arg === 'string') ? forceNormalizeString(arg) : arg
      )
      const index =  values.indexOf(key)
      return index < 0 ? index : index + range.start.col
>>>>>>> 82c0053d
    } else {
      return rangeLowerBound(range, key, this.dependencyGraph, 'col')
    }
  }
}<|MERGE_RESOLUTION|>--- conflicted
+++ resolved
@@ -21,25 +21,17 @@
     super(dependencyGraph)
   }
 
-<<<<<<< HEAD
   public find(key: RawNoErrorScalarValue, rangeValue: SimpleRangeValue, sorted: boolean): number {
+    if(typeof key === 'string') {
+      key = forceNormalizeString(key)
+    }
     const range = rangeValue.range()
     if(range === undefined) {
       return rangeValue.valuesFromTopLeftCorner().map(getRawValue).indexOf(key)
     } else if (range.width() < this.config.binarySearchThreshold || !sorted) {
-      return this.dependencyGraph.computeListOfValuesInRange(range).map(getRawValue).indexOf(key)
-=======
-  public find(key: RawNoErrorScalarValue, range: AbsoluteCellRange, sorted: boolean): number {
-    if(typeof key === 'string') {
-      key = forceNormalizeString(key)
-    }
-    if (range.width() < this.config.binarySearchThreshold || !sorted) {
-      const values = this.dependencyGraph.computeListOfValuesInRange(range).map(getRawValue).map(arg =>
+      return this.dependencyGraph.computeListOfValuesInRange(range).map(getRawValue).map(arg =>
         (typeof arg === 'string') ? forceNormalizeString(arg) : arg
-      )
-      const index =  values.indexOf(key)
-      return index < 0 ? index : index + range.start.col
->>>>>>> 82c0053d
+      ).indexOf(key)
     } else {
       return rangeLowerBound(range, key, this.dependencyGraph, 'col')
     }
