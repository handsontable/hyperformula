--- conflicted
+++ resolved
@@ -7,24 +7,13 @@
 import {invalidSimpleCellAddress, simpleCellAddress, SimpleCellAddress} from './Cell'
 import {CellContentParser, isMatrix, RawCellContent} from './CellContentParser'
 import {ClipboardCell, ClipboardOperations} from './ClipboardOperations'
-<<<<<<< HEAD
 import {AddColumnsCommand, AddRowsCommand, Operations, RemoveColumnsCommand, RemoveRowsCommand} from './Operations'
-=======
-import {
-  AddRowsCommand,
-  AddColumnsCommand,
-  Operations,
-  RemoveRowsCommand,
-  RemoveColumnsCommand,
-} from './Operations'
->>>>>>> 45f6f3d4
 import {ColumnSearchStrategy} from './ColumnSearch/ColumnSearchStrategy'
 import {ColumnsSpan} from './ColumnsSpan'
 import {Config} from './Config'
 import {ContentChanges} from './ContentChanges'
 import {AddressMapping, DependencyGraph, SheetMapping} from './DependencyGraph'
 import {
-<<<<<<< HEAD
   InvalidAddressError,
   InvalidArgumentsError,
   NoOperationToRedoError,
@@ -33,39 +22,28 @@
   NoSheetWithNameError,
   SheetSizeLimitExceededError
 } from './errors'
-=======
-  AddressMapping,
-  DependencyGraph,
-  SheetMapping,
-} from './DependencyGraph'
-import {InvalidAddressError, InvalidArgumentsError, NoSheetWithIdError, NoSheetWithNameError, NoOperationToUndoError, NoOperationToRedoError} from './errors'
->>>>>>> 45f6f3d4
 import {Index} from './HyperFormula'
 import {LazilyTransformingAstService} from './LazilyTransformingAstService'
 import {ParserWithCaching} from './parser'
 import {RowsSpan} from './RowsSpan'
 import {Statistics} from './statistics'
-<<<<<<< HEAD
 import {
-  AddColumnsUndoData,
-  AddRowsUndoData,
-  AddSheetUndoData,
-  ClearSheetUndoData,
-  MoveCellsUndoData,
-  MoveColumnsUndoData,
-  MoveRowsUndoData,
-  PasteUndoData,
-  RemoveColumnsUndoData,
-  RemoveRowsUndoData,
-  RemoveSheetUndoData,
-  SetCellContentsUndoData,
-  SetSheetContentUndoData,
+  AddColumnsUndoEntry,
+  AddRowsUndoEntry,
+  AddSheetUndoEntry,
+  ClearSheetUndoEntry,
+  MoveCellsUndoEntry,
+  MoveColumnsUndoEntry,
+  MoveRowsUndoEntry,
+  PasteUndoEntry,
+  RemoveColumnsUndoEntry,
+  RemoveRowsUndoEntry,
+  RemoveSheetUndoEntry,
+  SetCellContentsUndoEntry,
+  SetSheetContentUndoEntry,
   UndoRedo
 } from './UndoRedo'
 import {findBoundaries} from './Sheet'
-=======
-import {UndoRedo, AddSheetUndoEntry, RemoveSheetUndoEntry, AddRowsUndoEntry, RemoveRowsUndoEntry, MoveRowsUndoEntry, AddColumnsUndoEntry, RemoveColumnsUndoEntry, MoveColumnsUndoEntry, MoveCellsUndoEntry, SetCellContentsUndoEntry, SetSheetContentUndoEntry, ClearSheetUndoEntry, PasteUndoEntry} from './UndoRedo'
->>>>>>> 45f6f3d4
 
 export class CrudOperations {
 
@@ -89,15 +67,9 @@
     /** Service handling postponed CRUD transformations */
     private readonly lazilyTransformingAstService: LazilyTransformingAstService,
   ) {
-<<<<<<< HEAD
     this.operations = new Operations(this.dependencyGraph, this.columnSearch, this.cellContentParser, this.parser, this.stats, this.lazilyTransformingAstService, this.config)
     this.clipboardOperations = new ClipboardOperations(this.dependencyGraph, this.operations, this.parser, this.lazilyTransformingAstService, this.config)
-    this.undoRedo = new UndoRedo(this.operations)
-=======
-    this.operations = new Operations(this.dependencyGraph, this.columnSearch, this.cellContentParser, this.parser, this.stats, this.lazilyTransformingAstService)
-    this.clipboardOperations = new ClipboardOperations(this.dependencyGraph, this.operations, this.parser, this.lazilyTransformingAstService)
     this.undoRedo = new UndoRedo(this.config, this.operations)
->>>>>>> 45f6f3d4
   }
 
   public addRows(sheet: number, ...indexes: Index[]): void {
