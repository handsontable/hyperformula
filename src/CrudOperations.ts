import {AbsoluteCellRange} from './AbsoluteCellRange'
import {absolutizeDependencies} from './absolutizeDependencies'
import {EmptyValue, invalidSimpleCellAddress, simpleCellAddress, SimpleCellAddress} from './Cell'
import {CellContent, CellContentParser, RawCellContent} from './CellContentParser'
import {ClipboardOperations} from './ClipboardOperations'
import {ColumnSearchStrategy} from './ColumnSearch/ColumnSearchStrategy'
import {ColumnsSpan} from './ColumnsSpan'
import {Config} from './Config'
import {ContentChanges} from './ContentChanges'
import {AddressMapping, DependencyGraph, MatrixVertex, ParsingErrorVertex, SheetMapping, ValueCellVertex} from './DependencyGraph'
import {ValueCellVertexValue} from './DependencyGraph/ValueCellVertex'
import {AddColumnsDependencyTransformer} from './dependencyTransformers/addColumns'
import {AddRowsDependencyTransformer} from './dependencyTransformers/addRows'
import {MoveCellsDependencyTransformer} from './dependencyTransformers/moveCells'
import {RemoveColumnsDependencyTransformer} from './dependencyTransformers/removeColumns'
import {RemoveRowsDependencyTransformer} from './dependencyTransformers/removeRows'
import {RemoveSheetDependencyTransformer} from './dependencyTransformers/removeSheet'
import {InvalidAddressError, InvalidArgumentsError, NoSheetWithIdError, NoSheetWithNameError} from './errors'
import {buildMatrixVertex} from './GraphBuilder'
import {Index} from './HyperFormula'
import {IBatchExecutor} from './IBatchExecutor'
import {LazilyTransformingAstService} from './LazilyTransformingAstService'
import {ParserWithCaching, ProcedureAst} from './parser'
import {RowsSpan} from './RowsSpan'
import {Statistics, StatType} from './statistics/Statistics'

export class CrudOperations implements IBatchExecutor {

  private changes: ContentChanges = ContentChanges.empty()
  private readonly clipboardOperations: ClipboardOperations

  constructor(
    /** Engine config */
    private readonly config: Config,
    /** Statistics module for benchmarking */
    private readonly stats: Statistics,
    /** Dependency graph storing sheets structure */
    private readonly dependencyGraph: DependencyGraph,
    /** Column search strategy used by VLOOKUP plugin */
    private readonly columnSearch: ColumnSearchStrategy,
    /** Parser with caching */
    private readonly parser: ParserWithCaching,
    /** Raw cell input parser */
    private readonly cellContentParser: CellContentParser,
    /** Service handling postponed CRUD transformations */
    private readonly lazilyTransformingAstService: LazilyTransformingAstService,
  ) {
    this.clipboardOperations = new ClipboardOperations(this.dependencyGraph, this, this.parser, this.lazilyTransformingAstService)
  }

  public addRows(sheet: number, ...indexes: Index[]): void {
    const normalizedIndexes = normalizeAddedIndexes(indexes)
    this.ensureItIsPossibleToAddRows(sheet, ...normalizedIndexes)
    this.clipboardOperations.abortCut()
    for (const index of normalizedIndexes) {
      this.doAddRows(sheet, index[0], index[1])
    }
  }

  public removeRows(sheet: number, ...indexes: Index[]): void {
    const normalizedIndexes = normalizeRemovedIndexes(indexes)
    this.ensureItIsPossibleToRemoveRows(sheet, ...normalizedIndexes)
    this.clipboardOperations.abortCut()
    for (const index of normalizedIndexes) {
      this.doRemoveRows(sheet, index[0], index[0] + index[1] - 1)
    }
  }

  public addColumns(sheet: number, ...indexes: Index[]): void {
    const normalizedIndexes = normalizeAddedIndexes(indexes)
    this.ensureItIsPossibleToAddColumns(sheet, ...normalizedIndexes)
    this.clipboardOperations.abortCut()
    for (const index of normalizedIndexes) {
      this.doAddColumns(sheet, index[0], index[1])
    }
  }

  public removeColumns(sheet: number, ...indexes: Index[]): void {
    const normalizedIndexes = normalizeRemovedIndexes(indexes)
    this.ensureItIsPossibleToRemoveColumns(sheet, ...normalizedIndexes)
    this.clipboardOperations.abortCut()
    for (const index of normalizedIndexes) {
      this.doRemoveColumns(sheet, index[0], index[0] + index[1] - 1)
    }
  }

  public moveCells(sourceLeftCorner: SimpleCellAddress, width: number, height: number, destinationLeftCorner: SimpleCellAddress): void {
    this.ensureItIsPossibleToMoveCells(sourceLeftCorner, width, height, destinationLeftCorner)
    this.clipboardOperations.abortCut()

    const sourceRange = AbsoluteCellRange.spanFrom(sourceLeftCorner, width, height)
    const targetRange = AbsoluteCellRange.spanFrom(destinationLeftCorner, width, height)

    this.dependencyGraph.breakNumericMatricesInRange(sourceRange)
    this.dependencyGraph.breakNumericMatricesInRange(targetRange)

    const toRight = destinationLeftCorner.col - sourceLeftCorner.col
    const toBottom = destinationLeftCorner.row - sourceLeftCorner.row
    const toSheet = destinationLeftCorner.sheet

    const valuesToRemove = this.dependencyGraph.addressMapping.valuesFromRange(targetRange)
    this.columnSearch.removeValues(valuesToRemove)
    const valuesToMove = this.dependencyGraph.addressMapping.valuesFromRange(sourceRange)
    this.columnSearch.moveValues(valuesToMove, toRight, toBottom, toSheet)

    this.stats.measure(StatType.TRANSFORM_ASTS, () => {
      MoveCellsDependencyTransformer.transform(sourceRange, toRight, toBottom, toSheet, this.dependencyGraph, this.parser)
      this.lazilyTransformingAstService.addMoveCellsTransformation(sourceRange, toRight, toBottom, toSheet)
    })

    this.dependencyGraph.moveCells(sourceRange, toRight, toBottom, toSheet)
  }

  public moveRows(sheet: number, startRow: number, numberOfRows: number, targetRow: number): void {
    this.ensureItIsPossibleToMoveRows(sheet, startRow, numberOfRows, targetRow)

    const width = this.dependencyGraph.getSheetWidth(sheet)
    this.addRows(sheet, [targetRow, numberOfRows])

    if (targetRow < startRow) {
      startRow += numberOfRows
    }

    const startAddress = simpleCellAddress(sheet, 0, startRow)
    const targetAddress = simpleCellAddress(sheet, 0, targetRow)
    this.moveCells(startAddress, width, numberOfRows, targetAddress)
    this.removeRows(sheet, [startRow, numberOfRows])
  }

  public moveColumns(sheet: number, startColumn: number, numberOfColumns: number, targetColumn: number): void {
    this.ensureItIsPossibleToMoveColumns(sheet, startColumn, numberOfColumns, targetColumn)

    const height = this.dependencyGraph.getSheetHeight(sheet)
    this.addColumns(sheet, [targetColumn, numberOfColumns])

    if (targetColumn < startColumn) {
      startColumn += numberOfColumns
    }

    const startAddress = simpleCellAddress(sheet, startColumn, 0)
    const targetAddress = simpleCellAddress(sheet, targetColumn, 0)
    this.moveCells(startAddress, numberOfColumns, height, targetAddress)
    this.removeColumns(sheet, [startColumn, numberOfColumns])
  }

  public cut(sourceLeftCorner: SimpleCellAddress, width: number, height: number): void {
    this.clipboardOperations.cut(sourceLeftCorner, width, height)
  }

  public copy(sourceLeftCorner: SimpleCellAddress, width: number, height: number): void {
    this.clipboardOperations.copy(sourceLeftCorner, width, height)
  }

  public paste(targetLeftCorner: SimpleCellAddress): void {
    this.clipboardOperations.paste(targetLeftCorner)
  }

  public clearClipboard(): void {
    this.clipboardOperations.clear()
  }

  public addSheet(name?: string): string {
    if (name) {
      this.ensureItIsPossibleToAddSheet(name)
    }
    const sheetId = this.sheetMapping.addSheet(name)
    this.addressMapping.autoAddSheet(sheetId, [])
    return this.sheetMapping.fetchDisplayName(sheetId)
  }

  public removeSheet(sheetName: string): void {
    this.ensureSheetExists(sheetName)
    this.clipboardOperations.abortCut()

    const sheetId = this.sheetMapping.fetch(sheetName)

    this.dependencyGraph.removeSheet(sheetId)

    this.stats.measure(StatType.TRANSFORM_ASTS, () => {
      RemoveSheetDependencyTransformer.transform(sheetId, this.dependencyGraph)
      this.lazilyTransformingAstService.addRemoveSheetTransformation(sheetId)
    })

    this.sheetMapping.removeSheet(sheetId)
    this.columnSearch.removeSheet(sheetId)
  }

  public clearSheet(sheetName: string): void {
    this.ensureSheetExists(sheetName)
    this.clipboardOperations.abortCut()

    const sheetId = this.sheetMapping.fetch(sheetName)

    this.dependencyGraph.clearSheet(sheetId)

    this.columnSearch.removeSheet(sheetId)
  }

  public setCellContent(address: SimpleCellAddress, newCellContent: RawCellContent): void {
    this.ensureItIsPossibleToChangeContent(address)
    this.clipboardOperations.abortCut()

    const parsedCellContent = this.cellContentParser.parse(newCellContent)

    let vertex = this.dependencyGraph.getCell(address)

    if (vertex instanceof MatrixVertex && !vertex.isFormula() && !(parsedCellContent instanceof CellContent.Number)) {
      this.dependencyGraph.breakNumericMatrix(vertex)
      vertex = this.dependencyGraph.getCell(address)
    }

    if (vertex instanceof MatrixVertex && !vertex.isFormula() && parsedCellContent instanceof CellContent.Number) {
      const newValue = parsedCellContent.value
      const oldValue = this.dependencyGraph.getCellValue(address)
      this.dependencyGraph.graph.markNodeAsSpecialRecentlyChanged(vertex)
      vertex.setMatrixCellValue(address, newValue)
      this.columnSearch.change(oldValue, newValue, address)
      this.changes.addChange(newValue, address)
    } else if (!(vertex instanceof MatrixVertex) && parsedCellContent instanceof CellContent.MatrixFormula) {
      const {ast, errors, dependencies} = this.parser.parse(parsedCellContent.formula, address)
      if (errors.length > 0) {
        this.dependencyGraph.setParsingErrorToCell(address, new ParsingErrorVertex(errors, parsedCellContent.formulaWithBraces()))
      } else {
        const newVertex = buildMatrixVertex(ast as ProcedureAst, address)
        if (newVertex instanceof ValueCellVertex) {
          throw Error('What if new matrix vertex is not properly constructed?')
        }
        this.dependencyGraph.addNewMatrixVertex(newVertex)
        this.dependencyGraph.processCellDependencies(absolutizeDependencies(dependencies, address), newVertex)
        this.dependencyGraph.graph.markNodeAsSpecialRecentlyChanged(newVertex)
      }
    } else if (!(vertex instanceof MatrixVertex)) {
      if (parsedCellContent instanceof CellContent.Formula) {
<<<<<<< HEAD
        const {ast, errors, hasVolatileFunction, hasStructuralChangeFunction, dependencies} = this.parser.parse(parsedCellContent.formula, address)
        if (errors.length > 0) {
          this.dependencyGraph.setParsingErrorToCell(address, new ParsingErrorVertex(errors, parsedCellContent.formula))
        } else {
          this.dependencyGraph.setFormulaToCell(address, ast, absolutizeDependencies(dependencies, address), hasVolatileFunction, hasStructuralChangeFunction)
        }
=======
        const {ast, hasVolatileFunction, hasStructuralChangeFunction, dependencies} = this.parser.parse(parsedCellContent.formula, address)
        this.dependencyGraph.setFormulaToCell(address, ast, absolutizeDependencies(dependencies, address), hasVolatileFunction, hasStructuralChangeFunction)
>>>>>>> 7d7ca464
      } else if (parsedCellContent instanceof CellContent.Empty) {
        this.setCellEmpty(address)
      } else if (parsedCellContent instanceof CellContent.MatrixFormula) {
        throw new Error('Cant happen')
      } else {
        this.setValueToCell(parsedCellContent.value, address)
      }
    } else {
      throw new Error('Illegal operation')
    }
  }

  public setValueToCell(value: ValueCellVertexValue, address: SimpleCellAddress) {
    const oldValue = this.dependencyGraph.getCellValue(address)
    this.dependencyGraph.setValueToCell(address, value)
    this.columnSearch.change(oldValue, value, address)
    this.changes.addChange(value, address)
  }

  public setCellEmpty(address: SimpleCellAddress) {
    const oldValue = this.dependencyGraph.getCellValue(address)
    this.columnSearch.remove(oldValue, address)
    this.changes.addChange(EmptyValue, address)
    this.dependencyGraph.setCellEmpty(address)
  }

  public setFormulaToCellFromCache(formulaHash: string, address: SimpleCellAddress) {
    const {ast, hasVolatileFunction, hasStructuralChangeFunction, dependencies} = this.parser.fetchCachedResult(formulaHash)
    this.dependencyGraph.setFormulaToCell(address, ast, absolutizeDependencies(dependencies, address), hasVolatileFunction, hasStructuralChangeFunction)
  }

  public ensureItIsPossibleToAddRows(sheet: number, ...indexes: Index[]): void {
    for (const [row, numberOfRowsToAdd] of indexes) {
      if (!isNonnegativeInteger(row) || !isPositiveInteger(numberOfRowsToAdd)) {
        throw new InvalidArgumentsError()
      }

      if (!this.sheetMapping.hasSheetWithId(sheet)) {
        throw new NoSheetWithIdError(sheet)
      }

      if (isPositiveInteger(row)
        && this.dependencyGraph.matrixMapping.isFormulaMatrixInRow(sheet, row - 1)
        && this.dependencyGraph.matrixMapping.isFormulaMatrixInRow(sheet, row)
      ) {
        throw Error('It is not possible to add row in row with matrix')
      }
    }
  }

  public ensureItIsPossibleToRemoveRows(sheet: number, ...indexes: Index[]): void {
    for (const [rowStart, numberOfRows] of indexes) {
      const rowEnd = rowStart + numberOfRows - 1
      if (!isNonnegativeInteger(rowStart) || !isNonnegativeInteger(rowEnd)) {
        throw new InvalidArgumentsError()
      }
      if (rowEnd < rowStart) {
        throw new InvalidArgumentsError()
      }
      const rowsToRemove = RowsSpan.fromRowStartAndEnd(sheet, rowStart, rowEnd)

      if (!this.sheetMapping.hasSheetWithId(sheet)) {
        throw new NoSheetWithIdError(sheet)
      }

      if (this.dependencyGraph.matrixMapping.isFormulaMatrixInRows(rowsToRemove)) {
        throw Error('It is not possible to remove row with matrix')
      }
    }
  }

  public ensureItIsPossibleToAddColumns(sheet: number, ...indexes: Index[]): void {
    for (const [column, numberOfColumnsToAdd] of indexes) {
      if (!isNonnegativeInteger(column) || !isPositiveInteger(numberOfColumnsToAdd)) {
        throw new InvalidArgumentsError()
      }

      if (!this.sheetMapping.hasSheetWithId(sheet)) {
        throw new NoSheetWithIdError(sheet)
      }

      if (isPositiveInteger(column)
        && this.dependencyGraph.matrixMapping.isFormulaMatrixInColumn(sheet, column - 1)
        && this.dependencyGraph.matrixMapping.isFormulaMatrixInColumn(sheet, column)
      ) {
        throw Error('It is not possible to add column in column with matrix')
      }
    }
  }

  public ensureItIsPossibleToRemoveColumns(sheet: number, ...indexes: Index[]): void {
    for (const [columnStart, numberOfColumns] of indexes) {
      const columnEnd = columnStart + numberOfColumns - 1

      if (!isNonnegativeInteger(columnStart) || !isNonnegativeInteger(columnEnd)) {
        throw new InvalidArgumentsError()
      }
      if (columnEnd < columnStart) {
        throw new InvalidArgumentsError()
      }
      const columnsToRemove = ColumnsSpan.fromColumnStartAndEnd(sheet, columnStart, columnEnd)

      if (!this.sheetMapping.hasSheetWithId(sheet)) {
        throw new NoSheetWithIdError(sheet)
      }

      if (this.dependencyGraph.matrixMapping.isFormulaMatrixInColumns(columnsToRemove)) {
        throw Error('It is not possible to remove column within matrix')
      }
    }
  }

  public ensureItIsPossibleToMoveCells(sourceLeftCorner: SimpleCellAddress, width: number, height: number, destinationLeftCorner: SimpleCellAddress): void {
    if (
      invalidSimpleCellAddress(sourceLeftCorner) ||
      !isPositiveInteger(width) ||
      !isPositiveInteger(height) ||
      invalidSimpleCellAddress(destinationLeftCorner) ||
      !this.sheetMapping.hasSheetWithId(sourceLeftCorner.sheet) ||
      !this.sheetMapping.hasSheetWithId(destinationLeftCorner.sheet)
    ) {
      throw new InvalidArgumentsError()
    }

    const sourceRange = AbsoluteCellRange.spanFrom(sourceLeftCorner, width, height)
    const targetRange = AbsoluteCellRange.spanFrom(destinationLeftCorner, width, height)

    if (this.dependencyGraph.matrixMapping.isFormulaMatrixInRange(sourceRange)) {
      throw new Error('It is not possible to move matrix')
    }

    if (this.dependencyGraph.matrixMapping.isFormulaMatrixInRange(targetRange)) {
      throw new Error('It is not possible to replace cells with matrix')
    }
  }

  public ensureItIsPossibleToMoveRows(sheet: number, startRow: number, numberOfRows: number, targetRow: number): void {
    this.ensureItIsPossibleToAddRows(sheet, [targetRow, numberOfRows])

    const sourceStart = simpleCellAddress(sheet, 0, startRow)
    const targetStart = simpleCellAddress(sheet, 0, targetRow)

    if (
      !this.sheetMapping.hasSheetWithId(sheet)
      || invalidSimpleCellAddress(sourceStart)
      || invalidSimpleCellAddress(targetStart)
      || !isPositiveInteger(numberOfRows)
      || (targetRow <= startRow + numberOfRows && targetRow >= startRow)
    ) {
      throw new InvalidArgumentsError()
    }

    const width = this.dependencyGraph.getSheetWidth(sheet)
    const sourceRange = AbsoluteCellRange.spanFrom(sourceStart, width, numberOfRows)

    if (this.dependencyGraph.matrixMapping.isFormulaMatrixInRange(sourceRange)) {
      throw new Error('It is not possible to move matrix')
    }
  }

  public ensureItIsPossibleToMoveColumns(sheet: number, startColumn: number, numberOfColumns: number, targetColumn: number): void {
    this.ensureItIsPossibleToAddColumns(sheet, [targetColumn, numberOfColumns])

    const sourceStart = simpleCellAddress(sheet, startColumn, 0)
    const targetStart = simpleCellAddress(sheet, targetColumn, 0)

    if (
      !this.sheetMapping.hasSheetWithId(sheet)
      || invalidSimpleCellAddress(sourceStart)
      || invalidSimpleCellAddress(targetStart)
      || !isPositiveInteger(numberOfColumns)
      || (targetColumn <= startColumn + numberOfColumns && targetColumn >= startColumn)
    ) {
      throw new InvalidArgumentsError()
    }

    const sheetHeight = this.dependencyGraph.getSheetHeight(sheet)
    const sourceRange = AbsoluteCellRange.spanFrom(sourceStart, numberOfColumns, sheetHeight)

    if (this.dependencyGraph.matrixMapping.isFormulaMatrixInRange(sourceRange)) {
      throw new Error('It is not possible to move matrix')
    }
  }

  public ensureItIsPossibleToAddSheet(name: string): void {
    if (this.sheetMapping.hasSheetWithName(name)) {
      throw Error(`Sheet with name ${name} already exists`)
    }
  }

  public ensureItIsPossibleToChangeContent(address: SimpleCellAddress): void {
    if (invalidSimpleCellAddress(address)) {
      throw new InvalidAddressError(address)
    }
    if (!this.sheetMapping.hasSheetWithId(address.sheet)) {
      throw new NoSheetWithIdError(address.sheet)
    }

    if (this.dependencyGraph.matrixMapping.isFormulaMatrixAtAddress(address)) {
      throw Error('It is not possible to change part of a matrix')
    }
  }

  public getAndClearContentChanges(): ContentChanges {
    const changes = this.changes
    this.changes = ContentChanges.empty()
    return changes
  }

  public ensureSheetExists(sheetName: string): void {
    if (!this.sheetMapping.hasSheetWithName(sheetName)) {
      throw new NoSheetWithNameError(sheetName)
    }
  }

  /**
   * Add multiple rows to sheet. </br>
   * Does nothing if rows are outside of effective sheet size.
   *
   * @param sheet - sheet id in which rows will be added
   * @param row - row number above which the rows will be added
   * @param numberOfRowsToAdd - number of rows to add
   */
  private doAddRows(sheet: number, row: number, numberOfRowsToAdd: number = 1): void {
    if (this.rowEffectivelyNotInSheet(row, sheet)) {
      return
    }

    const addedRows = RowsSpan.fromNumberOfRows(sheet, row, numberOfRowsToAdd)

    this.dependencyGraph.addRows(addedRows)

    this.stats.measure(StatType.TRANSFORM_ASTS, () => {
      AddRowsDependencyTransformer.transform(addedRows, this.dependencyGraph, this.parser)
      this.lazilyTransformingAstService.addAddRowsTransformation(addedRows)
    })
  }

  /**
   * Removes multiple rows from sheet. </br>
   * Does nothing if rows are outside of effective sheet size.
   *
   * @param sheet - sheet id from which rows will be removed
   * @param rowStart - number of the first row to be deleted
   * @param rowEnd - number of the last row to be deleted
   * */
  private doRemoveRows(sheet: number, rowStart: number, rowEnd: number = rowStart): void {
    if (this.rowEffectivelyNotInSheet(rowStart, sheet) || rowEnd < rowStart) {
      return
    }

    const removedRows = RowsSpan.fromRowStartAndEnd(sheet, rowStart, rowEnd)

    this.dependencyGraph.removeRows(removedRows)

    this.stats.measure(StatType.TRANSFORM_ASTS, () => {
      RemoveRowsDependencyTransformer.transform(removedRows, this.dependencyGraph, this.parser)
      this.lazilyTransformingAstService.addRemoveRowsTransformation(removedRows)
    })
  }

  /**
   * Add multiple columns to sheet </br>
   * Does nothing if columns are outside of effective sheet size
   *
   * @param sheet - sheet id in which columns will be added
   * @param column - column number above which the columns will be added
   * @param numberOfColumns - number of columns to add
   */
  private doAddColumns(sheet: number, column: number, numberOfColumns: number = 1): void {
    if (this.columnEffectivelyNotInSheet(column, sheet)) {
      return
    }

    const addedColumns = ColumnsSpan.fromNumberOfColumns(sheet, column, numberOfColumns)

    this.dependencyGraph.addColumns(addedColumns)
    this.columnSearch.addColumns(addedColumns)

    this.stats.measure(StatType.TRANSFORM_ASTS, () => {
      AddColumnsDependencyTransformer.transform(addedColumns, this.dependencyGraph, this.parser)
      this.lazilyTransformingAstService.addAddColumnsTransformation(addedColumns)
    })
  }

  /**
   * Removes multiple columns from sheet. </br>
   * Does nothing if columns are outside of effective sheet size.
   *
   * @param sheet - sheet id from which columns will be removed
   * @param columnStart - number of the first column to be deleted
   * @param columnEnd - number of the last row to be deleted
   */
  private doRemoveColumns(sheet: number, columnStart: number, columnEnd: number = columnStart): void {
    if (this.columnEffectivelyNotInSheet(columnStart, sheet) || columnEnd < columnStart) {
      return
    }

    const removedColumns = ColumnsSpan.fromColumnStartAndEnd(sheet, columnStart, columnEnd)

    this.dependencyGraph.removeColumns(removedColumns)
    this.columnSearch.removeColumns(removedColumns)

    this.stats.measure(StatType.TRANSFORM_ASTS, () => {
      RemoveColumnsDependencyTransformer.transform(removedColumns, this.dependencyGraph, this.parser)
      this.lazilyTransformingAstService.addRemoveColumnsTransformation(removedColumns)
    })
  }

  /**
   * Returns true if row number is outside of given sheet.
   *
   * @param row - row number
   * @param sheet - sheet id number
   */
  private rowEffectivelyNotInSheet(row: number, sheet: number): boolean {
    const height = this.addressMapping.getHeight(sheet)
    return row >= height
  }

  /**
   * Returns true if row number is outside of given sheet.
   *
   * @param column - row number
   * @param sheet - sheet id number
   */
  private columnEffectivelyNotInSheet(column: number, sheet: number): boolean {
    const width = this.addressMapping.getWidth(sheet)
    return column >= width
  }

  private get addressMapping(): AddressMapping {
    return this.dependencyGraph.addressMapping
  }

  private get sheetMapping(): SheetMapping {
    return this.dependencyGraph.sheetMapping
  }
}

export function normalizeAddedIndexes(indexes: Index[]): Index[] {
  if (indexes.length <= 1) {
    return indexes
  }

  const sorted = indexes.sort(([a], [b]) => (a < b) ? -1 : (a > b) ? 1 : 0)

  /* merge indexes with same start */
  const merged = sorted.reduce((acc: Index[], [startIndex, amount]: Index) => {
    const previous = acc[acc.length - 1]
    if (startIndex === previous[0]) {
      previous[1] = Math.max(previous[1], amount)
    } else {
      acc.push([startIndex, amount])
    }
    return acc
  }, [sorted[0]])

  /* shift further indexes */
  let shift = 0
  for (let i = 0; i < merged.length; ++i) {
    merged[i][0] += shift
    shift += merged[i][1]
  }

  return merged
}

export function normalizeRemovedIndexes(indexes: Index[]): Index[] {
  if (indexes.length <= 1) {
    return indexes
  }

  const sorted = indexes.sort(([a], [b]) => (a < b) ? -1 : (a > b) ? 1 : 0)

  /* merge overlapping and adjacent indexes */
  const merged = sorted.reduce((acc: Index[], [startIndex, amount]: Index) => {
    const previous = acc[acc.length - 1]
    const lastIndex = previous[0] + previous[1]

    if (startIndex <= lastIndex) {
      previous[1] += Math.max(0, amount - (lastIndex - startIndex))
    } else {
      acc.push([startIndex, amount])
    }

    return acc
  }, [sorted[0]])

  /* shift further indexes */
  let shift = 0
  for (let i = 0; i < merged.length; ++i) {
    merged[i][0] -= shift
    shift += merged[i][1]
  }

  return merged
}

function isPositiveInteger(x: number): boolean {
  return Number.isInteger(x) && x > 0
}

function isNonnegativeInteger(x: number): boolean {
  return Number.isInteger(x) && x >= 0
}<|MERGE_RESOLUTION|>--- conflicted
+++ resolved
@@ -231,17 +231,12 @@
       }
     } else if (!(vertex instanceof MatrixVertex)) {
       if (parsedCellContent instanceof CellContent.Formula) {
-<<<<<<< HEAD
         const {ast, errors, hasVolatileFunction, hasStructuralChangeFunction, dependencies} = this.parser.parse(parsedCellContent.formula, address)
         if (errors.length > 0) {
           this.dependencyGraph.setParsingErrorToCell(address, new ParsingErrorVertex(errors, parsedCellContent.formula))
         } else {
           this.dependencyGraph.setFormulaToCell(address, ast, absolutizeDependencies(dependencies, address), hasVolatileFunction, hasStructuralChangeFunction)
         }
-=======
-        const {ast, hasVolatileFunction, hasStructuralChangeFunction, dependencies} = this.parser.parse(parsedCellContent.formula, address)
-        this.dependencyGraph.setFormulaToCell(address, ast, absolutizeDependencies(dependencies, address), hasVolatileFunction, hasStructuralChangeFunction)
->>>>>>> 7d7ca464
       } else if (parsedCellContent instanceof CellContent.Empty) {
         this.setCellEmpty(address)
       } else if (parsedCellContent instanceof CellContent.MatrixFormula) {
