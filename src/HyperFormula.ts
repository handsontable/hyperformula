<<<<<<< HEAD
import {AbsoluteCellRange} from './AbsoluteCellRange'
import {CellType, CellValueType, getCellType, getCellValueType, NoErrorCellValue, SimpleCellAddress} from './Cell'
=======
import { AbsoluteCellRange } from './AbsoluteCellRange'
import {
  CellType,
  CellValueType,
  getCellType,
  getCellValueType,
  NoErrorCellValue, SimpleCellAddress,
} from './Cell'
>>>>>>> 354cde45
import {CellContent, CellContentParser, RawCellContent} from './CellContentParser'
import {CellValue, ExportedChange, Exporter} from './CellValue'
import {ColumnSearchStrategy} from './ColumnSearch/ColumnSearchStrategy'
import {Config, ConfigParams} from './Config'
import {CrudOperations} from './CrudOperations'
<<<<<<< HEAD
import {normalizeAddedIndexes, normalizeRemovedIndexes} from './Operations'
=======
import {buildTranslationPackage, RawTranslationPackage, TranslationPackage} from './i18n'
import {normalizeRemovedIndexes, normalizeAddedIndexes} from './Operations'
>>>>>>> 354cde45
import {
  AddressMapping,
  DependencyGraph,
  Graph,
  MatrixMapping,
  RangeMapping,
  SheetMapping,
  Vertex,
} from './DependencyGraph'
import {
  EvaluationSuspendedError,
  NamedExpressionDoesNotExist,
  NamedExpressionNameIsAlreadyTaken,
  NamedExpressionNameIsInvalid,
  NoOperationToUndo,
} from './errors'
import {Evaluator} from './Evaluator'
import {Sheet, Sheets} from './GraphBuilder'
import {IBatchExecutor} from './IBatchExecutor'
import {LazilyTransformingAstService} from './LazilyTransformingAstService'
import {Maybe} from './Maybe'
import {NamedExpressions} from './NamedExpressions'
import {
  Ast,
  AstNodeType,
  ParserWithCaching,
  simpleCellAddressFromString,
  simpleCellAddressToString,
  Unparser,
} from './parser'
import {Serialization} from './Serialization'
import {Statistics, StatType} from './statistics'
import {Emitter, Events, Listeners, TypedEmitter} from './Emitter'
import {UndoRedo} from './UndoRedo'
import {BuildEngineFactory, EngineState} from './BuildEngineFactory'

export type Index = [number, number]

/**
 * Engine for one sheet
 */
export class HyperFormula implements TypedEmitter {

  /**
   * Version of the HyperFormula.
   */
  public static version = (process.env.HT_VERSION || '')

  /**
   * Latest build date.
   */
  public static buildDate = (process.env.HT_BUILD_DATE || '')

  /**
   * Calls the `graph` method on the dependency graph.
   * 
   * Allows to execute `graph` directly without a need to refer to `dependencyGraph`.
   * 
   * @internal
   */
  public get graph(): Graph<Vertex> {
    return this.dependencyGraph.graph
  }

  /**
   * Calls the `rangeMapping` method on the dependency graph.
   * 
   * Allows to execute `rangeMapping` directly without a need to refer to `dependencyGraph`.
   * 
   * @internal
   */
  public get rangeMapping(): RangeMapping {
    return this.dependencyGraph.rangeMapping
  }

  /**
   * Calls the `matrixMapping` method on the dependency graph.
   * 
   * Allows to execute `matrixMapping` directly without a need to refer to `dependencyGraph`.
   * 
   * @internal
   */
  public get matrixMapping(): MatrixMapping {
    return this.dependencyGraph.matrixMapping
  }

  /**
   * Calls the `sheetMapping` method on the dependency graph.
   * 
   * Allows to execute `sheetMapping` directly without a need to refer to `dependencyGraph`.
   * 
   * @internal
   */
  public get sheetMapping(): SheetMapping {
    return this.dependencyGraph.sheetMapping
  }

  /**
   * Calls the `addressMapping` method on the dependency graph.
   * 
   * Allows to execute `addressMapping` directly without a need to refer to dependencyGraph.
   * 
   * @internal
   */
  public get addressMapping(): AddressMapping {
    return this.dependencyGraph.addressMapping
  }

  /** @internal */
  public get dependencyGraph(): DependencyGraph {
    return this._dependencyGraph
  }

  /** @internal */
  public get evaluator(): Evaluator {
    return this._evaluator
  }

  /** @internal */
  public get columnSearch(): ColumnSearchStrategy {
    return this._columnSearch
  }

  /** @internal */
  public get lazilyTransformingAstService(): LazilyTransformingAstService {
    return this._lazilyTransformingAstService
  }

  private static buildFromEngineState(engine: EngineState): HyperFormula {
    return new HyperFormula(
      engine.config,
      engine.stats,
      engine.dependencyGraph,
      engine.columnSearch,
      engine.parser,
      engine.unparser,
      engine.cellContentParser,
      engine.evaluator,
      engine.lazilyTransformingAstService,
      engine.undoRedo,
      engine.crudOperations,
      engine.exporter,
      engine.namedExpressions,
      engine.serialization
    )
  }

  /**
   * Builds the engine for sheet from a two-dimensional array representation.
   * 
   * The engine is created with a single sheet.
   * 
   * Can be configured with the optional second parameter that represents a [[ConfigParams]].
   * 
   * If not specified the engine will be built with the default configuration.
   *
   * @param {Sheet} sheet - two-dimensional array representation of sheet
   * @param {Partial<ConfigParams>} [configInput] - engine configuration
   *
   * @category Factory
   */
  public static buildFromArray(sheet: Sheet, configInput?: Partial<ConfigParams>): HyperFormula {
    return this.buildFromEngineState(BuildEngineFactory.buildFromSheet(sheet, configInput))
  }

  /**
   * Builds the engine from an object containing multiple sheets with names.
   * 
   * The engine is created with one or more sheets.
   * 
   * Can be configured with the optional second parameter that represents a [[ConfigParams]].
   * 
   * If not specified the engine will be built with the default configuration.
   *
   * @param {Sheet} sheets - object with sheets definition
   * @param {Partial<ConfigParams>} [configInput]- engine configuration
   *
   * @category Factory
   */
  public static buildFromSheets(sheets: Sheets, configInput?: Partial<ConfigParams>): HyperFormula {
    return this.buildFromEngineState(BuildEngineFactory.buildFromSheets(sheets, configInput))
  }

  private static registeredLanguages: Map<string, TranslationPackage> = new Map()

  /**
   * Returns registered language from its code string.
   * @param {string} code - code string of the translation package
   */
  public static getLanguage(code: string): TranslationPackage {
    const val = this.registeredLanguages.get(code)
    if(val === undefined) {
      throw new Error('Language not registered.')
    } else {
      return val
    }
  }

  /**
   * Registers language from under given code string.
   * @param {string} code - code string of the translation package
   * @param {RawTranslationPackage} lang - translation package to be registered
   */
  public static registerLanguage(code: string, lang: RawTranslationPackage): void {
    if(this.registeredLanguages.has(code)) {
      throw new Error('Language already registered.')
    } else {
      this.registeredLanguages.set(code, buildTranslationPackage(lang))
    }
  }

  public static unregisterLanguage(code: string): void {
    if(this.registeredLanguages.has(code)) {
      this.registeredLanguages.delete(code)
    } else {
      throw new Error('Language not registered.')
    }
  }

  public static unregisterAllLanguages(): void {
    this.registeredLanguages = new Map()
  }

  /**
   * Returns all registered languages codes.
   */
  public static getRegisteredLanguagesCodes(): string[] {
    return Array.from(this.registeredLanguages.keys())
  }

  /**
   * Builds an empty engine instance.
   * 
   * Can be configured with the optional parameter that represents a [[ConfigParams]].
   * 
   * If not specified the engine will be built with the default configuration.
   *
   * @param {Partial<ConfigParams>} [configInput] - engine configuration
   *
   * @category Factory
   */
  public static buildEmpty(configInput?: Partial<ConfigParams>): HyperFormula {
    return this.buildFromEngineState(BuildEngineFactory.buildEmpty(configInput))
  }

  private readonly _emitter: Emitter = new Emitter()
  private _evaluationSuspended: boolean = false

  protected constructor(
    private _config: Config,
    private _stats: Statistics,
    private _dependencyGraph: DependencyGraph,
    private _columnSearch: ColumnSearchStrategy,
    private _parser: ParserWithCaching,
    private _unparser: Unparser,
    private _cellContentParser: CellContentParser,
    private _evaluator: Evaluator,
    private _lazilyTransformingAstService: LazilyTransformingAstService,
    private _undoRedo: UndoRedo,
    private _crudOperations: CrudOperations,
    private _exporter: Exporter,
    private _namedExpressions: NamedExpressions,
    private _serialization: Serialization
  ) {
  }

  /**
   * Returns the cell value of a given address.
   * 
   * Applies rounding and post-processing.
   * 
   * @throws Throws an error if the given sheet ID does not exist.
   *
   * @param {SimpleCellAddress} address - cell coordinates
   *
   * @category Cell
   */
  public getCellValue(address: SimpleCellAddress): CellValue {
    this.ensureEvaluationIsNotSuspended()
    return this._serialization.getCellValue(address)
  }

  private ensureEvaluationIsNotSuspended() {
    if (this._evaluationSuspended) {
      throw new EvaluationSuspendedError()
    }
  }

  /**
   * Returns a normalized formula string from the cell of a given address
   * 
   * or `undefined` for an address that does not exist and empty values.
   * 
   * Unparses AST.
   * 
   * @param {SimpleCellAddress} address - cell coordinates
   *
   * @category Cell
   */
  public getCellFormula(address: SimpleCellAddress): Maybe<string> {
    return this._serialization.getCellFormula(address)
  }

  /**
   * Returns a serialized content of the cell of a given address
   *
   * either a cell formula or an explicit value.
   *
   * Unparses AST. Applies post-processing.
   *
   * @param {SimpleCellAddress} address - cell coordinates
   *
   * @returns a [[CellValue]] which is a value of a cell or an error
   *
   * @category Cell
   */
  public getCellSerialized(address: SimpleCellAddress): NoErrorCellValue {
    this.ensureEvaluationIsNotSuspended()
    return this._serialization.getCellSerialized(address)
  }

  /**
   * Returns array with values of all cells from Sheet
   *
   * Applies rounding and post-processing.
   * 
   * @throws Throws an error if the given sheet ID does not exist.
   * 
   * @param {number} sheet - sheet ID number
   *
   * @category Sheet
   */
  public getSheetValues(sheet: number): CellValue[][] {
    this.ensureEvaluationIsNotSuspended()
    return this._serialization.getSheetValues(sheet)
  }

  /**
   * Returns an array with normalized formula strings from Sheet,
   *
   * or `undefined` for a cells that have no value.
   *
   * Unparses AST.
   *
   * @param {SimpleCellAddress} sheet - sheet ID number
   *
   * @category Sheet
   */
  public getSheetFormulas(sheet: number): Maybe<string>[][] {
    return this._serialization.getSheetFormulas(sheet)
  }

  /**
   * Returns an array with serialized content of cells from Sheet,
   *
   * either a cell formula or an explicit value.
   *
   * Unparses AST. Applies post-processing.
   *
   * @param {SimpleCellAddress} sheet - sheet ID number
   *
   * @category Sheet
   */
  public getSheetSerialized(sheet: number): NoErrorCellValue[][] {
    this.ensureEvaluationIsNotSuspended()
    return this._serialization.getSheetSerialized(sheet)
  }

  /**
   * Returns a map containing dimensions of all sheets for the engine instance
   * 
   * represented as a key-value pairs where keys are sheet IDs and dimensions are returned as numbers, width and height respectively.
   * 
   * @returns key-value pairs where keys are sheet IDs and dimensions are returned as numbers, width and height respectively.
   *
   * @category Sheet
   */
  public getAllSheetsDimensions(): Record<string, { width: number, height: number }> {
    return this._serialization.genericAllSheetsGetter((arg) => this.getSheetDimensions(arg))
  }

  /**
   * Returns dimensions of a specified sheet.
   * 
   * The sheet dimensions is represented with numbers: width and height.
   * 
   * @throws Throws an error if the given sheet ID does not exist.
   *
   * @param {number} sheet - sheet ID number
   *
   * @category Sheet
   */
  public getSheetDimensions(sheet: number): { width: number, height: number } {
    return {
      width: this.dependencyGraph.getSheetWidth(sheet),
      height: this.dependencyGraph.getSheetHeight(sheet),
    }
  }

  /**
   * Returns map containing values of all sheets.
   * 
   * @returns an object which property keys are strings and values are arrays of arrays of [[CellValue]]
   *
   * @category Sheet
   */
  public getAllSheetsValues(): Record<string, CellValue[][]> {
    this.ensureEvaluationIsNotSuspended()
    return this._serialization.getAllSheetsValues()
  }

  /**
   * Returns map containing formulas of all sheets.
   * 
   * @returns an object which property keys are strings and values are arrays of arrays of strings or possibly `undefined`
   *
   * @category Sheet
   */
  public getAllSheetsFormulas(): Record<string, Maybe<string>[][]> {
    return this._serialization.getAllSheetsFormulas()
  }

  /**
   * Returns map containing formulas or values of all sheets.
   * 
   * @returns an object which property keys are strings and values are arrays of arrays of [[CellValue]]
   *
   * @category Sheet
   */
  public getAllSheetsSerialized(): Record<string, NoErrorCellValue[][]> {
    this.ensureEvaluationIsNotSuspended()
    return this._serialization.getAllSheetsSerialized()
  }

  /**
   * Updates the config with given new parameters.
   *
   * @param newParams
   *
   * @category Instance
   */
  public updateConfig(newParams: Partial<ConfigParams>): void {
    const newConfig = this._config.mergeConfig(newParams)

    const configNewLanguage = this._config.mergeConfig({language: newParams.language})
    const serializedSheets = this._serialization.withNewConfig(configNewLanguage).getAllSheetsSerialized()

    const newEngine = BuildEngineFactory.rebuildWithConfig(newConfig, serializedSheets, this._stats)

    this._config = newEngine.config
    this._stats = newEngine.stats
    this._dependencyGraph = newEngine.dependencyGraph
    this._columnSearch = newEngine.columnSearch
    this._parser = newEngine.parser
    this._unparser = newEngine.unparser
    this._cellContentParser = newEngine.cellContentParser
    this._evaluator = newEngine.evaluator
    this._lazilyTransformingAstService = newEngine.lazilyTransformingAstService
    this._undoRedo = newEngine.undoRedo
    this._crudOperations = newEngine.crudOperations
    this._exporter = newEngine.exporter
    this._namedExpressions = newEngine.namedExpressions
    this._serialization = newEngine.serialization
  }

  /**
   * Returns current configuration of the engine instance.
   *
   * @category Instance
   */
  public getConfig(): ConfigParams {
    return this._config.getConfig()
  }

  /**
   * Serializes and deserializes whole engine, effectively reloading it.
   *
   * @category Instance
   */
  public rebuildAndRecalculate(): void {
    this.updateConfig({})
  }

  /**
   * Returns snapshot of a computation time statistics.
   * 
   * It returns a map with key-value pairs where keys are enums for stat type and time (number)
   *
   * @category Instance
   */
  public getStats(): Map<StatType, number> {
    return this._stats.snapshot()
  }

  /**
   * @category UndoRedo
   */
  public undo() {
    if (this._undoRedo.isUndoStackEmpty()) {
      throw new NoOperationToUndo()
    }
    this._undoRedo.undo()
    this.recomputeIfDependencyGraphNeedsIt()
  }

  /**
   * @category UndoRedo
   */
  public isThereSomethingToUndo() {
    return !this._undoRedo.isUndoStackEmpty()
  }

  /**
   * Returns information whether it is possible to change the content in a rectangular area bounded by the box.
   * 
   * If returns `true`, doing [[setCellContents]] operation won't throw any errors.
   * 
   * @param {SimpleCellAddress} address - cell coordinates (top left corner)
   * @param {number} width - width of the box
   * @param {number} height - height of the box
   * 
   * @returns `true` if the action is possible, `false` if the operation might be disrupted and causes side-effects by the fact that there is a matrix inside selected cells, the address is invalid or the sheet does not exist
   *
   * @category Cell
   */
  public isItPossibleToSetCellContents(address: SimpleCellAddress, width: number = 1, height: number = 1): boolean {
    try {
      for (let i = 0; i < width; i++) {
        for (let j = 0; j < height; j++) {
          this._crudOperations.ensureItIsPossibleToChangeContent({ col: address.col + i, row: address.row + j, sheet: address.sheet })
        }
      }
    } catch (e) {
      return false
    }
    return true
  }

  /**
   * Sets the content for a block of cells of a given coordinates.
   * 
   * Note that this method may trigger dependency graph recalculation.
   * 
   * @param {SimpleCellAddress} topLeftCornerAddress - top left corner of block of cells
   * @param {(RawCellContent[][]|RawCellContent)} cellContents - array with content
   * 
   * @fires [[valuesUpdated]]
   * 
   * @returns an array of [[ExportedChange]]
   *
   * @category Cell
   */
  public setCellContents(topLeftCornerAddress: SimpleCellAddress, cellContents: RawCellContent[][] | RawCellContent): ExportedChange[] {
    this._crudOperations.setCellContents(topLeftCornerAddress, cellContents)
    return this.recomputeIfDependencyGraphNeedsIt()
  }

  /**
   * Returns information whether it is possible to add rows into a specified position in a given sheet.
   * 
   * Checks against particular rules to ascertain that addRows can be called.
   * 
   * If returns `true`, doing [[addRows]] operation won't throw any errors.
   * 
   * @param {number} sheet - sheet ID in which rows will be added
   * @param {Index[]} indexes - non-contiguous indexes with format [row, amount], where row is a row number above which the rows will be added
   * 
   * @returns `true` if the action is possible, `false` if the operation might be disrupted and causes side-effects by the fact that there is a matrix inside the selected rows.
   *
   * @category Row
   */
  public isItPossibleToAddRows(sheet: number, ...indexes: Index[]): boolean {
    const normalizedIndexes = normalizeAddedIndexes(indexes)
    try {
      this._crudOperations.ensureItIsPossibleToAddRows(sheet, ...normalizedIndexes)
      return true
    } catch (e) {
      return false
    }
  }

  /**
   * Adds multiple rows into a specified position in a given sheet.
   * 
   * Does nothing if rows are outside of effective sheet size.
   * 
   * Note that this method may trigger dependency graph recalculation.
   *
   * @param {number} sheet - sheet ID in which rows will be added
   * @param {Index[]} indexes - non-contiguous indexes with format [row, amount], where row is a row number above which the rows will be added
   * 
   * @fires [[valuesUpdated]]
   *
   * @category Row
   */
  public addRows(sheet: number, ...indexes: Index[]): ExportedChange[] {
    this._crudOperations.addRows(sheet, ...indexes)
    return this.recomputeIfDependencyGraphNeedsIt()
  }

  /**
   * Returns information whether it is possible to remove rows from a specified position in a given sheet.
   * 
   * Checks against particular rules to ascertain that removeRows can be called.
   * 
   * If returns `true`, doing [[removeRows]] operation won't throw any errors.
   *
   * @param {number} sheet - sheet ID from which rows will be removed
   * @param {Index[]} indexes - non-contiguous indexes with format: [row, amount]
   * 
   * @returns `true` if the action is possible, `false` if the operation might be disrupted and causes side-effects by the fact that there is a matrix inside the selected rows.
   *
   * @category Row
   */
  public isItPossibleToRemoveRows(sheet: number, ...indexes: Index[]): boolean {
    const normalizedIndexes = normalizeRemovedIndexes(indexes)
    try {
      this._crudOperations.ensureItIsPossibleToRemoveRows(sheet, ...normalizedIndexes)
      return true
    } catch (e) {
      return false
    }
  }

  /**
   * Removes multiple rows from a specified position in a given sheet.
   * 
   * Does nothing if rows are outside of the effective sheet size.
   * 
   * Note that this method may trigger dependency graph recalculation.
   *
   * @param {number} sheet - sheet ID from which rows will be removed
   * @param {Index[]} indexes - non-contiguous indexes with format: [row, amount]
   * 
   * @fires [[valuesUpdated]]
   *
   * @category Row
   */
  public removeRows(sheet: number, ...indexes: Index[]): ExportedChange[] {
    this._crudOperations.removeRows(sheet, ...indexes)
    return this.recomputeIfDependencyGraphNeedsIt()
  }

  /**
   * Returns information whether it is possible to add columns into a specified position in a given sheet.
   * 
   * Checks against particular rules to ascertain that addColumns can be called.
   * 
   * If returns `true`, doing [[addColumns]] operation won't throw any errors.
   *
   * @param {number} sheet - sheet ID in which columns will be added
   * @param {Index[]} indexes - non-contiguous indexes with format: [column, amount], where column is a column number from which new columns will be added
   * 
   * @returns `true` if the action is possible, `false` if the operation might be disrupted and causes side-effects by the fact that there is a matrix inside the selected columns.
   *
   * @category Column
   */
  public isItPossibleToAddColumns(sheet: number, ...indexes: Index[]): boolean {
    const normalizedIndexes = normalizeAddedIndexes(indexes)
    try {
      this._crudOperations.ensureItIsPossibleToAddColumns(sheet, ...normalizedIndexes)
      return true
    } catch (e) {
      return false
    }
  }

  /**
   * Adds multiple columns into a specified position in a given sheet.
   * 
   * Does nothing if the columns are outside of the effective sheet size.
   * 
   * Note that this method may trigger dependency graph recalculation.
   *
   * @param {number} sheet - sheet ID in which columns will be added
   * @param {Index[]} indexes - non-contiguous indexes with format: [column, amount], where column is a column number from which new columns will be added
   * 
   * @fires [[valuesUpdated]]
   *
   * @category Column
   */
  public addColumns(sheet: number, ...indexes: Index[]): ExportedChange[] {
    this._crudOperations.addColumns(sheet, ...indexes)
    return this.recomputeIfDependencyGraphNeedsIt()
  }

  /**
   * Returns information whether it is possible to remove columns from a specified position in a given sheet.
   * 
   * Checks against particular rules to ascertain that removeColumns can be called.
   * 
   * If returns `true`, doing [[removeColumns]] operation won't throw any errors.
   *
   * @param {number} sheet - sheet ID from which columns will be removed
   * @param {Index[]} indexes - non-contiguous indexes with format [column, amount]
   * 
   * @returns `true` if the action is possible, `false` if the operation might be disrupted and causes side-effects by the fact that there is a matrix inside the selected columns.
   *
   * @category Column
   */
  public isItPossibleToRemoveColumns(sheet: number, ...indexes: Index[]): boolean {
    const normalizedIndexes = normalizeRemovedIndexes(indexes)
    try {
      this._crudOperations.ensureItIsPossibleToRemoveColumns(sheet, ...normalizedIndexes)
      return true
    } catch (e) {
      return false
    }
  }

  /**
   * Removes multiple columns from a specified position in a given sheet.
   * 
   * Does nothing if columns are outside of the effective sheet size.
   * 
   * Note that this method may trigger dependency graph recalculation.
   *
   * @param {number} sheet - sheet ID from which columns will be removed
   * @param {Index[]} indexes - non-contiguous indexes with format: [column, amount]
   * 
   * @fires [[valuesUpdated]]
   *
   * @category Column
   */
  public removeColumns(sheet: number, ...indexes: Index[]): ExportedChange[] {
    this._crudOperations.removeColumns(sheet, ...indexes)
    return this.recomputeIfDependencyGraphNeedsIt()
  }

  /**
   * Returns information whether it is possible to move cells to a specified position in a given sheet.
   * 
   * Checks against particular rules to ascertain that moveCells can be called.
   * 
   * If returns `true`, doing [[moveCells]] operation won't throw any errors.
   *
   * @param {SimpleCellAddress} sourceLeftCorner - address of the upper left corner of a moved block
   * @param {number} width - width of the cell block that is being moved
   * @param {number} height - height of the cell block that is being moved
   * @param {SimpleCellAddress} destinationLeftCorner - upper left address of the target cell block
   * 
   * @returns `true` if the action is possible, `false` if the operation might be disrupted and causes side-effects by the fact that there is a matrix inside the selected columns, the target location has matrix or the provided address is invalid.
   *
   * @category Cell
   */
  public isItPossibleToMoveCells(sourceLeftCorner: SimpleCellAddress, width: number, height: number, destinationLeftCorner: SimpleCellAddress): boolean {
    try {
      this._crudOperations.ensureItIsPossibleToMoveCells(sourceLeftCorner, width, height, destinationLeftCorner)
      return true
    } catch (e) {
      return false
    }
  }

  /**
   * Moves the content of a cell block from source to the target location.
   * 
   * Note that this method may trigger dependency graph recalculation.
   *
   * @param {SimpleCellAddress} sourceLeftCorner - address of the upper left corner of a moved block
   * @param {number} width - width of the cell block that is being moved
   * @param {number} height - height of the cell block that is being moved
   * @param {SimpleCellAddress} destinationLeftCorner - upper left address of the target cell block
   * 
   * @fires [[valuesUpdated]]
   *
   * @category Cell
   */
  public moveCells(sourceLeftCorner: SimpleCellAddress, width: number, height: number, destinationLeftCorner: SimpleCellAddress): ExportedChange[] {
    this._crudOperations.moveCells(sourceLeftCorner, width, height, destinationLeftCorner)
    return this.recomputeIfDependencyGraphNeedsIt()
  }

  /**
   * Returns information whether it is possible to move a particular number of rows to a specified position in a given sheet.
   * 
   * Checks against particular rules to ascertain that moveRows can be called.
   * 
   * If returns `true`, doing [[moveRows]] operation won't throw any errors.
   *
   * @param {number} sheet - a sheet number in which the operation will be performed
   * @param {number} startRow - number of the first row to move
   * @param {number} numberOfRows - number of rows to move
   * @param {number} targetRow - row number before which rows will be moved
   * 
   * @returns `true` if the action is possible, `false` if the operation might be disrupted and causes side-effects by the fact that there is a matrix inside the selected rows, the target location has matrix or the provided address is invalid.
   *
   * @category Row
   */
  public isItPossibleToMoveRows(sheet: number, startRow: number, numberOfRows: number, targetRow: number): boolean {
    try {
      this._crudOperations.ensureItIsPossibleToMoveRows(sheet, startRow, numberOfRows, targetRow)
      return true
    } catch (e) {
      return false
    }
  }

  /**
   * Moves a particular number of rows to a specified position in a given sheet.
   * 
   * Note that this method may trigger dependency graph recalculation.
   *
   * @param {number} sheet - a sheet number in which the operation will be performed
   * @param {number} startRow - number of the first row to move
   * @param {number} numberOfRows - number of rows to move
   * @param {number} targetRow - row number before which rows will be moved
   * 
   * @fires [[valuesUpdated]]
   *
   * @category Row
   */
  public moveRows(sheet: number, startRow: number, numberOfRows: number, targetRow: number): ExportedChange[] {
    this._crudOperations.moveRows(sheet, startRow, numberOfRows, targetRow)
    return this.recomputeIfDependencyGraphNeedsIt()
  }

  /**
   * Returns information whether it is possible to move a particular number of columns to a specified position in a given sheet.
   * 
   * Checks against particular rules to ascertain that moveColumns can be called.
   * 
   * If returns `true`, doing [[moveColumns]] operation won't throw any errors.
   *
   * @param {number} sheet - a sheet number in which the operation will be performed
   * @param {number} startColumn - number of the first column to move
   * @param {number} numberOfColumns - number of columns to move
   * @param {number} targetColumn - column number before which columns will be moved
   * 
   * @returns `true` if the action is possible, `false` if the operation might be disrupted and causes side-effects by the fact that there is a matrix inside the selected columns, the target location has matrix or the provided address is invalid.
   *
   * @category Column
   */
  public isItPossibleToMoveColumns(sheet: number, startColumn: number, numberOfColumns: number, targetColumn: number): boolean {
    try {
      this._crudOperations.ensureItIsPossibleToMoveColumns(sheet, startColumn, numberOfColumns, targetColumn)
      return true
    } catch (e) {
      return false
    }
  }

  /**
   * Moves a particular number of columns to a specified position in a given sheet.
   * 
   * Note that this method may trigger dependency graph recalculation.
   *
   * @param {number} sheet - a sheet number in which the operation will be performed
   * @param {number} startColumn - number of the first column to move
   * @param {number} numberOfColumns - number of columns to move
   * @param {number} targetColumn - column number before which columns will be moved
   * 
   * @fires [[valuesUpdated]]
   *
   * @category Column
   */
  public moveColumns(sheet: number, startColumn: number, numberOfColumns: number, targetColumn: number): ExportedChange[] {
    this._crudOperations.moveColumns(sheet, startColumn, numberOfColumns, targetColumn)
    return this.recomputeIfDependencyGraphNeedsIt()
  }

  /**
   * Stores a copy of the cell block in internal clipboard for the further paste.
   * 
   * Returns values of cells for use in external clipboard.
   *
   * @param {SimpleCellAddress} sourceLeftCorner - address of the upper left corner of a copied block
   * @param {number} width - width of the cell block being copied
   * @param {number} height - height of the cell block being copied
   *
   * @category Clipboard
  */
  public copy(sourceLeftCorner: SimpleCellAddress, width: number, height: number): CellValue[][] {
    this._crudOperations.copy(sourceLeftCorner, width, height)
    return this.getRangeValues(AbsoluteCellRange.spanFrom(sourceLeftCorner, width, height))
  }

  /**
   * Stores information of the cell block in internal clipboard for further paste.
   * 
   * Calling [[paste]] right after this method is equivalent to call [[moveCells]].
   * 
   * Almost any CRUD operation called after this method will abort the cut operation.
   * 
   * Returns values of cells for use in external clipboard.
   *
   * @param {SimpleCellAddress} sourceLeftCorner - address of the upper left corner of a copied block
   * @param {number} width - width of the cell block being copied
   * @param {number} height - height of the cell block being copied
   *
   * @category Clipboard
   */
  public cut(sourceLeftCorner: SimpleCellAddress, width: number, height: number): CellValue[][] {
    this._crudOperations.cut(sourceLeftCorner, width, height)
    return this.getRangeValues(AbsoluteCellRange.spanFrom(sourceLeftCorner, width, height))
  }

  /**
   * When called after [[copy]] it will paste copied values and formulas into a cell block.
   * 
   * When called after [[paste]] it will perform [[moveCells]] operation into the cell block.
   * 
   * Does nothing if the clipboard is empty.
   * 
   * Note that this method may trigger dependency graph recalculation.
   * 
   * @param {SimpleCellAddress} targetLeftCorner - upper left address of the target cell block
   * 
   * @fires [[valuesUpdated]]
   *
   * @category Clipboard
   */
  public paste(targetLeftCorner: SimpleCellAddress): ExportedChange[] {
    this.ensureEvaluationIsNotSuspended()
    this._crudOperations.paste(targetLeftCorner)
    return this.recomputeIfDependencyGraphNeedsIt()
  }

  /**
   * Clears the clipboard content by setting the content to `undefined`.
   *
   * @category Clipboard
   */
  public clearClipboard(): void {
    this._crudOperations.clearClipboard()
  }

  /**
   * Returns the cell content of a given range in a [[InternalCellValue]][][] format.
   *
   * @param {AbsoluteCellRange} range absolute cell range
   *
   * @category Range
   */
  public getRangeValues(range: AbsoluteCellRange): CellValue[][] {
    return range.arrayOfAddressesInRange().map(
      (subarray) => subarray.map(
        (address) => this.getCellValue(address)
      )
    )
  }

  /**
   * Returns cell formulas in given range
   *
   * @param range
   *
   * @category Range
   */
  public getRangeFormulas(range: AbsoluteCellRange): Maybe<string>[][] {
    return range.arrayOfAddressesInRange().map(
      (subarray) => subarray.map(
        (address) => this.getCellFormula(address)
      )
    )
  }

  /**
   * Returns serialized cell in given range
   *
   * @param range
   *
   * @category Range
   */
  public getRangeSerialized(range: AbsoluteCellRange): CellValue[][] {
    return range.arrayOfAddressesInRange().map(
      (subarray) => subarray.map(
        (address) => this.getCellSerialized(address)
      )
    )
  }

  /**
   * Returns information whether it is possible to add a sheet to the engine.
   * 
   * Checks against particular rules to ascertain that addSheet can be called.
   * 
   * If returns `true`, doing [[addSheet]] operation won't throw any errors.
   * 
   * @param {string} name - sheet name, case insensitive
   * 
   * @returns `true` if it possible to add sheet with provided name, meaning the name does not already exists in the instance, `false` if the chosen name is already used
   *
   * @category Sheet
   */
  public isItPossibleToAddSheet(name: string): boolean {
    try {
      this._crudOperations.ensureItIsPossibleToAddSheet(name)
      return true
    } catch (e) {
      return false
    }
  }

  /**
   * Adds a new sheet to the engine.
   * 
   * @param {string} [name] - if not specified, name will be autogenerated
   * 
   * @fires [[sheetAdded]]
   * 
   * @returns given or autogenerated name of a new sheet
   *
   * @category Sheet
   */
  public addSheet(name?: string): string {
    const addedSheetName = this._crudOperations.addSheet(name)
    this._emitter.emit(Events.SheetAdded, addedSheetName)
    return addedSheetName
  }

  /**
   * Returns information whether it is possible to remove sheet for the engine.
   * 
   * If returns true, doing [[removeSheet]] operation won't throw any errors.
   * 
   * @param {string} name - sheet name, case insensitive
   * 
   * @returns `true` if the provided name of a sheet exists and then it can be removed, `false` if there is no sheet with a given name
   *
   * @category Sheet
   */
  public isItPossibleToRemoveSheet(name: string): boolean {
    try {
      this._crudOperations.ensureSheetExists(name)
      return true
    } catch (e) {
      return false
    }
  }

  /**
   * Removes sheet with a specified name.
   * 
   * Note that this method may trigger dependency graph recalculation.
   * 
   * @param {string} name - sheet name, case insensitive
   * 
   * @fires [[sheetRemoved]]
   * @fires [[valuesUpdated]]
   *
   * @category Sheet
   */
  public removeSheet(name: string): ExportedChange[] {
    const displayName = this.sheetMapping.getDisplayNameByName(name)!
    this._crudOperations.removeSheet(name)
    const changes = this.recomputeIfDependencyGraphNeedsIt()
    this._emitter.emit(Events.SheetRemoved, displayName, changes)
    return changes
  }

  /**
   * Returns information whether it is possible to clear a specified sheet.
   * 
   * If returns `true`, doing [[clearSheet]] operation won't throw any errors.
   * 
   * @param {string} name - sheet name, case insensitive.
   * 
   * @returns `true` if the provided name of a sheet exists and then its content can be cleared, `false` if there is no sheet with a given name
   *
   * @category Sheet
   */
  public isItPossibleToClearSheet(name: string): boolean {
    try {
      this._crudOperations.ensureSheetExists(name)
      return true
    } catch (e) {
      return false
    }
  }

  /**
   * Clears the sheet content.
   * 
   * Based on that the method finds the ID of a sheet to be cleared.
   * 
   * Double-checks if the sheet exists.
   * 
   * Note that this method may trigger dependency graph recalculation.
   * 
   * @param {string} name - sheet name, case insensitive.
   * 
   * @fires [[valuesUpdated]]
   *
   * @category Sheet
   */
  public clearSheet(name: string): ExportedChange[] {
    this._crudOperations.ensureSheetExists(name)
    this._crudOperations.clearSheet(name)
    return this.recomputeIfDependencyGraphNeedsIt()
  }

  /**
   * Returns information whether it is possible to replace the sheet content.
   * 
   * If returns `true`, doing [[setSheetContent]] operation won't throw any errors.
   *
   * @param {string} name - sheet name, case insensitive.
   * 
   * @returns `true` if the provided name of a sheet exists and then its content can be replaced, `false` if there is no sheet with a given name
   *
   * @category Sheet
   */
  public isItPossibleToReplaceSheetContent(name: string): boolean {
    try {
      this._crudOperations.ensureSheetExists(name)
      return true
    } catch (e) {
      return false
    }
  }

  /**
   * Replaces the sheet content with new values.
   * 
   * The new value is to be provided as an array of arrays of [[RawCellContent]]
   * 
   * The method finds sheet ID based on the provided sheet name.
   *
   * @param {string} sheetName - sheet name, case insensitive.
   * @param {RawCellContent[][]} values - array of new values
   *
   * @category Sheet
   */
  public setSheetContent(sheetName: string, values: RawCellContent[][]): ExportedChange[] {
    this._crudOperations.setSheetContent(sheetName, values)
    return this.recomputeIfDependencyGraphNeedsIt()
  }

  /**
   * Computes simple (absolute) address of a cell address based on its string representation.
   * 
   * If sheet name is present in string representation but not present in the engine, returns `undefined`.
   * 
   * If sheet name is not present in string representation, returns the sheet number.
   *
   * @param {string} stringAddress - string representation of cell address, e.g. 'C64'
   * @param {number} sheet - override sheet index regardless of sheet mapping
   * 
   * @returns absolute representation of address, e.g. `{ sheet: 0, col: 1, row: 1 }`
   *
   * @category Helper
   */
  public simpleCellAddressFromString(stringAddress: string, sheet: number) {
    return simpleCellAddressFromString(this.sheetMapping.get, stringAddress, sheet)
  }

  /**
   * Returns string representation of an absolute address in A1 notation.
   * 
   * @param {SimpleCellAddress} address - object representation of an absolute address
   * @param {number} sheet - if is not equal with address sheet index, string representation will contain sheet name
   * 
   * @returns absolute address in string or `undefined` if the sheet index is not present in the engine
   *
   * @category Helper
   */
  public simpleCellAddressToString(address: SimpleCellAddress, sheet: number): Maybe<string> {
    return simpleCellAddressToString(this.sheetMapping.fetchDisplayName, address, sheet)
  }

  /**
   * Returns a unique sheet name assigned to the sheet of a given ID.
   * 
   * Or `undefined` if the there is no sheet with a given ID.
   * 
   * @param {number} sheetId - ID of the sheet, for which we want to retrieve name
   * 
   * @returns name of the sheet or `undefined` if the sheet does not exist
   *
   * @category Sheet
   */
  public getSheetName(sheetId: number): Maybe<string> {
    return this.sheetMapping.getDisplayName(sheetId)
  }

  /**
   * Returns a unique sheet ID assigned to the sheet with a given name.
   * 
   * Returns `undefined` if the there's no sheet with a given name.
   * 
   * @param {string} sheetName - name of the sheet, for which we want to retrieve ID, case insensitive.
   * 
   * @returns ID of the sheet or `undefined` if the sheet does not exist
   *
   * @category Sheet
   */
  public getSheetId(sheetName: string): Maybe<number> {
    return this.sheetMapping.get(sheetName)
  }

  /**
   * Returns true whether sheet with a given name exists.
   * 
   * The methods accepts sheet name to be checked.
   * 
   * @param {string} sheetName - name of the sheet, case insensitive.
   * 
   * @returns `true` if a given sheet exists
   *
   * @category Sheet
   */
  public doesSheetExist(sheetName: string): boolean {
    return this.sheetMapping.hasSheetWithName(sheetName)
  }

  /**
   * Returns type of a specified cell of a given address.
   * 
   * The methods accepts cell coordinates as object with column, row and sheet numbers.
   *
   * @param {SimpleCellAddress} address - cell coordinates
   *
   * @category Cell
   */
  public getCellType(address: SimpleCellAddress): CellType {
    const vertex = this.dependencyGraph.getCell(address)
    return getCellType(vertex)
  }

  /**
   * Checks if the specified cell contains a simple value.
   * 
   * The methods accepts cell coordinates as object with column, row and sheet numbers.
   * 
   * @param {SimpleCellAddress} address - cell coordinates
   * 
   * @returns `true` if cell contains a simple value
   *
   * @category Cell
   */
  public doesCellHaveSimpleValue(address: SimpleCellAddress): boolean {
    return this.getCellType(address) === CellType.VALUE
  }

  /**
   * Checks if the specified cell contains a formula.
   * 
   * The methods accepts cell coordinates as object with column, row and sheet numbers.
   *
   * @param {SimpleCellAddress} address - cell coordinates
   * 
   * @returns `true` if cell contains a formula
   *
   * @category Cell
   */
  public doesCellHaveFormula(address: SimpleCellAddress): boolean {
    return this.getCellType(address) === CellType.FORMULA
  }

  /**
   * Checks if the specified cell is empty.
   * 
   * The methods accepts cell coordinates as object with column, row and sheet numbers.
   *
   * @param {SimpleCellAddress} address - cell coordinates
   * 
   * @returns `true` if the cell is empty
   *
   * @category Cell
   */
  public isCellEmpty(address: SimpleCellAddress): boolean {
    return this.getCellType(address) === CellType.EMPTY
  }

  /**
   * Returns true if a given cell is a part of a matrix.
   * 
   * The methods accepts cell coordinates as object with column, row and sheet numbers.
   *
   * @param {SimpleCellAddress} address - cell coordinates
   *
   * @category Cell
   */
  public isCellPartOfMatrix(address: SimpleCellAddress): boolean {
    return this.getCellType(address) === CellType.MATRIX
  }

  /**
   * Returns type of the cell value of a given address.
   * 
   * The methods accepts cell coordinates as object with column, row and sheet numbers.
   * 
   * @param {SimpleCellAddress} address - cell coordinates
   *
   * @category Cell
   */
  public getCellValueType(address: SimpleCellAddress): CellValueType {
    this.ensureEvaluationIsNotSuspended()
    const value = this.dependencyGraph.getCellValue(address)
    return getCellValueType(value)
  }

  /**
   * Returns the number of existing sheets.
   * 
   * @returns which is a number of sheets
   *
   * @category Sheet
   */
  public countSheets(): number {
    return this.sheetMapping.numberOfSheets()
  }

  /**
   * Renames a specified sheet.
   * 
   * @param {number} sheetId - a sheet number
   * @param {string} newName - a name of the sheet to be given, if is the same as the old one the method does nothing
   * 
   * @fires [[sheetRenamed]]
   * 
   * @throws Throws an error if the provided sheet ID does not exists.
   *
   * @category Sheet
   */
  public renameSheet(sheetId: number, newName: string): void {
    const oldName = this.sheetMapping.renameSheet(sheetId, newName)
    if (oldName !== undefined) {
      this._emitter.emit(Events.SheetRenamed, oldName, newName)
    }
  }

  /**
   * Runs multiple operations and recomputes formulas at the end.
   * 
   * Note that this method may trigger dependency graph recalculation.
   * 
   * @param {(e: IBatchExecutor) => void} batchOperations
   * @fires [[valuesUpdated]]
   *
   * @category Instance
   */
  public batch(batchOperations: (e: IBatchExecutor) => void): ExportedChange[] {
    this.suspendEvaluation()
    try {
      batchOperations(this)
    } catch (e) {
      this.resumeEvaluation()
      throw (e)
    }
    return this.resumeEvaluation()
  }

  /**
   * Suspends the dependency graph recalculation.
   * 
   * It allows optimizing the performance.
   * 
   * With this method, multiple CRUD operations can be done without triggering recalculation after every operation.
   * 
   * Suspending evaluation should result in an overall faster calculation compared to recalculating after each operation separately.
   * 
   * To resume the evaluation use [[resumeEvaluation]].
   * 
   * @category Batch
   */
  public suspendEvaluation(): void {
    this._evaluationSuspended = true
  }

  /**
   * Resumes the dependency graph recalculation that was suspended with [[suspendEvaluation]].
   * 
   * It also triggers the recalculation and returns changes that are a result of all batched operations.
   * 
   * @fires [[valuesUpdated]]
   *
   * @category Batch
   */
  public resumeEvaluation(): ExportedChange[] {
    this._evaluationSuspended = false
    return this.recomputeIfDependencyGraphNeedsIt()
  }

  /**
   * Checks if the dependency graph recalculation process is suspended or not.
   *
   * @category Batch
   */
  public isEvaluationSuspended(): boolean {
    return this._evaluationSuspended
  }

  /**
   * Adds a specified named expression.
   *
   * Note that this method may trigger dependency graph recalculation.
   *
   * @param {string} expressionName - a name of the expression to be added
   * @param {RawCellContent} expression - the expression
   * 
   * @fires [[namedExpressionAdded]] always, unless [[batch]] mode is used
   * @fires [[valuesUpdated]] if recalculation was triggered by this change
   *
   * @throws [[NamedExpressionNameIsAlreadyTaken]] when the named expression is not available.
   * @throws [[NamedExpressionNameIsInvalid]] when the named expression is not valid
   *
   * @category Named Expression
   */
  public addNamedExpression(expressionName: string, expression: RawCellContent): ExportedChange[] {
    if (!this._namedExpressions.isNameValid(expressionName)) {
      throw new NamedExpressionNameIsInvalid(expressionName)
    }
    if (!this._namedExpressions.isNameAvailable(expressionName)) {
      throw new NamedExpressionNameIsAlreadyTaken(expressionName)
    }
    this._namedExpressions.addNamedExpression(expressionName, expression)
    const changes = this.recomputeIfDependencyGraphNeedsIt()
    this._emitter.emit(Events.NamedExpressionAdded, expressionName, changes)
    return changes
  }

  /**
   * Gets specified named expression value.
   *
   * @param {string} expressionName - expression name, case insensitive.
   * 
   * @returns a [[CellValue]] or null if the given named expression does not exists
   *
   * @category Named Expression
   */
  public getNamedExpressionValue(expressionName: string): CellValue | null {
    const namedExpressionValue = this._namedExpressions.getNamedExpressionValue(expressionName)
    if (namedExpressionValue === null) {
      return null
    } else {
      return this._exporter.exportValue(namedExpressionValue)
    }
  }

  /**
   * Changes a given named expression to a specified formula.
   * 
   * @throws Throws an error if the given expression does not exist.
   * 
   * Note that this method may trigger dependency graph recalculation.
   *
   * @param {string} expressionName - an expression name, case insensitive.
   * @param {RawCellContent} newExpression - a new expression
   * 
   * @fires [[valuesUpdated]]
   *
   * @category Named Expression
   */
  public changeNamedExpression(expressionName: string, newExpression: RawCellContent): ExportedChange[] {
    if (!this._namedExpressions.doesNamedExpressionExist(expressionName)) {
      throw new NamedExpressionDoesNotExist(expressionName)
    }
    this._namedExpressions.changeNamedExpressionExpression(expressionName, newExpression)
    return this.recomputeIfDependencyGraphNeedsIt()
  }

  /**
   * Removes a named expression.
   * 
   * Note that this method may trigger dependency graph recalculation.
   *
   * @param {string} expressionName - expression name, case insensitive.
   * 
   * @fires [[namedExpressionRemoved]]
   * @fires [[valuesUpdated]]
   *
   * @category Named Expression
   */
  public removeNamedExpression(expressionName: string): ExportedChange[] {
    const namedExpressionDisplayName = this._namedExpressions.getDisplayNameByName(expressionName)!
    const actuallyRemoved = this._namedExpressions.removeNamedExpression(expressionName)
    if (actuallyRemoved) {
      const changes = this.recomputeIfDependencyGraphNeedsIt()
      this._emitter.emit(Events.NamedExpressionRemoved, namedExpressionDisplayName, changes)
      return changes
    } else {
      return []
    }
  }

  /**
   * Lists all named expressions.
   * 
   * The method does not accept any parameters.
   * 
   * @returns an array of expression names as strings
   *
   * @category Named Expression
   */
  public listNamedExpressions(): string[] {
    return this._namedExpressions.getAllNamedExpressionsNames()
  }

  /**
   * Normalizes the formula.
   * 
   * @throws Throws an error if the provided parameter is not a valid formula.
   *
   * @param {string} formulaString - a formula, ex. "=SUM(Sheet1!A1:A100)"
   *
   * @returns a normalized formula, throws an error if the provided string is not a formula, i.e does not start with "="
   *
   * @category Helper
   */
  public normalizeFormula(formulaString: string): string {
    const [ast, address] = this.extractTemporaryFormula(formulaString)
    if (!ast) {
      throw new Error('This is not a formula')
    }
    return this._unparser.unparse(ast, address)
  }

  /**
   * Calculates fire-and-forget formula
   *
   * @param {string} formulaString - a formula, ex. "=SUM(Sheet1!A1:A100)"
   * @param {string} sheetName - a name of the sheet in context of which we evaluate formula, case insensitive.
   * 
   * @returns value of the formula
   *
   * @category Helper
   */
  public calculateFormula(formulaString: string, sheetName: string): CellValue {
    this._crudOperations.ensureSheetExists(sheetName)
    const sheetId = this.sheetMapping.fetch(sheetName)
    const [ast, address] = this.extractTemporaryFormula(formulaString, sheetId)
    if (!ast) {
      throw new Error('This is not a formula')
    }
    const internalCellValue = this.evaluator.runAndForget(ast, address)
    return this._exporter.exportValue(internalCellValue)
  }

  /**
   * Validates the formula.
   * 
   * If the provided string starts with "=" and is a parsable formula the method returns true.
   *
   * @param {string} formulaString - a formula, ex. "=SUM(Sheet1!A1:A100)"
   *
   * @returns `true` if the string is a parsable formula
   *
   * @category Helper
   */
  public validateFormula(formulaString: string): boolean {
    const [ast] = this.extractTemporaryFormula(formulaString)
    if (!ast) {
      return false
    }
    if (ast.type === AstNodeType.ERROR && !ast.error) {
      return false
    }
    return true
  }

  private extractTemporaryFormula(formulaString: string, sheetId: number = 1): [Ast | false, SimpleCellAddress] {
    const parsedCellContent = this._cellContentParser.parse(formulaString)
    const exampleTemporaryFormulaAddress = { sheet: sheetId, col: 0, row: 0 }
    if (!(parsedCellContent instanceof CellContent.Formula)) {
      return [false, exampleTemporaryFormulaAddress]
    }

    const { ast, errors } = this._parser.parse(parsedCellContent.formula, exampleTemporaryFormulaAddress)

    if (errors.length > 0) {
      return [false, exampleTemporaryFormulaAddress]
    }

    return [ast, exampleTemporaryFormulaAddress]
  }

  /**
   * A method that subscribes to an event.
   * 
   * @param {Event} event the name of the event to subscribe to
   * @param {Listener} listener to be called when event is emitted
   * 
   * @category Events
   */
  public on<Event extends keyof Listeners>(event: Event, listener: Listeners[Event]): void {
    this._emitter.on(event, listener)
  }

  /**
   * A method that subscribes to an event once.
   * 
   * @param {Event} event the name of the event to subscribe to
   * @param {Listener} listener to be called when event is emitted
   * 
   * @category Events
   */
  public once<Event extends keyof Listeners>(event: Event, listener: Listeners[Event]): void {
    this._emitter.once(event, listener)
  }

  /**
   * A method that unsubscribe from an event or all events.
   * 
   * @param {Event} event the name of the event to subscribe to
   * @param {Listener} listener to be called when event is emitted
   * 
   * @category Events
   */
  public off<Event extends keyof Listeners>(event: Event, listener: Listeners[Event]): void {
    this._emitter.off(event, listener)
  }

  /**
   *  Destroys instance of HyperFormula.
   * 
   *  Dependency graph, optimization indexes, statistics and parser are removed.
   *
   * @category Instance
   */
  public destroy(): void {
    this.dependencyGraph.destroy()
    this.columnSearch.destroy()
    this.evaluator.destroy()
    this._parser.destroy()
    this._lazilyTransformingAstService.destroy()
    this._stats.destroy()
    this._crudOperations.clearClipboard()
  }

  /**
   * Runs a recomputation starting from recently changed vertices.
   * 
   * Note that this method may trigger dependency graph recalculation.
   * 
   * @fires [[valuesUpdated]]
   */
  private recomputeIfDependencyGraphNeedsIt(): ExportedChange[] {
    if (!this._evaluationSuspended) {
      const changes = this._crudOperations.getAndClearContentChanges()
      const verticesToRecomputeFrom = Array.from(this.dependencyGraph.verticesToRecompute())
      this.dependencyGraph.clearRecentlyChangedVertices()

      if (verticesToRecomputeFrom.length > 0) {
        changes.addAll(this.evaluator.partialRun(verticesToRecomputeFrom))
      }

      const exportedChanges = changes.exportChanges(this._exporter)

      if (!changes.isEmpty()) {
        this._emitter.emit(Events.ValuesUpdated, exportedChanges)
      }

      return exportedChanges
    } else {
      return []
    }
  }
}
<|MERGE_RESOLUTION|>--- conflicted
+++ resolved
@@ -1,27 +1,12 @@
-<<<<<<< HEAD
 import {AbsoluteCellRange} from './AbsoluteCellRange'
 import {CellType, CellValueType, getCellType, getCellValueType, NoErrorCellValue, SimpleCellAddress} from './Cell'
-=======
-import { AbsoluteCellRange } from './AbsoluteCellRange'
-import {
-  CellType,
-  CellValueType,
-  getCellType,
-  getCellValueType,
-  NoErrorCellValue, SimpleCellAddress,
-} from './Cell'
->>>>>>> 354cde45
 import {CellContent, CellContentParser, RawCellContent} from './CellContentParser'
 import {CellValue, ExportedChange, Exporter} from './CellValue'
 import {ColumnSearchStrategy} from './ColumnSearch/ColumnSearchStrategy'
 import {Config, ConfigParams} from './Config'
 import {CrudOperations} from './CrudOperations'
-<<<<<<< HEAD
+import {buildTranslationPackage, RawTranslationPackage, TranslationPackage} from './i18n'
 import {normalizeAddedIndexes, normalizeRemovedIndexes} from './Operations'
-=======
-import {buildTranslationPackage, RawTranslationPackage, TranslationPackage} from './i18n'
-import {normalizeRemovedIndexes, normalizeAddedIndexes} from './Operations'
->>>>>>> 354cde45
 import {
   AddressMapping,
   DependencyGraph,
@@ -1671,4 +1656,4 @@
       return []
     }
   }
-}
+}