--- conflicted
+++ resolved
@@ -1679,11 +1679,7 @@
    * Returns information whether it is possible to add columns into a specified position in a given sheet.
    * Checks against particular rules to ascertain that addColumns can be called.
    * If returns `true`, doing [[addColumns]] operation won't throw any errors.
-<<<<<<< HEAD
-   * Returns `false` if the operation might be disrupted and causes side-effects by the fact that there is an array inside the selected columns.
-=======
    * Returns `false` if adding columns would exceed the sheet size limit or given arguments are invalid.
->>>>>>> 8fca6638
    *
    * @param {number} sheetId - sheet ID in which columns will be added
    * @param {ColumnRowIndex[]} indexes - non-contiguous indexes with format: [column, amount], where column is a column number from which new columns will be added
@@ -1729,10 +1725,6 @@
    * @throws [[NoSheetWithIdError]] when the given sheet ID does not exist
    * @throws [[InvalidArgumentsError]] when the given arguments are invalid
    * @throws [[SheetSizeLimitExceededError]] when performing this operation would result in sheet size limits exceeding
-<<<<<<< HEAD
-   * @throws [[TargetLocationHasArrayError]] when the selected position has array inside
-=======
->>>>>>> 8fca6638
    *
    * @example
    * ```js
@@ -1761,11 +1753,7 @@
    * Returns information whether it is possible to remove columns from a specified position in a given sheet.
    * Checks against particular rules to ascertain that removeColumns can be called.
    * If returns `true`, doing [[removeColumns]] operation won't throw any errors.
-<<<<<<< HEAD
-   * Returns `false` if the operation might be disrupted and causes side-effects by the fact that there is an array inside the selected columns.
-=======
    * Returns `false` if given arguments are invalid.
->>>>>>> 8fca6638
    *
    * @param {number} sheetId - sheet ID from which columns will be removed
    * @param {ColumnRowIndex[]} indexes - non-contiguous indexes with format [column, amount]
@@ -1810,10 +1798,6 @@
    * @throws [[ExpectedValueOfTypeError]] if any of its basic type argument is of wrong type
    * @throws [[NoSheetWithIdError]] when the given sheet ID does not exist
    * @throws [[InvalidArgumentsError]] when the given arguments are invalid
-<<<<<<< HEAD
-   * @throws [[SourceLocationHasArrayError]] when the selected position has array inside
-=======
->>>>>>> 8fca6638
    *
    * @example
    * ```js
