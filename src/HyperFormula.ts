--- conflicted
+++ resolved
@@ -192,22 +192,6 @@
     return this.buildFromEngineState(BuildEngineFactory.buildFromSheets(sheets, configInput))
   }
 
-  /**
-   * Builds an empty engine instance.
-   * 
-   * Can be configured with the optional parameter that represents a [[ConfigParams]].
-   * 
-   * If not specified the engine will be built with the default configuration.
-   *
-   * @param {Partial<ConfigParams>} [configInput] - engine configuration
-   *
-   * @category Factory
-   */
-  public static buildEmpty(configInput?: Partial<ConfigParams>): HyperFormula {
-<<<<<<< HEAD
-    return new EmptyEngineFactory().build(configInput)
-  }
-
   private static registeredLanguages: Map<string, TranslationPackage> = new Map()
 
   public static getLanguage(code: string): TranslationPackage {
@@ -231,33 +215,18 @@
     return Array.from(this.registeredLanguages.keys())
   }
 
-  private crudOperations: CrudOperations
-  private exporter: Exporter
-  private namedExpressions: NamedExpressions
-  private readonly emitter: Emitter = new Emitter()
-  public serialization: Serialization
-  private evaluationSuspended: boolean
-
-  /** @internal */
-  constructor(
-    /** @internal */
-    public config: Config,
-    /** @internal */
-    public stats: Statistics,
-    /** @internal */
-    public dependencyGraph: DependencyGraph,
-    /** @internal */
-    public columnSearch: ColumnSearchStrategy,
-    private parser: ParserWithCaching,
-    private unparser: Unparser,
-    private cellContentParser: CellContentParser,
-    /** @internal */
-    public evaluator: Evaluator,
-    /** @internal */
-    public lazilyTransformingAstService: LazilyTransformingAstService,
-    /** @internal */
-    public undoRedo: UndoRedo,
-=======
+  /**
+   * Builds an empty engine instance.
+   * 
+   * Can be configured with the optional parameter that represents a [[ConfigParams]].
+   * 
+   * If not specified the engine will be built with the default configuration.
+   *
+   * @param {Partial<ConfigParams>} [configInput] - engine configuration
+   *
+   * @category Factory
+   */
+  public static buildEmpty(configInput?: Partial<ConfigParams>): HyperFormula {
     return this.buildFromEngineState(BuildEngineFactory.buildEmpty(configInput))
   }
 
@@ -279,7 +248,6 @@
     private _exporter: Exporter,
     private _namedExpressions: NamedExpressions,
     private _serialization: Serialization
->>>>>>> 18fb9296
   ) {
   }
 
