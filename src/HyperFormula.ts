--- conflicted
+++ resolved
@@ -2733,9 +2733,6 @@
     return true
   }
 
-<<<<<<< HEAD
-  private extractTemporaryFormula(formulaString: string, sheetId: number = 1): [Maybe<Ast>, SimpleCellAddress, RelativeDependency[]] {
-=======
   /**
    * Returns translated names of all functions registered in this instance of HyperFormula
    * according to the language set in the configuration
@@ -2761,8 +2758,7 @@
     return this._functionRegistry.getPlugins()
   }
 
-  private extractTemporaryFormula(formulaString: string, sheetId: number = 1): [Ast | false, SimpleCellAddress] {
->>>>>>> 6b911e42
+  private extractTemporaryFormula(formulaString: string, sheetId: number = 1): [Maybe<Ast>, SimpleCellAddress, RelativeDependency[]] {
     const parsedCellContent = this._cellContentParser.parse(formulaString)
     const exampleTemporaryFormulaAddress = { sheet: sheetId, col: 0, row: 0 }
     if (!(parsedCellContent instanceof CellContent.Formula)) {
