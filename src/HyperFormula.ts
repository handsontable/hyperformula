--- conflicted
+++ resolved
@@ -2262,15 +2262,8 @@
    *
    * @category Ranges
    */
-<<<<<<< HEAD
-  public getRangeFormulas(source: SimpleCellRange): Maybe<string>[][] {
+  public getRangeFormulas(source: SimpleCellRange): (string | undefined)[][] {
     const cellRange = new AbsoluteCellRange(source.start, source.end)
-=======
-  public getRangeFormulas(leftCorner: SimpleCellAddress, width: number, height: number): (string | undefined)[][] {
-    validateArgToType(width, 'number', 'width')
-    validateArgToType(height, 'number', 'height')
-    const cellRange = AbsoluteCellRange.spanFrom(leftCorner, width, height)
->>>>>>> ce3d5b9b
     return cellRange.arrayOfAddressesInRange().map(
       (subarray) => subarray.map(
         (address) => this.getCellFormula(address)
@@ -2687,18 +2680,11 @@
     let vertex
     if(isSimpleCellAddress(address)) {
       vertex = this._dependencyGraph.addressMapping.getCell(address)
-      if(vertex===null) {
-        return []
-      }
     } else {
-<<<<<<< HEAD
       vertex = this._dependencyGraph.rangeMapping.getRange(address.start, address.end)
-=======
-      vertex = this._dependencyGraph.addressMapping.getCell(address)
->>>>>>> ce3d5b9b
-      if(vertex===undefined) {
-        return []
-      }
+    }
+    if(vertex===undefined) {
+      return []
     }
     return this._dependencyGraph.getAdjacentNodesAddresses(vertex)
   }
@@ -2722,18 +2708,11 @@
     let vertex
     if(isSimpleCellAddress(address)) {
       vertex = this._dependencyGraph.addressMapping.getCell(address)
-      if(vertex===null) {
-        return []
-      }
     } else {
-<<<<<<< HEAD
       vertex = this._dependencyGraph.rangeMapping.getRange(address.start, address.end)
-=======
-      vertex = this._dependencyGraph.addressMapping.getCell(address)
->>>>>>> ce3d5b9b
-      if(vertex===undefined) {
-        return []
-      }
+    }
+    if(vertex===undefined) {
+      return []
     }
     return this._dependencyGraph.dependencyQueryAddresses(vertex)
   }
