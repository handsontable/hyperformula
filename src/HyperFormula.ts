/**
 * @license
 * Copyright (c) 2020 Handsoncode. All rights reserved.
 */

import {AbsoluteCellRange} from './AbsoluteCellRange'
import {CellType, CellValueType, getCellType, getCellValueType, NoErrorCellValue, SimpleCellAddress} from './Cell'
import {CellContent, CellContentParser, RawCellContent} from './CellContentParser'
import {CellValue, ExportedChange, Exporter} from './CellValue'
import {ColumnSearchStrategy} from './ColumnSearch/ColumnSearchStrategy'
import {Config, ConfigParams} from './Config'
import {CrudOperations} from './CrudOperations'
import {buildTranslationPackage, RawTranslationPackage, TranslationPackage} from './i18n'
import {normalizeAddedIndexes, normalizeRemovedIndexes} from './Operations'
import {
  AddressMapping,
  DependencyGraph,
  Graph,
  MatrixMapping,
  RangeMapping,
  SheetMapping,
  Vertex,
} from './DependencyGraph'
import {
  EvaluationSuspendedError,
  NotAFormulaError
} from './errors'
import {Evaluator} from './Evaluator'
import {IBatchExecutor} from './IBatchExecutor'
import {LazilyTransformingAstService} from './LazilyTransformingAstService'
import {Maybe} from './Maybe'
import {NamedExpressions} from './NamedExpressions'
import {
  Ast,
  AstNodeType,
  ParserWithCaching,
  simpleCellAddressFromString,
  simpleCellAddressToString,
  Unparser,
} from './parser'
import {Serialization} from './Serialization'
import {Statistics, StatType} from './statistics'
import {Emitter, Events, Listeners, TypedEmitter} from './Emitter'
import {BuildEngineFactory, EngineState} from './BuildEngineFactory'
import {Sheet, Sheets} from './Sheet'
import {SheetDimensions} from './_types'
import {FunctionPluginDefinition} from './interpreter/plugin/FunctionPlugin'
import {FunctionRegistry, FunctionTranslationsPackage} from './interpreter/FunctionRegistry'

export type Index = [number, number]

/**
 * This is a class for creating HyperFormula instance, all the following public methods
 * ale related to this class.
 *
 * The instance can be created only by calling one of the static methods
 * `buildFromArray`, `buildFromSheets` or `buildEmpty` and should be disposed of with
 * `destroy` method when it's no longer needed to free the resources.
 *
 * The instance can be seen as a workbook where worksheets can be created and
 * manipulated. They are organized within a widely know structure of columns and rows
 * which can be manipulated as well. The smallest possible data unit are the cells, which
 * may contain simple values or formulas to be calculated.
 *
 * All CRUD methods are called directly on HyperFormula instance and will trigger
 * corresponding lifecycle events. The events are marked accordingly, as well as thrown
 * errors so they can be correctly handled.
 */
export class HyperFormula implements TypedEmitter {

  /**
   * Version of the HyperFormula.
   */
  public static version = process.env.HT_VERSION

  /**
   * Latest build date.
   */
  public static buildDate = process.env.HT_BUILD_DATE

  /**
   * A release date.
   */
  public static releaseDate = process.env.HT_RELEASE_DATE

  /**
   * Calls the `graph` method on the dependency graph.
   * Allows to execute `graph` directly without a need to refer to `dependencyGraph`.
   *
   * @internal
   */
  public get graph(): Graph<Vertex> {
    return this.dependencyGraph.graph
  }

  /**
   * Calls the `rangeMapping` method on the dependency graph.
   * Allows to execute `rangeMapping` directly without a need to refer to `dependencyGraph`.
   *
   * @internal
   */
  public get rangeMapping(): RangeMapping {
    return this.dependencyGraph.rangeMapping
  }

  /**
   * Calls the `matrixMapping` method on the dependency graph.
   * Allows to execute `matrixMapping` directly without a need to refer to `dependencyGraph`.
   *
   * @internal
   */
  public get matrixMapping(): MatrixMapping {
    return this.dependencyGraph.matrixMapping
  }

  /**
   * Calls the `sheetMapping` method on the dependency graph.
   * Allows to execute `sheetMapping` directly without a need to refer to `dependencyGraph`.
   *
   * @internal
   */
  public get sheetMapping(): SheetMapping {
    return this.dependencyGraph.sheetMapping
  }

  /**
   * Calls the `addressMapping` method on the dependency graph.
   * Allows to execute `addressMapping` directly without a need to refer to `dependencyGraph`.
   *
   * @internal
   */
  public get addressMapping(): AddressMapping {
    return this.dependencyGraph.addressMapping
  }

  /** @internal */
  public get dependencyGraph(): DependencyGraph {
    return this._dependencyGraph
  }

  /** @internal */
  public get evaluator(): Evaluator {
    return this._evaluator
  }

  /** @internal */
  public get columnSearch(): ColumnSearchStrategy {
    return this._columnSearch
  }

  /** @internal */
  public get lazilyTransformingAstService(): LazilyTransformingAstService {
    return this._lazilyTransformingAstService
  }

  private static buildFromEngineState(engine: EngineState): HyperFormula {
    return new HyperFormula(
      engine.config,
      engine.stats,
      engine.dependencyGraph,
      engine.columnSearch,
      engine.parser,
      engine.unparser,
      engine.cellContentParser,
      engine.evaluator,
      engine.lazilyTransformingAstService,
      engine.crudOperations,
      engine.exporter,
      engine.namedExpressions,
      engine.serialization,
      engine.functionRegistry,
    )
  }

  /**
   * Builds the engine for a sheet from a two-dimensional array representation.
   * The engine is created with a single sheet.
   * Can be configured with the optional second parameter that represents a [[ConfigParams]].
   * If not specified, the engine will be built with the default configuration.
   *
   * @param {Sheet} sheet - two-dimensional array representation of sheet
   * @param {Partial<ConfigParams>} [configInput] - engine configuration
   *
   * @throws [[SheetSizeLimitExceededError]] when sheet size exceeds the limits
<<<<<<< HEAD
   * @throws [[FunctionPluginValidationError]] when plugin class definition is not consistent with metadata
=======
   * @throws [[InvalidArgumentsError]] when sheet is not an array of arrays
>>>>>>> 2597c00e
   *
   * @category Factory
   */
  public static buildFromArray(sheet: Sheet, configInput?: Partial<ConfigParams>): HyperFormula {
    return this.buildFromEngineState(BuildEngineFactory.buildFromSheet(sheet, configInput))
  }

  /**
   * Builds the engine from an object containing multiple sheets with names.
   * The engine is created with one or more sheets.
   * Can be configured with the optional second parameter that represents a [[ConfigParams]].
   * If not specified the engine will be built with the default configuration.
   *
   * @param {Sheet} sheets - object with sheets definition
   * @param {Partial<ConfigParams>} [configInput] - engine configuration
   *
   * @throws [[SheetSizeLimitExceededError]] when sheet size exceeds the limits
<<<<<<< HEAD
   * @throws [[FunctionPluginValidationError]] when plugin class definition is not consistent with metadata
=======
   * @throws [[InvalidArgumentsError]] when any sheet is not an array of arrays
>>>>>>> 2597c00e
   *
   * @category Factory
   */
  public static buildFromSheets(sheets: Sheets, configInput?: Partial<ConfigParams>): HyperFormula {
    return this.buildFromEngineState(BuildEngineFactory.buildFromSheets(sheets, configInput))
  }

  private static registeredLanguages: Map<string, TranslationPackage> = new Map()

  /**
   * Returns registered language from its code string.
   *
   * @param {string} code - code string of the translation package, for example: 'enGB'
   */
  public static getLanguage(code: string): TranslationPackage {
    const val = this.registeredLanguages.get(code)
    if(val === undefined) {
      throw new Error('Language not registered.')
    } else {
      return val
    }
  }

  /**
   * Registers language from under given code string.
   *
   * @param {string} code - code string of the translation package, for example: 'enGB'
   * @param {RawTranslationPackage} lang - translation package to be registered
   */
  public static registerLanguage(code: string, lang: RawTranslationPackage): void {
    if(this.registeredLanguages.has(code)) {
      throw new Error('Language already registered.')
    } else {
      this.registeredLanguages.set(code, buildTranslationPackage(lang))
    }
  }

  /**
   * Unregisters language that is registered under given code string.
   *
   * @param {string} code - code string of the translation package, for example: 'enGB'
   */
  public static unregisterLanguage(code: string): void {
    if(this.registeredLanguages.has(code)) {
      this.registeredLanguages.delete(code)
    } else {
      throw new Error('Language not registered.')
    }
  }

  /**
   * Returns all registered languages codes.
   */
  public static getRegisteredLanguagesCodes(): string[] {
    return Array.from(this.registeredLanguages.keys())
  }

  /**
   * Registers all functions in a given plugin with optional translations
   *
   * @param {FunctionPluginDefinition} plugin - plugin class
   * @param {FunctionTranslationsPackage} translations - optional package of function names translations
   *
   * @throws [[FunctionPluginValidationError]] when plugin class definition is not consistent with metadata
   */
  public static registerFunctionPlugin(plugin: FunctionPluginDefinition, translations?: FunctionTranslationsPackage): void {
    FunctionRegistry.registerFunctionPlugin(plugin, translations)
  }

  /**
   * Unregisters all functions defined in given plugin
   *
   * @param {FunctionPluginDefinition} plugin - plugin class
   */
  public static unregisterFunctionPlugin(plugin: FunctionPluginDefinition): void {
    FunctionRegistry.unregisterFunctionPlugin(plugin)
  }

  /**
   * Registers a function with a given id if such exists in a plugin
   *
   * @param {string} functionId - function id, e.g. 'SUMIF'
   * @param {FunctionPluginDefinition} plugin - plugin class
   * @param translations
   *
   * @throws [[FunctionPluginValidationError]] when function with a given id does not exists in plugin or plugin class definition is not consistent with metadata
   */
  public static registerFunction(functionId: string, plugin: FunctionPluginDefinition, translations?: FunctionTranslationsPackage): void {
    FunctionRegistry.registerFunction(functionId, plugin, translations)
  }

  /**
   * Unregisters a function with a given id
   *
   * @param {string} functionId - function id, e.g. 'SUMIF'
   */
  public static unregisterFunction(functionId: string): void {
    FunctionRegistry.unregisterFunction(functionId)
  }

  /**
   * Returns translated names of all registered functions for a given language
   *
   * @param {string} code - language code
   */
  public static getRegisteredFunctionNames(code: string): string[] {
    const functionIds = FunctionRegistry.getRegisteredFunctionIds()
    const language = this.getLanguage(code)
    return language.getFunctionTranslations(functionIds)
  }

  /**
   * Returns class of a plugin used by function with given id
   *
   * @param {string} functionId - id of a function, e.g. 'SUMIF'
   */
  public static getFunctionPlugin(functionId: string): Maybe<FunctionPluginDefinition> {
    return FunctionRegistry.getFunctionPlugin(functionId)
  }

  /**
   * Returns classes of all plugins registered in this instance of HyperFormula
   */
  public static getPlugins(): FunctionPluginDefinition[] {
    return FunctionRegistry.getPlugins()
  }

  /**
   * Builds an empty engine instance.
   * Can be configured with the optional parameter that represents a [[ConfigParams]].
   * If not specified the engine will be built with the default configuration.
   *
   * @param {Partial<ConfigParams>} [configInput] - engine configuration
   *
   * @category Factory
   */
  public static buildEmpty(configInput?: Partial<ConfigParams>): HyperFormula {
    return this.buildFromEngineState(BuildEngineFactory.buildEmpty(configInput))
  }

  private readonly _emitter: Emitter = new Emitter()
  private _evaluationSuspended: boolean = false

  protected constructor(
    private _config: Config,
    private _stats: Statistics,
    private _dependencyGraph: DependencyGraph,
    private _columnSearch: ColumnSearchStrategy,
    private _parser: ParserWithCaching,
    private _unparser: Unparser,
    private _cellContentParser: CellContentParser,
    private _evaluator: Evaluator,
    private _lazilyTransformingAstService: LazilyTransformingAstService,
    private _crudOperations: CrudOperations,
    private _exporter: Exporter,
    private _namedExpressions: NamedExpressions,
    private _serialization: Serialization,
    private _functionRegistry: FunctionRegistry,
  ) {
  }

  /**
   * Returns the cell value of a given address.
   * Applies rounding and post-processing.
   *
   * @param {SimpleCellAddress} cellAddress - cell coordinates
   *
   * @throws Throws an error if the sheet ID is unknown
   * @throws [[EvaluationSuspendedError]] when the evaluation is suspended
   *
   * @category Cell
   */
  public getCellValue(cellAddress: SimpleCellAddress): CellValue {
    this.ensureEvaluationIsNotSuspended()
    return this._serialization.getCellValue(cellAddress)
  }

  private ensureEvaluationIsNotSuspended() {
    if (this._evaluationSuspended) {
      throw new EvaluationSuspendedError()
    }
  }

  /**
   * Returns a normalized formula string from the cell of a given address or `undefined` for an address that does not exist and empty values.
   * Unparses AST.
   *
   * @param {SimpleCellAddress} cellAddress - cell coordinates
   *
   * @category Cell
   */
  public getCellFormula(cellAddress: SimpleCellAddress): Maybe<string> {
    return this._serialization.getCellFormula(cellAddress)
  }

  /**
   * Returns [[CellValue]] which a serialized content of the cell of a given address either a cell formula, an explicit value, or an error.
   * Unparses AST and applies post-processing.
   *
   * @param {SimpleCellAddress} cellAddress - cell coordinates
   *
   * @throws [[EvaluationSuspendedError]] when the evaluation is suspended
   *
   * @category Cell
   */
  public getCellSerialized(cellAddress: SimpleCellAddress): NoErrorCellValue {
    this.ensureEvaluationIsNotSuspended()
    return this._serialization.getCellSerialized(cellAddress)
  }

  /**
   * Returns an array of arrays of [[CellValue]] with values of all cells from [[Sheet]].
   * Applies rounding and post-processing.
   *
   * @throws [[NoSheetWithIdError]] when the given sheet ID does not exist
   * @throws [[EvaluationSuspendedError]] when the evaluation is suspended
   *
   * @param {number} sheetId - sheet ID number
   *
   * @category Sheet
   */
  public getSheetValues(sheetId: number): CellValue[][] {
    this.ensureEvaluationIsNotSuspended()
    return this._serialization.getSheetValues(sheetId)
  }

  /**
   * Returns an array with normalized formula strings from [[Sheet]] or `undefined` for a cells that have no value.
   * Unparses AST.
   *
   * @param {SimpleCellAddress} sheetId - sheet ID number
   *
   * @throws [[NoSheetWithIdError]] when the given sheet ID does not exist
   *
   * @category Sheet
   */
  public getSheetFormulas(sheetId: number): Maybe<string>[][] {
    return this._serialization.getSheetFormulas(sheetId)
  }

  /**
   * Returns an array of arrays of [[NoErrorCellValue]] with serialized content of cells from [[Sheet]], either a cell formula or an explicit value.
   * Unparses AST. Applies post-processing.
   *
   * @param {SimpleCellAddress} sheetId - sheet ID number
   *
   * @throws [[EvaluationSuspendedError]] when the evaluation is suspended
   * @throws [[NoSheetWithIdError]] when the given sheet ID does not exist
   *
   * @category Sheet
   */
  public getSheetSerialized(sheetId: number): NoErrorCellValue[][] {
    this.ensureEvaluationIsNotSuspended()
    return this._serialization.getSheetSerialized(sheetId)
  }

  /**
   * Returns a map containing dimensions of all sheets for the engine instance represented as a key-value pairs where keys are sheet IDs and dimensions are returned as numbers, width and height respectively.
   *
   * @throws [[NoSheetWithIdError]] when the given sheet ID does not exist
   *
   * @category Sheet
   */
  public getAllSheetsDimensions(): Record<string, SheetDimensions> {
    return this._serialization.genericAllSheetsGetter((arg) => this.getSheetDimensions(arg))
  }

  /**
   * Returns dimensions of a specified sheet.
   * The sheet dimensions is represented with numbers: width and height.
   *
   * @throws [[NoSheetWithIdError]] when the given sheet ID does not exist
   *
   * @param {number} sheetId - sheet ID number
   *
   * @category Sheet
   */
  public getSheetDimensions(sheetId: number): SheetDimensions {
    return {
      width: this.dependencyGraph.getSheetWidth(sheetId),
      height: this.dependencyGraph.getSheetHeight(sheetId),
    }
  }

  /**
   * Returns values of all sheets in a form of an object which property keys are strings and values are arrays of arrays of [[CellValue]]
   *
   * @throws [[EvaluationSuspendedError]] when the evaluation is suspended
   *
   * @category Sheet
   */
  public getAllSheetsValues(): Record<string, CellValue[][]> {
    this.ensureEvaluationIsNotSuspended()
    return this._serialization.getAllSheetsValues()
  }

  /**
   * Returns formulas of all sheets in a form of an object which property keys are strings and values are arrays of arrays of strings or possibly `undefined`
   *
   * @category Sheet
   */
  public getAllSheetsFormulas(): Record<string, Maybe<string>[][]> {
    return this._serialization.getAllSheetsFormulas()
  }

  /**
   * Returns formulas or values of all sheets in a form of an object which property keys are strings and values are arrays of arrays of [[CellValue]]
   *
   * @throws [[EvaluationSuspendedError]] when the evaluation is suspended
   *
   * @category Sheet
   */
  public getAllSheetsSerialized(): Record<string, NoErrorCellValue[][]> {
    this.ensureEvaluationIsNotSuspended()
    return this._serialization.getAllSheetsSerialized()
  }

  /**
   * Updates the config with given new parameters.
   *
   * @param {Partial<ConfigParams>} newParams configuration options to be updated or added
   *
   * @category Instance
   */
  public updateConfig(newParams: Partial<ConfigParams>): void {
    const newConfig = this._config.mergeConfig(newParams)

    const configNewLanguage = this._config.mergeConfig({language: newParams.language})
    const serializedSheets = this._serialization.withNewConfig(configNewLanguage).getAllSheetsSerialized()

    const newEngine = BuildEngineFactory.rebuildWithConfig(newConfig, serializedSheets, this._stats)

    this._config = newEngine.config
    this._stats = newEngine.stats
    this._dependencyGraph = newEngine.dependencyGraph
    this._columnSearch = newEngine.columnSearch
    this._parser = newEngine.parser
    this._unparser = newEngine.unparser
    this._cellContentParser = newEngine.cellContentParser
    this._evaluator = newEngine.evaluator
    this._lazilyTransformingAstService = newEngine.lazilyTransformingAstService
    this._crudOperations = newEngine.crudOperations
    this._exporter = newEngine.exporter
    this._namedExpressions = newEngine.namedExpressions
    this._serialization = newEngine.serialization
    this._functionRegistry = newEngine.functionRegistry
  }

  /**
   * Returns current configuration of the engine instance.
   *
   * @category Instance
   */
  public getConfig(): ConfigParams {
    return this._config.getConfig()
  }

  /**
   * Serializes and deserializes whole engine, effectively reloading it.
   *
   * @category Instance
   */
  public rebuildAndRecalculate(): void {
    this.updateConfig({})
  }

  /**
   * Returns a snapshot of computation time statistics.
   * It returns a map with key-value pairs where keys are enums for stat type and time (number)
   *
   * @category Instance
   */
  public getStats(): Map<StatType, number> {
    return this._stats.snapshot()
  }

  /**
   * Undo the previous operation.
   *
   * Note that this method may trigger dependency graph recalculation.
   *
   * @fires [[valuesUpdated]] if recalculation was triggered by this change
   *
   * @throws [[NoOperationToUndoError]] when there is no operation running that can be undone
   *
   * @category UndoRedo
   */
  public undo(): ExportedChange[] {
    this._crudOperations.undo()
    return this.recomputeIfDependencyGraphNeedsIt()
  }

  /**
   * Re-do recently undone operation.
   *
   * Note that this method may trigger dependency graph recalculation.
   *
   * @fires [[valuesUpdated]]
   *
   * @throws [[NoOperationToRedoError]] when there is no operation running that can be re-done
   *
   * @category UndoRedo
   */
  public redo(): ExportedChange[] {
    this._crudOperations.redo()
    return this.recomputeIfDependencyGraphNeedsIt()
  }

  /**
   * Checks if there is at least one operation that can be undone.
   *
   * @category UndoRedo
   */
  public isThereSomethingToUndo() {
    return this._crudOperations.isThereSomethingToUndo()
  }

  /**
   * Checks if there is at least one operation that can be re-done.
   *
   * @category UndoRedo
   */
  public isThereSomethingToRedo() {
    return this._crudOperations.isThereSomethingToRedo()
  }

  /**
   * Returns information whether it is possible to change the content in a rectangular area bounded by the box.
   * If returns `true`, doing [[setCellContents]] operation won't throw any errors.
   * Returns `false` if the operation might be disrupted and causes side-effects by the fact that there is a matrix inside selected cells, the address is invalid or the sheet does not exist
   *
   * @param {SimpleCellAddress} topLeftCornerAddress -  top left corner of block of cells
   * @param {number} width - width of the box
   * @param {number} height - height of the box
   *
   * @category Cell
   */
  public isItPossibleToSetCellContents(topLeftCornerAddress: SimpleCellAddress, width: number = 1, height: number = 1): boolean {
    try {
      this._crudOperations.ensureRangeInSizeLimits(AbsoluteCellRange.spanFrom(topLeftCornerAddress, width, height))
      for (let i = 0; i < width; i++) {
        for (let j = 0; j < height; j++) {
          this._crudOperations.ensureItIsPossibleToChangeContent({ col: topLeftCornerAddress.col + i, row: topLeftCornerAddress.row + j, sheet: topLeftCornerAddress.sheet })
        }
      }
    } catch (e) {
      return false
    }
    return true
  }

  /**
   * Sets the content for a block of cells of a given coordinates.
   *
   * Note that this method may trigger dependency graph recalculation.
   *
   * @param {SimpleCellAddress} topLeftCornerAddress - top left corner of block of cells
   * @param {(RawCellContent[][]|RawCellContent)} cellContents - array with content
   *
   * @fires [[valuesUpdated]] if recalculation was triggered by this change
   *
   * @throws [[InvalidArgumentsError]] when the value is not an array of arrays or a raw cell value
   * @throws [[SheetSizeLimitExceededError]] when performing this operation would result in sheet size limits exceeding
   * @throws an error when it is an attempt to set cells content inside matrices during batch operation
   *
   * @category Cell
   */
  public setCellContents(topLeftCornerAddress: SimpleCellAddress, cellContents: RawCellContent[][] | RawCellContent): ExportedChange[] {
    this._crudOperations.setCellContents(topLeftCornerAddress, cellContents)
    return this.recomputeIfDependencyGraphNeedsIt()
  }

  /**
   * Returns information whether it is possible to add rows into a specified position in a given sheet.
   * Checks against particular rules to ascertain that addRows can be called.
   * If returns `true`, doing [[addRows]] operation won't throw any errors.
   * Returns `false` if the operation might be disrupted and causes side-effects by the fact that there is a matrix inside the selected rows.
   *
   * @param {number} sheetId - sheet ID in which rows will be added
   * @param {Index[]} indexes - non-contiguous indexes with format [row, amount], where row is a row number above which the rows will be added
   *
   * @category Row
   */
  public isItPossibleToAddRows(sheetId: number, ...indexes: Index[]): boolean {
    const normalizedIndexes = normalizeAddedIndexes(indexes)
    try {
      this._crudOperations.ensureItIsPossibleToAddRows(sheetId, ...normalizedIndexes)
      return true
    } catch (e) {
      return false
    }
  }

  /**
   * Adds multiple rows into a specified position in a given sheet.
   * Does nothing if rows are outside of effective sheet size.
   *
   * Note that this method may trigger dependency graph recalculation.
   *
   * @param {number} sheetId - sheet ID in which rows will be added
   * @param {Index[]} indexes - non-contiguous indexes with format [row, amount], where row is a row number above which the rows will be added
   *
   * @fires [[valuesUpdated]] if recalculation was triggered by this change
   *
   * @throws [[NoSheetWithIdError]] when the given sheet ID does not exist
   * @throws [[SheetSizeLimitExceededError]] when performing this operation would result in sheet size limits exceeding
   * @throws an error if the selected position has matrix inside
   *
   * @category Row
   */
  public addRows(sheetId: number, ...indexes: Index[]): ExportedChange[] {
    this._crudOperations.addRows(sheetId, ...indexes)
    return this.recomputeIfDependencyGraphNeedsIt()
  }

  /**
   * Returns information whether it is possible to remove rows from a specified position in a given sheet.
   * Checks against particular rules to ascertain that removeRows can be called.
   * If returns `true`, doing [[removeRows]] operation won't throw any errors.
   * Returns `false` if the operation might be disrupted and causes side-effects by the fact that there is a matrix inside the selected rows.
   *
   * @param {number} sheetId - sheet ID from which rows will be removed
   * @param {Index[]} indexes - non-contiguous indexes with format: [row, amount]
   *
   * @category Row
   */
  public isItPossibleToRemoveRows(sheetId: number, ...indexes: Index[]): boolean {
    const normalizedIndexes = normalizeRemovedIndexes(indexes)
    try {
      this._crudOperations.ensureItIsPossibleToRemoveRows(sheetId, ...normalizedIndexes)
      return true
    } catch (e) {
      return false
    }
  }

  /**
   * Removes multiple rows from a specified position in a given sheet.
   * Does nothing if rows are outside of the effective sheet size.
   *
   * Note that this method may trigger dependency graph recalculation.
   *
   * @param {number} sheetId - sheet ID from which rows will be removed
   * @param {Index[]} indexes - non-contiguous indexes with format: [row, amount]
   *
   * @fires [[valuesUpdated]] if recalculation was triggered by this change
   *
   * @throws [[InvalidArgumentsError]] when the given arguments are invalid
   * @throws [[NoSheetWithIdError]] when the given sheet ID does not exist
   * @throws an error when the selected position has matrix inside
   *
   * @category Row
   */
  public removeRows(sheetId: number, ...indexes: Index[]): ExportedChange[] {
    this._crudOperations.removeRows(sheetId, ...indexes)
    return this.recomputeIfDependencyGraphNeedsIt()
  }

  /**
   * Returns information whether it is possible to add columns into a specified position in a given sheet.
   * Checks against particular rules to ascertain that addColumns can be called.
   * If returns `true`, doing [[addColumns]] operation won't throw any errors.
   * Returns `false` if the operation might be disrupted and causes side-effects by the fact that there is a matrix inside the selected columns.
   *
   * @param {number} sheetId - sheet ID in which columns will be added
   * @param {Index[]} indexes - non-contiguous indexes with format: [column, amount], where column is a column number from which new columns will be added
   *
   * @category Column
   */
  public isItPossibleToAddColumns(sheetId: number, ...indexes: Index[]): boolean {
    const normalizedIndexes = normalizeAddedIndexes(indexes)
    try {
      this._crudOperations.ensureItIsPossibleToAddColumns(sheetId, ...normalizedIndexes)
      return true
    } catch (e) {
      return false
    }
  }

  /**
   * Adds multiple columns into a specified position in a given sheet.
   * Does nothing if the columns are outside of the effective sheet size.
   *
   * Note that this method may trigger dependency graph recalculation.
   *
   * @param {number} sheetId - sheet ID in which columns will be added
   * @param {Index[]} indexes - non-contiguous indexes with format: [column, amount], where column is a column number from which new columns will be added
   *
   * @fires [[valuesUpdated]] if recalculation was triggered by this change
   *
   * @throws [[NoSheetWithIdError]] when the given sheet ID does not exist
   * @throws [[InvalidArgumentsError]] when the given arguments are invalid
   * @throws [[SheetSizeLimitExceededError]] when performing this operation would result in sheet size limits exceeding
   * @throws an error when the selected position has matrix inside
   *
   * @category Column
   */
  public addColumns(sheetId: number, ...indexes: Index[]): ExportedChange[] {
    this._crudOperations.addColumns(sheetId, ...indexes)
    return this.recomputeIfDependencyGraphNeedsIt()
  }

  /**
   * Returns information whether it is possible to remove columns from a specified position in a given sheet.
   * Checks against particular rules to ascertain that removeColumns can be called.
   * If returns `true`, doing [[removeColumns]] operation won't throw any errors.
   * Returns `false` if the operation might be disrupted and causes side-effects by the fact that there is a matrix inside the selected columns.
   *
   * @param {number} sheetId - sheet ID from which columns will be removed
   * @param {Index[]} indexes - non-contiguous indexes with format [column, amount]
   *
   * @category Column
   */
  public isItPossibleToRemoveColumns(sheetId: number, ...indexes: Index[]): boolean {
    const normalizedIndexes = normalizeRemovedIndexes(indexes)
    try {
      this._crudOperations.ensureItIsPossibleToRemoveColumns(sheetId, ...normalizedIndexes)
      return true
    } catch (e) {
      return false
    }
  }

  /**
   * Removes multiple columns from a specified position in a given sheet.
   * Does nothing if columns are outside of the effective sheet size.
   *
   * Note that this method may trigger dependency graph recalculation.
   *
   * @param {number} sheetId - sheet ID from which columns will be removed
   * @param {Index[]} indexes - non-contiguous indexes with format: [column, amount]
   *
   * @fires [[valuesUpdated]] if recalculation was triggered by this change
   *
   * @throws [[NoSheetWithIdError]] when the given sheet ID does not exist
   * @throws [[InvalidArgumentsError]] when the given arguments are invalid
   * @throws an error when the selected position has matrix inside
   *
   * @category Column
   */
  public removeColumns(sheetId: number, ...indexes: Index[]): ExportedChange[] {
    this._crudOperations.removeColumns(sheetId, ...indexes)
    return this.recomputeIfDependencyGraphNeedsIt()
  }

  /**
   * Returns information whether it is possible to move cells to a specified position in a given sheet.
   * Checks against particular rules to ascertain that moveCells can be called.
   * If returns `true`, doing [[moveCells]] operation won't throw any errors.
   * Returns `false` if the operation might be disrupted and causes side-effects by the fact that there is a matrix inside the selected columns, the target location has matrix or the provided address is invalid.
   *
   * @param {SimpleCellAddress} sourceLeftCorner - address of the upper left corner of a moved block
   * @param {number} width - width of the cell block that is being moved
   * @param {number} height - height of the cell block that is being moved
   * @param {SimpleCellAddress} destinationLeftCorner - upper left address of the target cell block
   *
   * @category Cell
   */
  public isItPossibleToMoveCells(sourceLeftCorner: SimpleCellAddress, width: number, height: number, destinationLeftCorner: SimpleCellAddress): boolean {
    try {
      this._crudOperations.operations.ensureItIsPossibleToMoveCells(sourceLeftCorner, width, height, destinationLeftCorner)
      return true
    } catch (e) {
      return false
    }
  }

  /**
   * Moves the content of a cell block from source to the target location.
   *
   * Note that this method may trigger dependency graph recalculation.
   *
   * @param {SimpleCellAddress} sourceLeftCorner - address of the upper left corner of a moved block
   * @param {number} width - width of the cell block that is being moved
   * @param {number} height - height of the cell block that is being moved
   * @param {SimpleCellAddress} destinationLeftCorner - upper left address of the target cell block
   *
   * @fires [[valuesUpdated]] if recalculation was triggered by this change
   *
   * @throws [[InvalidArgumentsError]] when the given arguments are invalid
   * @throws [[SheetSizeLimitExceededError]] when performing this operation would result in sheet size limits exceeding
   * @throws an error when the source location has matrix inside - matrix cannot be moved
   * @throws an error when the target location has matrix inside - cells cannot be replaced by the matrix
   *
   * @category Cell
   */
  public moveCells(sourceLeftCorner: SimpleCellAddress, width: number, height: number, destinationLeftCorner: SimpleCellAddress): ExportedChange[] {
    this._crudOperations.moveCells(sourceLeftCorner, width, height, destinationLeftCorner)
    return this.recomputeIfDependencyGraphNeedsIt()
  }

  /**
   * Returns information whether it is possible to move a particular number of rows to a specified position in a given sheet.
   * Checks against particular rules to ascertain that moveRows can be called.
   * If returns `true`, doing [[moveRows]] operation won't throw any errors.
   * Returns `false` if the operation might be disrupted and causes side-effects by the fact that there is a matrix inside the selected rows, the target location has matrix or the provided address is invalid.
   *
   * @param {number} sheetId - a sheet number in which the operation will be performed
   * @param {number} startRow - number of the first row to move
   * @param {number} numberOfRows - number of rows to move
   * @param {number} targetRow - row number before which rows will be moved
   *
   * @category Row
   */
  public isItPossibleToMoveRows(sheetId: number, startRow: number, numberOfRows: number, targetRow: number): boolean {
    try {
      this._crudOperations.ensureItIsPossibleToMoveRows(sheetId, startRow, numberOfRows, targetRow)
      return true
    } catch (e) {
      return false
    }
  }

  /**
   * Moves a particular number of rows to a specified position in a given sheet.
   *
   * Note that this method may trigger dependency graph recalculation.
   *
   * @param {number} sheetId - a sheet number in which the operation will be performed
   * @param {number} startRow - number of the first row to move
   * @param {number} numberOfRows - number of rows to move
   * @param {number} targetRow - row number before which rows will be moved
   *
   * @fires [[valuesUpdated]] if recalculation was triggered by this change
   *
   * @throws [[InvalidArgumentsError]] when the given arguments are invalid
   * @throws an error when the source location has matrix inside - matrix cannot be moved
   *
   * @category Row
   */
  public moveRows(sheetId: number, startRow: number, numberOfRows: number, targetRow: number): ExportedChange[] {
    this._crudOperations.moveRows(sheetId, startRow, numberOfRows, targetRow)
    return this.recomputeIfDependencyGraphNeedsIt()
  }

  /**
   * Returns information whether it is possible to move a particular number of columns to a specified position in a given sheet.
   * Checks against particular rules to ascertain that moveColumns can be called.
   * If returns `true`, doing [[moveColumns]] operation won't throw any errors.
   * Returns `false` if the operation might be disrupted and causes side-effects by the fact that there is a matrix inside the selected columns, the target location has matrix or the provided address is invalid.
   *
   * @param {number} sheetId - a sheet number in which the operation will be performed
   * @param {number} startColumn - number of the first column to move
   * @param {number} numberOfColumns - number of columns to move
   * @param {number} targetColumn - column number before which columns will be moved
   *
   * @category Column
   */
  public isItPossibleToMoveColumns(sheetId: number, startColumn: number, numberOfColumns: number, targetColumn: number): boolean {
    try {
      this._crudOperations.ensureItIsPossibleToMoveColumns(sheetId, startColumn, numberOfColumns, targetColumn)
      return true
    } catch (e) {
      return false
    }
  }

  /**
   * Moves a particular number of columns to a specified position in a given sheet.
   *
   * Note that this method may trigger dependency graph recalculation.
   *
   * @param {number} sheetId - a sheet number in which the operation will be performed
   * @param {number} startColumn - number of the first column to move
   * @param {number} numberOfColumns - number of columns to move
   * @param {number} targetColumn - column number before which columns will be moved
   *
   * @fires [[valuesUpdated]] if recalculation was triggered by this change
   *
   * @throws [[InvalidArgumentsError]] when the given arguments are invalid
   * @throws an error when the source location has matrix inside - matrix cannot be moved
   *
   * @category Column
   */
  public moveColumns(sheetId: number, startColumn: number, numberOfColumns: number, targetColumn: number): ExportedChange[] {
    this._crudOperations.moveColumns(sheetId, startColumn, numberOfColumns, targetColumn)
    return this.recomputeIfDependencyGraphNeedsIt()
  }

  /**
   * Stores a copy of the cell block in internal clipboard for the further paste.
   * Returns values of cells for use in external clipboard.
   *
   * @param {SimpleCellAddress} sourceLeftCorner - address of the upper left corner of a copied block
   * @param {number} width - width of the cell block being copied
   * @param {number} height - height of the cell block being copied
   *
   * @throws an error while attempting to copy unsupported content type
   *
   * @category Clipboard
  */
  public copy(sourceLeftCorner: SimpleCellAddress, width: number, height: number): CellValue[][] {
    this._crudOperations.copy(sourceLeftCorner, width, height)
    return this.getRangeValues(AbsoluteCellRange.spanFrom(sourceLeftCorner, width, height))
  }

  /**
   * Stores information of the cell block in internal clipboard for further paste.
   * Calling [[paste]] right after this method is equivalent to call [[moveCells]].
   * Almost any CRUD operation called after this method will abort the cut operation.
   * Returns values of cells for use in external clipboard.
   *
   * @param {SimpleCellAddress} sourceLeftCorner - address of the upper left corner of a copied block
   * @param {number} width - width of the cell block being copied
   * @param {number} height - height of the cell block being copied
   *
   * @category Clipboard
   */
  public cut(sourceLeftCorner: SimpleCellAddress, width: number, height: number): CellValue[][] {
    this._crudOperations.cut(sourceLeftCorner, width, height)
    return this.getRangeValues(AbsoluteCellRange.spanFrom(sourceLeftCorner, width, height))
  }

  /**
   * When called after [[copy]] it will paste copied values and formulas into a cell block.
   * When called after [[paste]] it will perform [[moveCells]] operation into the cell block.
   * Does nothing if the clipboard is empty.
   *
   * Note that this method may trigger dependency graph recalculation.
   *
   * @param {SimpleCellAddress} targetLeftCorner - upper left address of the target cell block
   *
   * @fires [[valuesUpdated]] if recalculation was triggered by this change
   *
   * @throws an error while attempting to paste onto a matrix
   * @throws [[EvaluationSuspendedError]] when the evaluation is suspended
   * @throws [[SheetSizeLimitExceededError]] when performing this operation would result in sheet size limits exceeding
   * @throws [[NothingToPasteError]] when clipboard is empty
   *
   * @category Clipboard
   */
  public paste(targetLeftCorner: SimpleCellAddress): ExportedChange[] {
    this.ensureEvaluationIsNotSuspended()
    this._crudOperations.paste(targetLeftCorner)
    return this.recomputeIfDependencyGraphNeedsIt()
  }

  /**
   * Returns information whether there is something in the clipboard.
   *
   * @category Clipboard
   */
  public isClipboardEmpty(): boolean {
    return this._crudOperations.isClipboardEmpty()
  }

  /**
   * Clears the clipboard content by setting the content to `undefined`.
   *
   * @category Clipboard
   */
  public clearClipboard(): void {
    this._crudOperations.clearClipboard()
  }

  /**
   * Returns the cell content of a given range in a [[CellValue]][][] format.
   *
   * @param {AbsoluteCellRange} cellRange absolute cell range
   *
   * @category Range
   */
  public getRangeValues(cellRange: AbsoluteCellRange): CellValue[][] {
    return cellRange.arrayOfAddressesInRange().map(
      (subarray) => subarray.map(
        (address) => this.getCellValue(address)
      )
    )
  }

  /**
   * Returns cell formulas in given range.
   *
   * @param {AbsoluteCellRange} cellRange absolute cell range
   *
   * @category Range
   */
  public getRangeFormulas(cellRange: AbsoluteCellRange): Maybe<string>[][] {
    return cellRange.arrayOfAddressesInRange().map(
      (subarray) => subarray.map(
        (address) => this.getCellFormula(address)
      )
    )
  }

  /**
   * Returns serialized cell in given range.
   *
   * @param {AbsoluteCellRange} cellRange absolute cell range
   *
   * @category Range
   */
  public getRangeSerialized(cellRange: AbsoluteCellRange): CellValue[][] {
    return cellRange.arrayOfAddressesInRange().map(
      (subarray) => subarray.map(
        (address) => this.getCellSerialized(address)
      )
    )
  }

  /**
   * Returns information whether it is possible to add a sheet to the engine.
   * Checks against particular rules to ascertain that addSheet can be called.
   * If returns `true`, doing [[addSheet]] operation won't throw any errors and it possible to add sheet with provided name.
   * Returns `false` if the chosen name is already used.
   *
   * @param {string} sheetName - sheet name, case insensitive
   *
   * @category Sheet
   */
  public isItPossibleToAddSheet(sheetName: string): boolean {
    try {
      this._crudOperations.ensureItIsPossibleToAddSheet(sheetName)
      return true
    } catch (e) {
      return false
    }
  }

  /**
   * Adds a new sheet to the HyperFormula instance. Returns given or autogenerated name of a new sheet.
   *
   * @param {string} [sheetName] - if not specified, name will be autogenerated
   *
   * @fires [[sheetAdded]] after the sheet was added
   *
   * @throws an error when sheet with a given name already exists
   *
   * @category Sheet
   */
  public addSheet(sheetName?: string): string {
    const addedSheetName = this._crudOperations.addSheet(sheetName)
    this._emitter.emit(Events.SheetAdded, addedSheetName)
    return addedSheetName
  }

  /**
   * Returns information whether it is possible to remove sheet for the engine.
   * Returns `true` if the provided name of a sheet exists and therefore it can be removed, doing [[removeSheet]] operation won't throw any errors.
   * Returns `false` if there is no sheet with a given name
   *
   * @param {string} sheetName - sheet name, case insensitive
   *
   * @category Sheet
   */
  public isItPossibleToRemoveSheet(sheetName: string): boolean {
    try {
      this._crudOperations.ensureSheetExists(sheetName)
      return true
    } catch (e) {
      return false
    }
  }

  /**
   * Removes sheet with a specified name.
   *
   * Note that this method may trigger dependency graph recalculation.
   *
   * @param {string} sheetName - sheet name, case insensitive
   *
   * @fires [[sheetRemoved]] after the sheet was removed
   * @fires [[valuesUpdated]] if recalculation was triggered by this change
   *
   * @throws [[NoSheetWithNameError]] when the given sheet name does not exists
   *
   * @category Sheet
   */
  public removeSheet(sheetName: string): ExportedChange[] {
    const displayName = this.sheetMapping.getDisplayNameByName(sheetName)!
    this._crudOperations.removeSheet(sheetName)
    const changes = this.recomputeIfDependencyGraphNeedsIt()
    this._emitter.emit(Events.SheetRemoved, displayName, changes)
    return changes
  }

  /**
   * Returns information whether it is possible to clear a specified sheet.
   * If returns `true`, doing [[clearSheet]] operation won't throw any errors, provided name of a sheet exists and then its content can be cleared.
   * Returns `false` if there is no sheet with a given name
   *
   * @param {string} sheetName - sheet name, case insensitive.
   *
   * @category Sheet
   */
  public isItPossibleToClearSheet(sheetName: string): boolean {
    try {
      this._crudOperations.ensureSheetExists(sheetName)
      return true
    } catch (e) {
      return false
    }
  }

  /**
   * Clears the sheet content. Based on that the method finds the ID of a sheet to be cleared.
   * Double-checks if the sheet exists.
   *
   * Note that this method may trigger dependency graph recalculation.
   *
   * @param {string} sheetName - sheet name, case insensitive.
   *
   * @fires [[valuesUpdated]] if recalculation was triggered by this change
   *
   * @throws [[NoSheetWithNameError]] when the given sheet name does not exists
   *
   * @category Sheet
   */
  public clearSheet(sheetName: string): ExportedChange[] {
    this._crudOperations.ensureSheetExists(sheetName)
    this._crudOperations.clearSheet(sheetName)
    return this.recomputeIfDependencyGraphNeedsIt()
  }

  /**
   * Returns information whether it is possible to replace the sheet content.
   * If returns `true`, doing [[setSheetContent]] operation won't throw any errors, the provided name of a sheet exists and then its content can be replaced.
   * Returns `false` if there is no sheet with a given name
   *
   * @param {string} sheetName - sheet name, case insensitive.
   * @param {RawCellContent[][]} values - array of new values
   *
   * @category Sheet
   */
  public isItPossibleToReplaceSheetContent(sheetName: string, values: RawCellContent[][]): boolean {
    try {
      this._crudOperations.ensureSheetExists(sheetName)
      const sheetId = this.sheetMapping.fetch(sheetName)
      this._crudOperations.ensureItIsPossibleToChangeSheetContents(sheetId, values)
      return true
    } catch (e) {
      return false
    }
  }

  /**
   * Replaces the sheet content with new values.
   * The new value is to be provided as an array of arrays of [[RawCellContent]]
   * The method finds sheet ID based on the provided sheet name.
   *
   * @param {string} sheetName - sheet name, case insensitive.
   * @param {RawCellContent[][]} values - array of new values
   *
   * @throws [[NoSheetWithNameError]] when the given sheet name does not exists
   * @throws [[InvalidArgumentsError]] when values is not an array of arrays
   *
   * @category Sheet
   */
  public setSheetContent(sheetName: string, values: RawCellContent[][]): ExportedChange[] {
    this._crudOperations.setSheetContent(sheetName, values)
    return this.recomputeIfDependencyGraphNeedsIt()
  }

  /**
   * Computes simple (absolute) address of a cell address based on its string representation.
   * If sheet name is present in string representation but not present in the engine, returns `undefined`.
   * If sheet name is not present in string representation, returns the sheet number.
   * Returns an absolute representation of address, e.g. `{ sheet: 0, col: 1, row: 1 }` for `Sheet1!B2`
   *
   * @param {string} cellAddress - string representation of cell address in A1 notation, e.g. 'C64'
   * @param {number} sheetId - override sheet index regardless of sheet mapping
   *
   * @category Helper
   */
  public simpleCellAddressFromString(cellAddress: string, sheetId: number) {
    return simpleCellAddressFromString(this.sheetMapping.get, cellAddress, sheetId)
  }

  /**
   * Returns string representation of an absolute address in A1 notation or `undefined` if the sheet index is not present in the engine.
   *
   * @param {SimpleCellAddress} cellAddress - object representation of an absolute address
   * @param {number} sheetId - if is not equal with address sheet index, string representation will contain sheet name
   *
   * @category Helper
   */
  public simpleCellAddressToString(cellAddress: SimpleCellAddress, sheetId: number): Maybe<string> {
    return simpleCellAddressToString(this.sheetMapping.fetchDisplayName, cellAddress, sheetId)
  }

  /**
   * Returns a unique sheet name assigned to the sheet of a given ID or `undefined` if the there is no sheet with a given ID.
   *
   * @param {number} sheetId - ID of the sheet, for which we want to retrieve name
   *
   * @category Sheet
   */
  public getSheetName(sheetId: number): Maybe<string> {
    return this.sheetMapping.getDisplayName(sheetId)
  }

  /**
   * List all sheet names.
   * Returns an array of sheet names as strings.
   *
   * @category Sheet
   */
  public getSheetNames(): string[] {
    return this.sheetMapping.sheetNames()
  }

  /**
   * Returns a unique sheet ID assigned to the sheet with a given name or `undefined` if the sheet does not exist.
   *
   * @param {string} sheetName - name of the sheet, for which we want to retrieve ID, case insensitive.
   *
   * @category Sheet
   */
  public getSheetId(sheetName: string): Maybe<number> {
    return this.sheetMapping.get(sheetName)
  }

  /**
   * Returns `true` whether sheet with a given name exists. The methods accepts sheet name to be checked.
   *
   * @param {string} sheetName - name of the sheet, case insensitive.
   *
   * @category Sheet
   */
  public doesSheetExist(sheetName: string): boolean {
    return this.sheetMapping.hasSheetWithName(sheetName)
  }

  /**
   * Returns type of a specified cell of a given address.
   * The methods accepts cell coordinates as object with column, row and sheet numbers.
   *
   * @param {SimpleCellAddress} cellAddress - cell coordinates
   *
   * @throws [[NoSheetWithIdError]] when the given sheet ID does not exist
   *
   * @category Cell
   */
  public getCellType(cellAddress: SimpleCellAddress): CellType {
    const vertex = this.dependencyGraph.getCell(cellAddress)
    return getCellType(vertex)
  }

  /**
   * Returns `true` if the specified cell contains a simple value.
   * The methods accepts cell coordinates as object with column, row and sheet numbers.
   *
   * @param {SimpleCellAddress} cellAddress - cell coordinates
   *
   * @category Cell
   */
  public doesCellHaveSimpleValue(cellAddress: SimpleCellAddress): boolean {
    return this.getCellType(cellAddress) === CellType.VALUE
  }

  /**
   * Returns `true` if the specified cell contains a formula.
   * The methods accepts cell coordinates as object with column, row and sheet numbers.
   *
   * @param {SimpleCellAddress} cellAddress - cell coordinates
   *
   * @category Cell
   */
  public doesCellHaveFormula(cellAddress: SimpleCellAddress): boolean {
    return this.getCellType(cellAddress) === CellType.FORMULA
  }

  /**
   * Returns`true` if the specified cell is empty.
   * The methods accepts cell coordinates as object with column, row and sheet numbers.
   *
   * @param {SimpleCellAddress} cellAddress - cell coordinates
   *
   * @category Cell
   */
  public isCellEmpty(cellAddress: SimpleCellAddress): boolean {
    return this.getCellType(cellAddress) === CellType.EMPTY
  }

  /**
   * Returns `true` if a given cell is a part of a matrix.
   * The methods accepts cell coordinates as object with column, row and sheet numbers.
   *
   * @param {SimpleCellAddress} cellAddress - cell coordinates
   *
   * @category Cell
   */
  public isCellPartOfMatrix(cellAddress: SimpleCellAddress): boolean {
    return this.getCellType(cellAddress) === CellType.MATRIX
  }

  /**
   * Returns type of the cell value of a given address.
   * The methods accepts cell coordinates as object with column, row and sheet numbers.
   *
   * @param {SimpleCellAddress} cellAddress - cell coordinates
   *
   * @throws [[EvaluationSuspendedError]] when the evaluation is suspended
   *
   * @category Cell
   */
  public getCellValueType(cellAddress: SimpleCellAddress): CellValueType {
    this.ensureEvaluationIsNotSuspended()
    const value = this.dependencyGraph.getCellValue(cellAddress)
    return getCellValueType(value)
  }

  /**
   * Returns the number of existing sheets.
   *
   * @category Sheet
   */
  public countSheets(): number {
    return this.sheetMapping.numberOfSheets()
  }

  /**
   * Renames a specified sheet.
   *
   * @param {number} sheetId - a sheet number
   * @param {string} newName - a name of the sheet to be given, if is the same as the old one the method does nothing
   *
   * @fires [[sheetRenamed]]
   *
   * @throws Throws an error if the provided sheet ID does not exists.
   *
   * @category Sheet
   */
  public renameSheet(sheetId: number, newName: string): void {
    const oldName = this.sheetMapping.renameSheet(sheetId, newName)
    if (oldName !== undefined) {
      this._emitter.emit(Events.SheetRenamed, oldName, newName)
    }
  }

  /**
   * Runs multiple operations and recomputes formulas at the end.
   *
   * Note that this method may trigger dependency graph recalculation.
   *
   * @param {(e: IBatchExecutor) => void} batchOperations
   * @fires [[valuesUpdated]] if recalculation was triggered by this change
   *
   * @category Instance
   */
  public batch(batchOperations: (e: IBatchExecutor) => void): ExportedChange[] {
    this.suspendEvaluation()
    this._crudOperations.beginUndoRedoBatchMode()
    try {
      batchOperations(this)
    } catch (e) {
      this._crudOperations.commitUndoRedoBatchMode()
      this.resumeEvaluation()
      throw (e)
    }
    this._crudOperations.commitUndoRedoBatchMode()
    return this.resumeEvaluation()
  }

  /**
   * Suspends the dependency graph recalculation.
   * It allows optimizing the performance.
   * With this method, multiple CRUD operations can be done without triggering recalculation after every operation.
   * Suspending evaluation should result in an overall faster calculation compared to recalculating after each operation separately.
   * To resume the evaluation use [[resumeEvaluation]].
   *
   * @category Batch
   */
  public suspendEvaluation(): void {
    this._evaluationSuspended = true
  }

  /**
   * Resumes the dependency graph recalculation that was suspended with [[suspendEvaluation]].
   * It also triggers the recalculation and returns changes that are a result of all batched operations.
   *
   * @fires [[valuesUpdated]] if recalculation was triggered by this change
   *
   * @category Batch
   */
  public resumeEvaluation(): ExportedChange[] {
    this._evaluationSuspended = false
    return this.recomputeIfDependencyGraphNeedsIt()
  }

  /**
   * Checks if the dependency graph recalculation process is suspended or not.
   *
   * @category Batch
   */
  public isEvaluationSuspended(): boolean {
    return this._evaluationSuspended
  }

  /**
   * Adds a specified named expression.
   *
   * Note that this method may trigger dependency graph recalculation.
   *
   * @param {string} expressionName - a name of the expression to be added
   * @param {RawCellContent} expression - the expression
   *
   * @fires [[namedExpressionAdded]] always, unless [[batch]] mode is used
   * @fires [[valuesUpdated]] if recalculation was triggered by this change
   *
   * @throws [[NamedExpressionNameIsAlreadyTaken]] when the named expression is not available.
   * @throws [[NamedExpressionNameIsInvalid]] when the named expression is not valid
   *
   * @category Named Expression
   */
  public addNamedExpression(expressionName: string, expression: RawCellContent): ExportedChange[] {
    this._crudOperations.addNamedExpression(expressionName, expression)
    const changes = this.recomputeIfDependencyGraphNeedsIt()
    this._emitter.emit(Events.NamedExpressionAdded, expressionName, changes)
    return changes
  }

  /**
   * Gets specified named expression value.
   * Returns a [[CellValue]] or undefined if the given named expression does not exists
   *
   * @param {string} expressionName - expression name, case insensitive.
   *
   * @category Named Expression
   */
  public getNamedExpressionValue(expressionName: string): Maybe<CellValue> {
    this.ensureEvaluationIsNotSuspended()
    const namedExpressionAddress = this._namedExpressions.getInternalNamedExpressionAddress(expressionName)
    if (namedExpressionAddress) {
      return this._serialization.getCellValue(namedExpressionAddress)
    } else {
      return undefined
    }
  }

  /**
   * Returns a normalized formula string for given named expression or `undefined` for a named expression that does not exist or does not hold a formula.
   * Unparses AST.
   *
   * @param {string} expressionName - expression name, case insensitive.
   *
   * @category Named Expression
   */
  public getNamedExpressionFormula(expressionName: string): Maybe<string> {
    const namedExpressionAddress = this._namedExpressions.getInternalNamedExpressionAddress(expressionName)
    if (namedExpressionAddress === null) {
      return undefined
    } else {
      return this._serialization.getCellFormula(namedExpressionAddress)
    }
  }

  /**
   * Changes a given named expression to a specified formula.
   *
   * Note that this method may trigger dependency graph recalculation.
   *
   * @param {string} expressionName - an expression name, case insensitive.
   * @param {RawCellContent} newExpression - a new expression
   *
   * @fires [[valuesUpdated]] if recalculation was triggered by this change
   *
   * @throws [[NamedExpressionDoesNotExist]] when the given expression does not exist.
   *
   * @category Named Expression
   */
  public changeNamedExpression(expressionName: string, newExpression: RawCellContent): ExportedChange[] {
    this._crudOperations.changeNamedExpressionExpression(expressionName, newExpression)
    return this.recomputeIfDependencyGraphNeedsIt()
  }

  /**
   * Removes a named expression.
   *
   * Note that this method may trigger dependency graph recalculation.
   *
   * @param {string} expressionName - expression name, case insensitive.
   *
   * @fires [[namedExpressionRemoved]]
   * @fires [[valuesUpdated]] if recalculation was triggered by this change
   *
   * @category Named Expression
   */
  public removeNamedExpression(expressionName: string): ExportedChange[] {
    const address = this._namedExpressions.getInternalNamedExpressionAddress(expressionName)
    if (address) {
      const namedExpressionDisplayName = this._namedExpressions.getDisplayNameByName(expressionName)!
      this._namedExpressions.remove(expressionName)
      this.dependencyGraph.setCellEmpty(address)
      const changes = this.recomputeIfDependencyGraphNeedsIt()
      this._emitter.emit(Events.NamedExpressionRemoved, namedExpressionDisplayName, changes)
      return changes
    } else {
      return []
    }
  }

  /**
   * Lists all named expressions.
   * Returns an array of expression names as strings
   *
   * @category Named Expression
   */
  public listNamedExpressions(): string[] {
    return this._namedExpressions.getAllNamedExpressionsNames()
  }

  /**
   * Returns a normalized formula.
   *
   * @param {string} formulaString - a formula, e.g. =SUM(Sheet1!A1:A100)"
   *
   * @throws [[NotAFormulaError]] when the provided string is not a valid formula, i.e does not start with "="
   *
   * @category Helper
   */
  public normalizeFormula(formulaString: string): string {
    const [ast, address] = this.extractTemporaryFormula(formulaString)
    if (!ast) {
      throw new NotAFormulaError()
    }
    return this._unparser.unparse(ast, address)
  }

  /**
   * Calculates fire-and-forget formula, returns the calculated value.
   *
   * @param {string} formulaString - a formula, e.g. "=SUM(Sheet1!A1:A100)"
   * @param {string} sheetName - a name of the sheet in context of which we evaluate formula, case insensitive.
   *
   * @throws [[NotAFormulaError]] when the provided string is not a valid formula, i.e does not start with "="
   * @throws [[NoSheetWithNameError]] when the given sheet name does not exists
   *
   * @category Helper
   */
  public calculateFormula(formulaString: string, sheetName: string): CellValue {
    this._crudOperations.ensureSheetExists(sheetName)
    const sheetId = this.sheetMapping.fetch(sheetName)
    const [ast, address] = this.extractTemporaryFormula(formulaString, sheetId)
    if (!ast) {
      throw new NotAFormulaError()
    }
    const internalCellValue = this.evaluator.runAndForget(ast, address)
    return this._exporter.exportValue(internalCellValue)
  }

  /**
   * Validates the formula.
   * If the provided string starts with "=" and is a parsable formula the method returns `true`.
   *
   * @param {string} formulaString - a formula, e.g. "=SUM(Sheet1!A1:A100)"
   *
   * @category Helper
   */
  public validateFormula(formulaString: string): boolean {
    const [ast] = this.extractTemporaryFormula(formulaString)
    if (!ast) {
      return false
    }
    if (ast.type === AstNodeType.ERROR && !ast.error) {
      return false
    }
    return true
  }

  /**
   * Returns translated names of all functions registered in this instance of HyperFormula
   * according to the language set in the configuration
   */
  public getRegisteredFunctionNames(): string[] {
    const language = HyperFormula.getLanguage(this._config.language)
    return language.getFunctionTranslations(this._functionRegistry.getRegisteredFunctionIds())
  }

  /**
   * Returns class of a plugin used by function with given id
   *
   * @param {string} functionId - id of a function, e.g. 'SUMIF'
   */
  public getFunctionPlugin(functionId: string): Maybe<FunctionPluginDefinition> {
    return this._functionRegistry.getFunctionPlugin(functionId)
  }

  /**
   * Returns classes of all plugins registered in this instance of HyperFormula
   */
  public getPlugins(): FunctionPluginDefinition[] {
    return this._functionRegistry.getPlugins()
  }

  private extractTemporaryFormula(formulaString: string, sheetId: number = 1): [Ast | false, SimpleCellAddress] {
    const parsedCellContent = this._cellContentParser.parse(formulaString)
    const exampleTemporaryFormulaAddress = { sheet: sheetId, col: 0, row: 0 }
    if (!(parsedCellContent instanceof CellContent.Formula)) {
      return [false, exampleTemporaryFormulaAddress]
    }

    const { ast, errors } = this._parser.parse(parsedCellContent.formula, exampleTemporaryFormulaAddress)

    if (errors.length > 0) {
      return [false, exampleTemporaryFormulaAddress]
    }

    return [ast, exampleTemporaryFormulaAddress]
  }

  /**
   * A method that subscribes to an event.
   *
   * @param {Event} event the name of the event to subscribe to
   * @param {Listener} listener to be called when event is emitted
   *
   * @category Events
   */
  public on<Event extends keyof Listeners>(event: Event, listener: Listeners[Event]): void {
    this._emitter.on(event, listener)
  }

  /**
   * A method that subscribes to an event once.
   *
   * @param {Event} event the name of the event to subscribe to
   * @param {Listener} listener to be called when event is emitted
   *
   * @category Events
   */
  public once<Event extends keyof Listeners>(event: Event, listener: Listeners[Event]): void {
    this._emitter.once(event, listener)
  }

  /**
   * A method that unsubscribe from an event or all events.
   *
   * @param {Event} event the name of the event to subscribe to
   * @param {Listener} listener to be called when event is emitted
   *
   * @category Events
   */
  public off<Event extends keyof Listeners>(event: Event, listener: Listeners[Event]): void {
    this._emitter.off(event, listener)
  }

  /**
   * Destroys instance of HyperFormula.
   * Dependency graph, optimization indexes, statistics and parser are removed.
   *
   * @category Instance
   */
  public destroy(): void {
    this.dependencyGraph.destroy()
    this.columnSearch.destroy()
    this.evaluator.destroy()
    this._parser.destroy()
    this._lazilyTransformingAstService.destroy()
    this._stats.destroy()
    this._crudOperations.clearClipboard()
  }

  /**
   * Runs a recomputation starting from recently changed vertices.
   *
   * Note that this method may trigger dependency graph recalculation.
   *
   * @fires [[valuesUpdated]] if recalculation was triggered by this change
   */
  private recomputeIfDependencyGraphNeedsIt(): ExportedChange[] {
    if (!this._evaluationSuspended) {
      const changes = this._crudOperations.getAndClearContentChanges()
      const verticesToRecomputeFrom = Array.from(this.dependencyGraph.verticesToRecompute())
      this.dependencyGraph.clearRecentlyChangedVertices()

      if (verticesToRecomputeFrom.length > 0) {
        changes.addAll(this.evaluator.partialRun(verticesToRecomputeFrom))
      }

      const exportedChanges = changes.exportChanges(this._exporter)

      if (!changes.isEmpty()) {
        this._emitter.emit(Events.ValuesUpdated, exportedChanges)
      }

      return exportedChanges
    } else {
      return []
    }
  }
}<|MERGE_RESOLUTION|>--- conflicted
+++ resolved
@@ -21,10 +21,7 @@
   SheetMapping,
   Vertex,
 } from './DependencyGraph'
-import {
-  EvaluationSuspendedError,
-  NotAFormulaError
-} from './errors'
+import {EvaluationSuspendedError, NotAFormulaError} from './errors'
 import {Evaluator} from './Evaluator'
 import {IBatchExecutor} from './IBatchExecutor'
 import {LazilyTransformingAstService} from './LazilyTransformingAstService'
@@ -182,11 +179,8 @@
    * @param {Partial<ConfigParams>} [configInput] - engine configuration
    *
    * @throws [[SheetSizeLimitExceededError]] when sheet size exceeds the limits
-<<<<<<< HEAD
+   * @throws [[InvalidArgumentsError]] when sheet is not an array of arrays
    * @throws [[FunctionPluginValidationError]] when plugin class definition is not consistent with metadata
-=======
-   * @throws [[InvalidArgumentsError]] when sheet is not an array of arrays
->>>>>>> 2597c00e
    *
    * @category Factory
    */
@@ -204,11 +198,8 @@
    * @param {Partial<ConfigParams>} [configInput] - engine configuration
    *
    * @throws [[SheetSizeLimitExceededError]] when sheet size exceeds the limits
-<<<<<<< HEAD
+   * @throws [[InvalidArgumentsError]] when any sheet is not an array of arrays
    * @throws [[FunctionPluginValidationError]] when plugin class definition is not consistent with metadata
-=======
-   * @throws [[InvalidArgumentsError]] when any sheet is not an array of arrays
->>>>>>> 2597c00e
    *
    * @category Factory
    */
