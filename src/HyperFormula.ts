--- conflicted
+++ resolved
@@ -423,11 +423,7 @@
   }
 
   /**
-<<<<<<< HEAD
-   * Registers a function with a given id if such exists in a plugin (as a function or an alias).
-=======
    * Registers a function with a given id if such exists in a plugin.
->>>>>>> 83644cbb
    *
    * @param {string} functionId - function id, e.g. 'SUMIF'
    * @param {FunctionPluginDefinition} plugin - plugin class
