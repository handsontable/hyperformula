--- conflicted
+++ resolved
@@ -9,7 +9,7 @@
 import {CellValue, ExportedChange, Exporter, NoErrorCellValue} from './CellValue'
 import {ColumnSearchStrategy} from './ColumnSearch/ColumnSearchStrategy'
 import {Config, ConfigParams} from './Config'
-import {CrudOperations, ColumnRowIndex} from './CrudOperations'
+import {ColumnRowIndex, CrudOperations} from './CrudOperations'
 import {buildTranslationPackage, RawTranslationPackage, TranslationPackage} from './i18n'
 import {normalizeAddedIndexes, normalizeRemovedIndexes} from './Operations'
 import {
@@ -366,12 +366,9 @@
    * @param {FunctionTranslationsPackage} translations - optional package of function names translations
    *
    * @throws [[FunctionPluginValidationError]] when plugin class definition is not consistent with metadata
-<<<<<<< HEAD
    * @throws [[ProtectedFunctionTranslationError]] when trying to register translation for protected function
-=======
    *
    * @category Static Methods
->>>>>>> 8a312755
    */
   public static registerFunctionPlugin(plugin: FunctionPluginDefinition, translations?: FunctionTranslationsPackage): void {
     FunctionRegistry.registerFunctionPlugin(plugin, translations)
@@ -396,12 +393,9 @@
    * @param translations
    *
    * @throws [[FunctionPluginValidationError]] when function with a given id does not exists in plugin or plugin class definition is not consistent with metadata
-<<<<<<< HEAD
    * @throws [[ProtectedFunctionTranslationError]] when trying to register translation for protected function
-=======
    *
    * @category Static Methods
->>>>>>> 8a312755
    */
   public static registerFunction(functionId: string, plugin: FunctionPluginDefinition, translations?: FunctionTranslationsPackage): void {
     FunctionRegistry.registerFunction(functionId, plugin, translations)
