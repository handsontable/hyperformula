<<<<<<< HEAD
/**
 * @license
 * Copyright (c) 2020 Handsoncode. All rights reserved.
 */

import {AbsoluteCellRange} from './AbsoluteCellRange'
=======
import { AbsoluteCellRange } from './AbsoluteCellRange'
>>>>>>> 05608485
import {CellType, CellValueType, getCellType, getCellValueType, NoErrorCellValue, SimpleCellAddress} from './Cell'
import {CellContent, CellContentParser, RawCellContent} from './CellContentParser'
import {CellValue, ExportedChange, Exporter} from './CellValue'
import {ColumnSearchStrategy} from './ColumnSearch/ColumnSearchStrategy'
import {Config, ConfigParams} from './Config'
import {CrudOperations} from './CrudOperations'
import {buildTranslationPackage, RawTranslationPackage, TranslationPackage} from './i18n'
import {normalizeAddedIndexes, normalizeRemovedIndexes} from './Operations'
import {
  AddressMapping,
  DependencyGraph,
  Graph,
  MatrixMapping,
  RangeMapping,
  SheetMapping,
  Vertex,
} from './DependencyGraph'
import {
  EvaluationSuspendedError,
  NamedExpressionDoesNotExist,
  NamedExpressionNameIsAlreadyTaken,
  NamedExpressionNameIsInvalid,
  NoOperationToUndo,
} from './errors'
import {Evaluator} from './Evaluator'
import {Sheet, Sheets} from './GraphBuilder'
import {IBatchExecutor} from './IBatchExecutor'
import {LazilyTransformingAstService} from './LazilyTransformingAstService'
import {Maybe} from './Maybe'
import {NamedExpressions} from './NamedExpressions'
import {
  Ast,
  AstNodeType,
  ParserWithCaching,
  simpleCellAddressFromString,
  simpleCellAddressToString,
  Unparser,
} from './parser'
import {Serialization} from './Serialization'
import {Statistics, StatType} from './statistics'
import {Emitter, Events, Listeners, TypedEmitter} from './Emitter'
import {UndoRedo} from './UndoRedo'
import {BuildEngineFactory, EngineState} from './BuildEngineFactory'

export type Index = [number, number]

/**
 * Engine for one sheet
 */
export class HyperFormula implements TypedEmitter {

  /**
   * Version of the HyperFormula.
   */
  public static version = (process.env.HT_VERSION ?? '')

  /**
   * Latest build date.
   */
  public static buildDate = (process.env.HT_BUILD_DATE ?? '')

  /**
   * Calls the `graph` method on the dependency graph.
   * 
   * Allows to execute `graph` directly without a need to refer to `dependencyGraph`.
   * 
   * @internal
   */
  public get graph(): Graph<Vertex> {
    return this.dependencyGraph.graph
  }

  /**
   * Calls the `rangeMapping` method on the dependency graph.
   * 
   * Allows to execute `rangeMapping` directly without a need to refer to `dependencyGraph`.
   * 
   * @internal
   */
  public get rangeMapping(): RangeMapping {
    return this.dependencyGraph.rangeMapping
  }

  /**
   * Calls the `matrixMapping` method on the dependency graph.
   * 
   * Allows to execute `matrixMapping` directly without a need to refer to `dependencyGraph`.
   * 
   * @internal
   */
  public get matrixMapping(): MatrixMapping {
    return this.dependencyGraph.matrixMapping
  }

  /**
   * Calls the `sheetMapping` method on the dependency graph.
   * 
   * Allows to execute `sheetMapping` directly without a need to refer to `dependencyGraph`.
   * 
   * @internal
   */
  public get sheetMapping(): SheetMapping {
    return this.dependencyGraph.sheetMapping
  }

  /**
   * Calls the `addressMapping` method on the dependency graph.
   * 
   * Allows to execute `addressMapping` directly without a need to refer to dependencyGraph.
   * 
   * @internal
   */
  public get addressMapping(): AddressMapping {
    return this.dependencyGraph.addressMapping
  }

  /** @internal */
  public get dependencyGraph(): DependencyGraph {
    return this._dependencyGraph
  }

  /** @internal */
  public get evaluator(): Evaluator {
    return this._evaluator
  }

  /** @internal */
  public get columnSearch(): ColumnSearchStrategy {
    return this._columnSearch
  }

  /** @internal */
  public get lazilyTransformingAstService(): LazilyTransformingAstService {
    return this._lazilyTransformingAstService
  }

  private static buildFromEngineState(engine: EngineState): HyperFormula {
    return new HyperFormula(
      engine.config,
      engine.stats,
      engine.dependencyGraph,
      engine.columnSearch,
      engine.parser,
      engine.unparser,
      engine.cellContentParser,
      engine.evaluator,
      engine.lazilyTransformingAstService,
      engine.undoRedo,
      engine.crudOperations,
      engine.exporter,
      engine.namedExpressions,
      engine.serialization
    )
  }

  /**
   * Builds the engine for sheet from a two-dimensional array representation.
   * 
   * The engine is created with a single sheet.
   * 
   * Can be configured with the optional second parameter that represents a [[ConfigParams]].
   * 
   * If not specified the engine will be built with the default configuration.
   *
   * @param {Sheet} sheet - two-dimensional array representation of sheet
   * @param {Partial<ConfigParams>} [configInput] - engine configuration
   *
   * @category Factory
   */
  public static buildFromArray(sheet: Sheet, configInput?: Partial<ConfigParams>): HyperFormula {
    return this.buildFromEngineState(BuildEngineFactory.buildFromSheet(sheet, configInput))
  }

  /**
   * Builds the engine from an object containing multiple sheets with names.
   * 
   * The engine is created with one or more sheets.
   * 
   * Can be configured with the optional second parameter that represents a [[ConfigParams]].
   * 
   * If not specified the engine will be built with the default configuration.
   *
   * @param {Sheet} sheets - object with sheets definition
   * @param {Partial<ConfigParams>} [configInput]- engine configuration
   *
   * @category Factory
   */
  public static buildFromSheets(sheets: Sheets, configInput?: Partial<ConfigParams>): HyperFormula {
    return this.buildFromEngineState(BuildEngineFactory.buildFromSheets(sheets, configInput))
  }

  private static registeredLanguages: Map<string, TranslationPackage> = new Map()

  /**
   * Returns registered language from its code string.
   * @param {string} code - code string of the translation package
   */
  public static getLanguage(code: string): TranslationPackage {
    const val = this.registeredLanguages.get(code)
    if(val === undefined) {
      throw new Error('Language not registered.')
    } else {
      return val
    }
  }

  /**
   * Registers language from under given code string.
   * @param {string} code - code string of the translation package
   * @param {RawTranslationPackage} lang - translation package to be registered
   */
  public static registerLanguage(code: string, lang: RawTranslationPackage): void {
    if(this.registeredLanguages.has(code)) {
      throw new Error('Language already registered.')
    } else {
      this.registeredLanguages.set(code, buildTranslationPackage(lang))
    }
  }

  /**
   * Unregisters language that is registered under given code string.
   * @param {string} code - code string of the translation package
   */
  public static unregisterLanguage(code: string): void {
    if(this.registeredLanguages.has(code)) {
      this.registeredLanguages.delete(code)
    } else {
      throw new Error('Language not registered.')
    }
  }

  /**
   * Returns all registered languages codes.
   */
  public static getRegisteredLanguagesCodes(): string[] {
    return Array.from(this.registeredLanguages.keys())
  }

  /**
   * Builds an empty engine instance.
   * 
   * Can be configured with the optional parameter that represents a [[ConfigParams]].
   * 
   * If not specified the engine will be built with the default configuration.
   *
   * @param {Partial<ConfigParams>} [configInput] - engine configuration
   *
   * @category Factory
   */
  public static buildEmpty(configInput?: Partial<ConfigParams>): HyperFormula {
    return this.buildFromEngineState(BuildEngineFactory.buildEmpty(configInput))
  }

  private readonly _emitter: Emitter = new Emitter()
  private _evaluationSuspended: boolean = false

  protected constructor(
    private _config: Config,
    private _stats: Statistics,
    private _dependencyGraph: DependencyGraph,
    private _columnSearch: ColumnSearchStrategy,
    private _parser: ParserWithCaching,
    private _unparser: Unparser,
    private _cellContentParser: CellContentParser,
    private _evaluator: Evaluator,
    private _lazilyTransformingAstService: LazilyTransformingAstService,
    private _undoRedo: UndoRedo,
    private _crudOperations: CrudOperations,
    private _exporter: Exporter,
    private _namedExpressions: NamedExpressions,
    private _serialization: Serialization
  ) {
  }

  /**
   * Returns the cell value of a given address.
   * 
   * Applies rounding and post-processing.
   * 
   * @throws Throws an error if the given sheet ID does not exist.
   *
   * @param {SimpleCellAddress} address - cell coordinates
   *
   * @category Cell
   */
  public getCellValue(address: SimpleCellAddress): CellValue {
    this.ensureEvaluationIsNotSuspended()
    return this._serialization.getCellValue(address)
  }

  private ensureEvaluationIsNotSuspended() {
    if (this._evaluationSuspended) {
      throw new EvaluationSuspendedError()
    }
  }

  /**
   * Returns a normalized formula string from the cell of a given address
   * 
   * or `undefined` for an address that does not exist and empty values.
   * 
   * Unparses AST.
   * 
   * @param {SimpleCellAddress} address - cell coordinates
   *
   * @category Cell
   */
  public getCellFormula(address: SimpleCellAddress): Maybe<string> {
    return this._serialization.getCellFormula(address)
  }

  /**
   * Returns a serialized content of the cell of a given address
   *
   * either a cell formula or an explicit value.
   *
   * Unparses AST. Applies post-processing.
   *
   * @param {SimpleCellAddress} address - cell coordinates
   *
   * @returns a [[CellValue]] which is a value of a cell or an error
   *
   * @category Cell
   */
  public getCellSerialized(address: SimpleCellAddress): NoErrorCellValue {
    this.ensureEvaluationIsNotSuspended()
    return this._serialization.getCellSerialized(address)
  }

  /**
   * Returns array with values of all cells from Sheet
   *
   * Applies rounding and post-processing.
   * 
   * @throws Throws an error if the given sheet ID does not exist.
   * 
   * @param {number} sheet - sheet ID number
   *
   * @category Sheet
   */
  public getSheetValues(sheet: number): CellValue[][] {
    this.ensureEvaluationIsNotSuspended()
    return this._serialization.getSheetValues(sheet)
  }

  /**
   * Returns an array with normalized formula strings from Sheet,
   *
   * or `undefined` for a cells that have no value.
   *
   * Unparses AST.
   *
   * @param {SimpleCellAddress} sheet - sheet ID number
   *
   * @category Sheet
   */
  public getSheetFormulas(sheet: number): Maybe<string>[][] {
    return this._serialization.getSheetFormulas(sheet)
  }

  /**
   * Returns an array with serialized content of cells from Sheet,
   *
   * either a cell formula or an explicit value.
   *
   * Unparses AST. Applies post-processing.
   *
   * @param {SimpleCellAddress} sheet - sheet ID number
   *
   * @category Sheet
   */
  public getSheetSerialized(sheet: number): NoErrorCellValue[][] {
    this.ensureEvaluationIsNotSuspended()
    return this._serialization.getSheetSerialized(sheet)
  }

  /**
   * Returns a map containing dimensions of all sheets for the engine instance
   * 
   * represented as a key-value pairs where keys are sheet IDs and dimensions are returned as numbers, width and height respectively.
   * 
   * @returns key-value pairs where keys are sheet IDs and dimensions are returned as numbers, width and height respectively.
   *
   * @category Sheet
   */
  public getAllSheetsDimensions(): Record<string, { width: number, height: number }> {
    return this._serialization.genericAllSheetsGetter((arg) => this.getSheetDimensions(arg))
  }

  /**
   * Returns dimensions of a specified sheet.
   * 
   * The sheet dimensions is represented with numbers: width and height.
   * 
   * @throws Throws an error if the given sheet ID does not exist.
   *
   * @param {number} sheet - sheet ID number
   *
   * @category Sheet
   */
  public getSheetDimensions(sheet: number): { width: number, height: number } {
    return {
      width: this.dependencyGraph.getSheetWidth(sheet),
      height: this.dependencyGraph.getSheetHeight(sheet),
    }
  }

  /**
   * Returns map containing values of all sheets.
   * 
   * @returns an object which property keys are strings and values are arrays of arrays of [[CellValue]]
   *
   * @category Sheet
   */
  public getAllSheetsValues(): Record<string, CellValue[][]> {
    this.ensureEvaluationIsNotSuspended()
    return this._serialization.getAllSheetsValues()
  }

  /**
   * Returns map containing formulas of all sheets.
   * 
   * @returns an object which property keys are strings and values are arrays of arrays of strings or possibly `undefined`
   *
   * @category Sheet
   */
  public getAllSheetsFormulas(): Record<string, Maybe<string>[][]> {
    return this._serialization.getAllSheetsFormulas()
  }

  /**
   * Returns map containing formulas or values of all sheets.
   * 
   * @returns an object which property keys are strings and values are arrays of arrays of [[CellValue]]
   *
   * @category Sheet
   */
  public getAllSheetsSerialized(): Record<string, NoErrorCellValue[][]> {
    this.ensureEvaluationIsNotSuspended()
    return this._serialization.getAllSheetsSerialized()
  }

  /**
   * Updates the config with given new parameters.
   *
   * @param newParams
   *
   * @category Instance
   */
  public updateConfig(newParams: Partial<ConfigParams>): void {
    const newConfig = this._config.mergeConfig(newParams)

    const configNewLanguage = this._config.mergeConfig({language: newParams.language})
    const serializedSheets = this._serialization.withNewConfig(configNewLanguage).getAllSheetsSerialized()

    const newEngine = BuildEngineFactory.rebuildWithConfig(newConfig, serializedSheets, this._stats)

    this._config = newEngine.config
    this._stats = newEngine.stats
    this._dependencyGraph = newEngine.dependencyGraph
    this._columnSearch = newEngine.columnSearch
    this._parser = newEngine.parser
    this._unparser = newEngine.unparser
    this._cellContentParser = newEngine.cellContentParser
    this._evaluator = newEngine.evaluator
    this._lazilyTransformingAstService = newEngine.lazilyTransformingAstService
    this._undoRedo = newEngine.undoRedo
    this._crudOperations = newEngine.crudOperations
    this._exporter = newEngine.exporter
    this._namedExpressions = newEngine.namedExpressions
    this._serialization = newEngine.serialization
  }

  /**
   * Returns current configuration of the engine instance.
   *
   * @category Instance
   */
  public getConfig(): ConfigParams {
    return this._config.getConfig()
  }

  /**
   * Serializes and deserializes whole engine, effectively reloading it.
   *
   * @category Instance
   */
  public rebuildAndRecalculate(): void {
    this.updateConfig({})
  }

  /**
   * Returns snapshot of a computation time statistics.
   * 
   * It returns a map with key-value pairs where keys are enums for stat type and time (number)
   *
   * @category Instance
   */
  public getStats(): Map<StatType, number> {
    return this._stats.snapshot()
  }

  /**
   * @category UndoRedo
   */
  public undo() {
    if (this._undoRedo.isUndoStackEmpty()) {
      throw new NoOperationToUndo()
    }
    this._undoRedo.undo()
    this.recomputeIfDependencyGraphNeedsIt()
  }

  /**
   * @category UndoRedo
   */
  public isThereSomethingToUndo() {
    return !this._undoRedo.isUndoStackEmpty()
  }

  /**
   * Returns information whether it is possible to change the content in a rectangular area bounded by the box.
   * 
   * If returns `true`, doing [[setCellContents]] operation won't throw any errors.
   * 
   * @param {SimpleCellAddress} address - cell coordinates (top left corner)
   * @param {number} width - width of the box
   * @param {number} height - height of the box
   * 
   * @returns `true` if the action is possible, `false` if the operation might be disrupted and causes side-effects by the fact that there is a matrix inside selected cells, the address is invalid or the sheet does not exist
   *
   * @category Cell
   */
  public isItPossibleToSetCellContents(address: SimpleCellAddress, width: number = 1, height: number = 1): boolean {
    try {
      for (let i = 0; i < width; i++) {
        for (let j = 0; j < height; j++) {
          this._crudOperations.ensureItIsPossibleToChangeContent({ col: address.col + i, row: address.row + j, sheet: address.sheet })
        }
      }
    } catch (e) {
      return false
    }
    return true
  }

  /**
   * Sets the content for a block of cells of a given coordinates.
   * 
   * Note that this method may trigger dependency graph recalculation.
   * 
   * @param {SimpleCellAddress} topLeftCornerAddress - top left corner of block of cells
   * @param {(RawCellContent[][]|RawCellContent)} cellContents - array with content
   * 
   * @fires [[valuesUpdated]]
   * 
   * @returns an array of [[ExportedChange]]
   *
   * @category Cell
   */
  public setCellContents(topLeftCornerAddress: SimpleCellAddress, cellContents: RawCellContent[][] | RawCellContent): ExportedChange[] {
    this._crudOperations.setCellContents(topLeftCornerAddress, cellContents)
    return this.recomputeIfDependencyGraphNeedsIt()
  }

  /**
   * Returns information whether it is possible to add rows into a specified position in a given sheet.
   * 
   * Checks against particular rules to ascertain that addRows can be called.
   * 
   * If returns `true`, doing [[addRows]] operation won't throw any errors.
   * 
   * @param {number} sheet - sheet ID in which rows will be added
   * @param {Index[]} indexes - non-contiguous indexes with format [row, amount], where row is a row number above which the rows will be added
   * 
   * @returns `true` if the action is possible, `false` if the operation might be disrupted and causes side-effects by the fact that there is a matrix inside the selected rows.
   *
   * @category Row
   */
  public isItPossibleToAddRows(sheet: number, ...indexes: Index[]): boolean {
    const normalizedIndexes = normalizeAddedIndexes(indexes)
    try {
      this._crudOperations.ensureItIsPossibleToAddRows(sheet, ...normalizedIndexes)
      return true
    } catch (e) {
      return false
    }
  }

  /**
   * Adds multiple rows into a specified position in a given sheet.
   * 
   * Does nothing if rows are outside of effective sheet size.
   * 
   * Note that this method may trigger dependency graph recalculation.
   *
   * @param {number} sheet - sheet ID in which rows will be added
   * @param {Index[]} indexes - non-contiguous indexes with format [row, amount], where row is a row number above which the rows will be added
   * 
   * @fires [[valuesUpdated]]
   *
   * @category Row
   */
  public addRows(sheet: number, ...indexes: Index[]): ExportedChange[] {
    this._crudOperations.addRows(sheet, ...indexes)
    return this.recomputeIfDependencyGraphNeedsIt()
  }

  /**
   * Returns information whether it is possible to remove rows from a specified position in a given sheet.
   * 
   * Checks against particular rules to ascertain that removeRows can be called.
   * 
   * If returns `true`, doing [[removeRows]] operation won't throw any errors.
   *
   * @param {number} sheet - sheet ID from which rows will be removed
   * @param {Index[]} indexes - non-contiguous indexes with format: [row, amount]
   * 
   * @returns `true` if the action is possible, `false` if the operation might be disrupted and causes side-effects by the fact that there is a matrix inside the selected rows.
   *
   * @category Row
   */
  public isItPossibleToRemoveRows(sheet: number, ...indexes: Index[]): boolean {
    const normalizedIndexes = normalizeRemovedIndexes(indexes)
    try {
      this._crudOperations.ensureItIsPossibleToRemoveRows(sheet, ...normalizedIndexes)
      return true
    } catch (e) {
      return false
    }
  }

  /**
   * Removes multiple rows from a specified position in a given sheet.
   * 
   * Does nothing if rows are outside of the effective sheet size.
   * 
   * Note that this method may trigger dependency graph recalculation.
   *
   * @param {number} sheet - sheet ID from which rows will be removed
   * @param {Index[]} indexes - non-contiguous indexes with format: [row, amount]
   * 
   * @fires [[valuesUpdated]]
   *
   * @category Row
   */
  public removeRows(sheet: number, ...indexes: Index[]): ExportedChange[] {
    this._crudOperations.removeRows(sheet, ...indexes)
    return this.recomputeIfDependencyGraphNeedsIt()
  }

  /**
   * Returns information whether it is possible to add columns into a specified position in a given sheet.
   * 
   * Checks against particular rules to ascertain that addColumns can be called.
   * 
   * If returns `true`, doing [[addColumns]] operation won't throw any errors.
   *
   * @param {number} sheet - sheet ID in which columns will be added
   * @param {Index[]} indexes - non-contiguous indexes with format: [column, amount], where column is a column number from which new columns will be added
   * 
   * @returns `true` if the action is possible, `false` if the operation might be disrupted and causes side-effects by the fact that there is a matrix inside the selected columns.
   *
   * @category Column
   */
  public isItPossibleToAddColumns(sheet: number, ...indexes: Index[]): boolean {
    const normalizedIndexes = normalizeAddedIndexes(indexes)
    try {
      this._crudOperations.ensureItIsPossibleToAddColumns(sheet, ...normalizedIndexes)
      return true
    } catch (e) {
      return false
    }
  }

  /**
   * Adds multiple columns into a specified position in a given sheet.
   * 
   * Does nothing if the columns are outside of the effective sheet size.
   * 
   * Note that this method may trigger dependency graph recalculation.
   *
   * @param {number} sheet - sheet ID in which columns will be added
   * @param {Index[]} indexes - non-contiguous indexes with format: [column, amount], where column is a column number from which new columns will be added
   * 
   * @fires [[valuesUpdated]]
   *
   * @category Column
   */
  public addColumns(sheet: number, ...indexes: Index[]): ExportedChange[] {
    this._crudOperations.addColumns(sheet, ...indexes)
    return this.recomputeIfDependencyGraphNeedsIt()
  }

  /**
   * Returns information whether it is possible to remove columns from a specified position in a given sheet.
   * 
   * Checks against particular rules to ascertain that removeColumns can be called.
   * 
   * If returns `true`, doing [[removeColumns]] operation won't throw any errors.
   *
   * @param {number} sheet - sheet ID from which columns will be removed
   * @param {Index[]} indexes - non-contiguous indexes with format [column, amount]
   * 
   * @returns `true` if the action is possible, `false` if the operation might be disrupted and causes side-effects by the fact that there is a matrix inside the selected columns.
   *
   * @category Column
   */
  public isItPossibleToRemoveColumns(sheet: number, ...indexes: Index[]): boolean {
    const normalizedIndexes = normalizeRemovedIndexes(indexes)
    try {
      this._crudOperations.ensureItIsPossibleToRemoveColumns(sheet, ...normalizedIndexes)
      return true
    } catch (e) {
      return false
    }
  }

  /**
   * Removes multiple columns from a specified position in a given sheet.
   * 
   * Does nothing if columns are outside of the effective sheet size.
   * 
   * Note that this method may trigger dependency graph recalculation.
   *
   * @param {number} sheet - sheet ID from which columns will be removed
   * @param {Index[]} indexes - non-contiguous indexes with format: [column, amount]
   * 
   * @fires [[valuesUpdated]]
   *
   * @category Column
   */
  public removeColumns(sheet: number, ...indexes: Index[]): ExportedChange[] {
    this._crudOperations.removeColumns(sheet, ...indexes)
    return this.recomputeIfDependencyGraphNeedsIt()
  }

  /**
   * Returns information whether it is possible to move cells to a specified position in a given sheet.
   * 
   * Checks against particular rules to ascertain that moveCells can be called.
   * 
   * If returns `true`, doing [[moveCells]] operation won't throw any errors.
   *
   * @param {SimpleCellAddress} sourceLeftCorner - address of the upper left corner of a moved block
   * @param {number} width - width of the cell block that is being moved
   * @param {number} height - height of the cell block that is being moved
   * @param {SimpleCellAddress} destinationLeftCorner - upper left address of the target cell block
   * 
   * @returns `true` if the action is possible, `false` if the operation might be disrupted and causes side-effects by the fact that there is a matrix inside the selected columns, the target location has matrix or the provided address is invalid.
   *
   * @category Cell
   */
  public isItPossibleToMoveCells(sourceLeftCorner: SimpleCellAddress, width: number, height: number, destinationLeftCorner: SimpleCellAddress): boolean {
    try {
      this._crudOperations.ensureItIsPossibleToMoveCells(sourceLeftCorner, width, height, destinationLeftCorner)
      return true
    } catch (e) {
      return false
    }
  }

  /**
   * Moves the content of a cell block from source to the target location.
   * 
   * Note that this method may trigger dependency graph recalculation.
   *
   * @param {SimpleCellAddress} sourceLeftCorner - address of the upper left corner of a moved block
   * @param {number} width - width of the cell block that is being moved
   * @param {number} height - height of the cell block that is being moved
   * @param {SimpleCellAddress} destinationLeftCorner - upper left address of the target cell block
   * 
   * @fires [[valuesUpdated]]
   *
   * @category Cell
   */
  public moveCells(sourceLeftCorner: SimpleCellAddress, width: number, height: number, destinationLeftCorner: SimpleCellAddress): ExportedChange[] {
    this._crudOperations.moveCells(sourceLeftCorner, width, height, destinationLeftCorner)
    return this.recomputeIfDependencyGraphNeedsIt()
  }

  /**
   * Returns information whether it is possible to move a particular number of rows to a specified position in a given sheet.
   * 
   * Checks against particular rules to ascertain that moveRows can be called.
   * 
   * If returns `true`, doing [[moveRows]] operation won't throw any errors.
   *
   * @param {number} sheet - a sheet number in which the operation will be performed
   * @param {number} startRow - number of the first row to move
   * @param {number} numberOfRows - number of rows to move
   * @param {number} targetRow - row number before which rows will be moved
   * 
   * @returns `true` if the action is possible, `false` if the operation might be disrupted and causes side-effects by the fact that there is a matrix inside the selected rows, the target location has matrix or the provided address is invalid.
   *
   * @category Row
   */
  public isItPossibleToMoveRows(sheet: number, startRow: number, numberOfRows: number, targetRow: number): boolean {
    try {
      this._crudOperations.ensureItIsPossibleToMoveRows(sheet, startRow, numberOfRows, targetRow)
      return true
    } catch (e) {
      return false
    }
  }

  /**
   * Moves a particular number of rows to a specified position in a given sheet.
   * 
   * Note that this method may trigger dependency graph recalculation.
   *
   * @param {number} sheet - a sheet number in which the operation will be performed
   * @param {number} startRow - number of the first row to move
   * @param {number} numberOfRows - number of rows to move
   * @param {number} targetRow - row number before which rows will be moved
   * 
   * @fires [[valuesUpdated]]
   *
   * @category Row
   */
  public moveRows(sheet: number, startRow: number, numberOfRows: number, targetRow: number): ExportedChange[] {
    this._crudOperations.moveRows(sheet, startRow, numberOfRows, targetRow)
    return this.recomputeIfDependencyGraphNeedsIt()
  }

  /**
   * Returns information whether it is possible to move a particular number of columns to a specified position in a given sheet.
   * 
   * Checks against particular rules to ascertain that moveColumns can be called.
   * 
   * If returns `true`, doing [[moveColumns]] operation won't throw any errors.
   *
   * @param {number} sheet - a sheet number in which the operation will be performed
   * @param {number} startColumn - number of the first column to move
   * @param {number} numberOfColumns - number of columns to move
   * @param {number} targetColumn - column number before which columns will be moved
   * 
   * @returns `true` if the action is possible, `false` if the operation might be disrupted and causes side-effects by the fact that there is a matrix inside the selected columns, the target location has matrix or the provided address is invalid.
   *
   * @category Column
   */
  public isItPossibleToMoveColumns(sheet: number, startColumn: number, numberOfColumns: number, targetColumn: number): boolean {
    try {
      this._crudOperations.ensureItIsPossibleToMoveColumns(sheet, startColumn, numberOfColumns, targetColumn)
      return true
    } catch (e) {
      return false
    }
  }

  /**
   * Moves a particular number of columns to a specified position in a given sheet.
   * 
   * Note that this method may trigger dependency graph recalculation.
   *
   * @param {number} sheet - a sheet number in which the operation will be performed
   * @param {number} startColumn - number of the first column to move
   * @param {number} numberOfColumns - number of columns to move
   * @param {number} targetColumn - column number before which columns will be moved
   * 
   * @fires [[valuesUpdated]]
   *
   * @category Column
   */
  public moveColumns(sheet: number, startColumn: number, numberOfColumns: number, targetColumn: number): ExportedChange[] {
    this._crudOperations.moveColumns(sheet, startColumn, numberOfColumns, targetColumn)
    return this.recomputeIfDependencyGraphNeedsIt()
  }

  /**
   * Stores a copy of the cell block in internal clipboard for the further paste.
   * 
   * Returns values of cells for use in external clipboard.
   *
   * @param {SimpleCellAddress} sourceLeftCorner - address of the upper left corner of a copied block
   * @param {number} width - width of the cell block being copied
   * @param {number} height - height of the cell block being copied
   *
   * @category Clipboard
  */
  public copy(sourceLeftCorner: SimpleCellAddress, width: number, height: number): CellValue[][] {
    this._crudOperations.copy(sourceLeftCorner, width, height)
    return this.getRangeValues(AbsoluteCellRange.spanFrom(sourceLeftCorner, width, height))
  }

  /**
   * Stores information of the cell block in internal clipboard for further paste.
   * 
   * Calling [[paste]] right after this method is equivalent to call [[moveCells]].
   * 
   * Almost any CRUD operation called after this method will abort the cut operation.
   * 
   * Returns values of cells for use in external clipboard.
   *
   * @param {SimpleCellAddress} sourceLeftCorner - address of the upper left corner of a copied block
   * @param {number} width - width of the cell block being copied
   * @param {number} height - height of the cell block being copied
   *
   * @category Clipboard
   */
  public cut(sourceLeftCorner: SimpleCellAddress, width: number, height: number): CellValue[][] {
    this._crudOperations.cut(sourceLeftCorner, width, height)
    return this.getRangeValues(AbsoluteCellRange.spanFrom(sourceLeftCorner, width, height))
  }

  /**
   * When called after [[copy]] it will paste copied values and formulas into a cell block.
   * 
   * When called after [[paste]] it will perform [[moveCells]] operation into the cell block.
   * 
   * Does nothing if the clipboard is empty.
   * 
   * Note that this method may trigger dependency graph recalculation.
   * 
   * @param {SimpleCellAddress} targetLeftCorner - upper left address of the target cell block
   * 
   * @fires [[valuesUpdated]]
   *
   * @category Clipboard
   */
  public paste(targetLeftCorner: SimpleCellAddress): ExportedChange[] {
    this.ensureEvaluationIsNotSuspended()
    this._crudOperations.paste(targetLeftCorner)
    return this.recomputeIfDependencyGraphNeedsIt()
  }

  /**
   * Clears the clipboard content by setting the content to `undefined`.
   *
   * @category Clipboard
   */
  public clearClipboard(): void {
    this._crudOperations.clearClipboard()
  }

  /**
   * Returns the cell content of a given range in a [[InternalCellValue]][][] format.
   *
   * @param {AbsoluteCellRange} range absolute cell range
   *
   * @category Range
   */
  public getRangeValues(range: AbsoluteCellRange): CellValue[][] {
    return range.arrayOfAddressesInRange().map(
      (subarray) => subarray.map(
        (address) => this.getCellValue(address)
      )
    )
  }

  /**
   * Returns cell formulas in given range
   *
   * @param range
   *
   * @category Range
   */
  public getRangeFormulas(range: AbsoluteCellRange): Maybe<string>[][] {
    return range.arrayOfAddressesInRange().map(
      (subarray) => subarray.map(
        (address) => this.getCellFormula(address)
      )
    )
  }

  /**
   * Returns serialized cell in given range
   *
   * @param range
   *
   * @category Range
   */
  public getRangeSerialized(range: AbsoluteCellRange): CellValue[][] {
    return range.arrayOfAddressesInRange().map(
      (subarray) => subarray.map(
        (address) => this.getCellSerialized(address)
      )
    )
  }

  /**
   * Returns information whether it is possible to add a sheet to the engine.
   * 
   * Checks against particular rules to ascertain that addSheet can be called.
   * 
   * If returns `true`, doing [[addSheet]] operation won't throw any errors.
   * 
   * @param {string} name - sheet name, case insensitive
   * 
   * @returns `true` if it possible to add sheet with provided name, meaning the name does not already exists in the instance, `false` if the chosen name is already used
   *
   * @category Sheet
   */
  public isItPossibleToAddSheet(name: string): boolean {
    try {
      this._crudOperations.ensureItIsPossibleToAddSheet(name)
      return true
    } catch (e) {
      return false
    }
  }

  /**
   * Adds a new sheet to the engine.
   * 
   * @param {string} [name] - if not specified, name will be autogenerated
   * 
   * @fires [[sheetAdded]]
   * 
   * @returns given or autogenerated name of a new sheet
   *
   * @category Sheet
   */
  public addSheet(name?: string): string {
    const addedSheetName = this._crudOperations.addSheet(name)
    this._emitter.emit(Events.SheetAdded, addedSheetName)
    return addedSheetName
  }

  /**
   * Returns information whether it is possible to remove sheet for the engine.
   * 
   * If returns true, doing [[removeSheet]] operation won't throw any errors.
   * 
   * @param {string} name - sheet name, case insensitive
   * 
   * @returns `true` if the provided name of a sheet exists and then it can be removed, `false` if there is no sheet with a given name
   *
   * @category Sheet
   */
  public isItPossibleToRemoveSheet(name: string): boolean {
    try {
      this._crudOperations.ensureSheetExists(name)
      return true
    } catch (e) {
      return false
    }
  }

  /**
   * Removes sheet with a specified name.
   * 
   * Note that this method may trigger dependency graph recalculation.
   * 
   * @param {string} name - sheet name, case insensitive
   * 
   * @fires [[sheetRemoved]]
   * @fires [[valuesUpdated]]
   *
   * @category Sheet
   */
  public removeSheet(name: string): ExportedChange[] {
    const displayName = this.sheetMapping.getDisplayNameByName(name)!
    this._crudOperations.removeSheet(name)
    const changes = this.recomputeIfDependencyGraphNeedsIt()
    this._emitter.emit(Events.SheetRemoved, displayName, changes)
    return changes
  }

  /**
   * Returns information whether it is possible to clear a specified sheet.
   * 
   * If returns `true`, doing [[clearSheet]] operation won't throw any errors.
   * 
   * @param {string} name - sheet name, case insensitive.
   * 
   * @returns `true` if the provided name of a sheet exists and then its content can be cleared, `false` if there is no sheet with a given name
   *
   * @category Sheet
   */
  public isItPossibleToClearSheet(name: string): boolean {
    try {
      this._crudOperations.ensureSheetExists(name)
      return true
    } catch (e) {
      return false
    }
  }

  /**
   * Clears the sheet content.
   * 
   * Based on that the method finds the ID of a sheet to be cleared.
   * 
   * Double-checks if the sheet exists.
   * 
   * Note that this method may trigger dependency graph recalculation.
   * 
   * @param {string} name - sheet name, case insensitive.
   * 
   * @fires [[valuesUpdated]]
   *
   * @category Sheet
   */
  public clearSheet(name: string): ExportedChange[] {
    this._crudOperations.ensureSheetExists(name)
    this._crudOperations.clearSheet(name)
    return this.recomputeIfDependencyGraphNeedsIt()
  }

  /**
   * Returns information whether it is possible to replace the sheet content.
   * 
   * If returns `true`, doing [[setSheetContent]] operation won't throw any errors.
   *
   * @param {string} name - sheet name, case insensitive.
   * 
   * @returns `true` if the provided name of a sheet exists and then its content can be replaced, `false` if there is no sheet with a given name
   *
   * @category Sheet
   */
  public isItPossibleToReplaceSheetContent(name: string): boolean {
    try {
      this._crudOperations.ensureSheetExists(name)
      return true
    } catch (e) {
      return false
    }
  }

  /**
   * Replaces the sheet content with new values.
   * 
   * The new value is to be provided as an array of arrays of [[RawCellContent]]
   * 
   * The method finds sheet ID based on the provided sheet name.
   *
   * @param {string} sheetName - sheet name, case insensitive.
   * @param {RawCellContent[][]} values - array of new values
   *
   * @category Sheet
   */
  public setSheetContent(sheetName: string, values: RawCellContent[][]): ExportedChange[] {
    this._crudOperations.setSheetContent(sheetName, values)
    return this.recomputeIfDependencyGraphNeedsIt()
  }

  /**
   * Computes simple (absolute) address of a cell address based on its string representation.
   * 
   * If sheet name is present in string representation but not present in the engine, returns `undefined`.
   * 
   * If sheet name is not present in string representation, returns the sheet number.
   *
   * @param {string} stringAddress - string representation of cell address, e.g. 'C64'
   * @param {number} sheet - override sheet index regardless of sheet mapping
   * 
   * @returns absolute representation of address, e.g. `{ sheet: 0, col: 1, row: 1 }`
   *
   * @category Helper
   */
  public simpleCellAddressFromString(stringAddress: string, sheet: number) {
    return simpleCellAddressFromString(this.sheetMapping.get, stringAddress, sheet)
  }

  /**
   * Returns string representation of an absolute address in A1 notation.
   * 
   * @param {SimpleCellAddress} address - object representation of an absolute address
   * @param {number} sheet - if is not equal with address sheet index, string representation will contain sheet name
   * 
   * @returns absolute address in string or `undefined` if the sheet index is not present in the engine
   *
   * @category Helper
   */
  public simpleCellAddressToString(address: SimpleCellAddress, sheet: number): Maybe<string> {
    return simpleCellAddressToString(this.sheetMapping.fetchDisplayName, address, sheet)
  }

  /**
   * Returns a unique sheet name assigned to the sheet of a given ID.
   * 
   * Or `undefined` if the there is no sheet with a given ID.
   * 
   * @param {number} sheetId - ID of the sheet, for which we want to retrieve name
   * 
   * @returns name of the sheet or `undefined` if the sheet does not exist
   *
   * @category Sheet
   */
  public getSheetName(sheetId: number): Maybe<string> {
    return this.sheetMapping.getDisplayName(sheetId)
  }

  /**
   * Returns a unique sheet ID assigned to the sheet with a given name.
   * 
   * Returns `undefined` if the there's no sheet with a given name.
   * 
   * @param {string} sheetName - name of the sheet, for which we want to retrieve ID, case insensitive.
   * 
   * @returns ID of the sheet or `undefined` if the sheet does not exist
   *
   * @category Sheet
   */
  public getSheetId(sheetName: string): Maybe<number> {
    return this.sheetMapping.get(sheetName)
  }

  /**
   * Returns true whether sheet with a given name exists.
   * 
   * The methods accepts sheet name to be checked.
   * 
   * @param {string} sheetName - name of the sheet, case insensitive.
   * 
   * @returns `true` if a given sheet exists
   *
   * @category Sheet
   */
  public doesSheetExist(sheetName: string): boolean {
    return this.sheetMapping.hasSheetWithName(sheetName)
  }

  /**
   * Returns type of a specified cell of a given address.
   * 
   * The methods accepts cell coordinates as object with column, row and sheet numbers.
   *
   * @param {SimpleCellAddress} address - cell coordinates
   *
   * @category Cell
   */
  public getCellType(address: SimpleCellAddress): CellType {
    const vertex = this.dependencyGraph.getCell(address)
    return getCellType(vertex)
  }

  /**
   * Checks if the specified cell contains a simple value.
   * 
   * The methods accepts cell coordinates as object with column, row and sheet numbers.
   * 
   * @param {SimpleCellAddress} address - cell coordinates
   * 
   * @returns `true` if cell contains a simple value
   *
   * @category Cell
   */
  public doesCellHaveSimpleValue(address: SimpleCellAddress): boolean {
    return this.getCellType(address) === CellType.VALUE
  }

  /**
   * Checks if the specified cell contains a formula.
   * 
   * The methods accepts cell coordinates as object with column, row and sheet numbers.
   *
   * @param {SimpleCellAddress} address - cell coordinates
   * 
   * @returns `true` if cell contains a formula
   *
   * @category Cell
   */
  public doesCellHaveFormula(address: SimpleCellAddress): boolean {
    return this.getCellType(address) === CellType.FORMULA
  }

  /**
   * Checks if the specified cell is empty.
   * 
   * The methods accepts cell coordinates as object with column, row and sheet numbers.
   *
   * @param {SimpleCellAddress} address - cell coordinates
   * 
   * @returns `true` if the cell is empty
   *
   * @category Cell
   */
  public isCellEmpty(address: SimpleCellAddress): boolean {
    return this.getCellType(address) === CellType.EMPTY
  }

  /**
   * Returns true if a given cell is a part of a matrix.
   * 
   * The methods accepts cell coordinates as object with column, row and sheet numbers.
   *
   * @param {SimpleCellAddress} address - cell coordinates
   *
   * @category Cell
   */
  public isCellPartOfMatrix(address: SimpleCellAddress): boolean {
    return this.getCellType(address) === CellType.MATRIX
  }

  /**
   * Returns type of the cell value of a given address.
   * 
   * The methods accepts cell coordinates as object with column, row and sheet numbers.
   * 
   * @param {SimpleCellAddress} address - cell coordinates
   *
   * @category Cell
   */
  public getCellValueType(address: SimpleCellAddress): CellValueType {
    this.ensureEvaluationIsNotSuspended()
    const value = this.dependencyGraph.getCellValue(address)
    return getCellValueType(value)
  }

  /**
   * Returns the number of existing sheets.
   * 
   * @returns which is a number of sheets
   *
   * @category Sheet
   */
  public countSheets(): number {
    return this.sheetMapping.numberOfSheets()
  }

  /**
   * Renames a specified sheet.
   * 
   * @param {number} sheetId - a sheet number
   * @param {string} newName - a name of the sheet to be given, if is the same as the old one the method does nothing
   * 
   * @fires [[sheetRenamed]]
   * 
   * @throws Throws an error if the provided sheet ID does not exists.
   *
   * @category Sheet
   */
  public renameSheet(sheetId: number, newName: string): void {
    const oldName = this.sheetMapping.renameSheet(sheetId, newName)
    if (oldName !== undefined) {
      this._emitter.emit(Events.SheetRenamed, oldName, newName)
    }
  }

  /**
   * Runs multiple operations and recomputes formulas at the end.
   * 
   * Note that this method may trigger dependency graph recalculation.
   * 
   * @param {(e: IBatchExecutor) => void} batchOperations
   * @fires [[valuesUpdated]]
   *
   * @category Instance
   */
  public batch(batchOperations: (e: IBatchExecutor) => void): ExportedChange[] {
    this.suspendEvaluation()
    try {
      batchOperations(this)
    } catch (e) {
      this.resumeEvaluation()
      throw (e)
    }
    return this.resumeEvaluation()
  }

  /**
   * Suspends the dependency graph recalculation.
   * 
   * It allows optimizing the performance.
   * 
   * With this method, multiple CRUD operations can be done without triggering recalculation after every operation.
   * 
   * Suspending evaluation should result in an overall faster calculation compared to recalculating after each operation separately.
   * 
   * To resume the evaluation use [[resumeEvaluation]].
   * 
   * @category Batch
   */
  public suspendEvaluation(): void {
    this._evaluationSuspended = true
  }

  /**
   * Resumes the dependency graph recalculation that was suspended with [[suspendEvaluation]].
   * 
   * It also triggers the recalculation and returns changes that are a result of all batched operations.
   * 
   * @fires [[valuesUpdated]]
   *
   * @category Batch
   */
  public resumeEvaluation(): ExportedChange[] {
    this._evaluationSuspended = false
    return this.recomputeIfDependencyGraphNeedsIt()
  }

  /**
   * Checks if the dependency graph recalculation process is suspended or not.
   *
   * @category Batch
   */
  public isEvaluationSuspended(): boolean {
    return this._evaluationSuspended
  }

  /**
   * Adds a specified named expression.
   *
   * Note that this method may trigger dependency graph recalculation.
   *
   * @param {string} expressionName - a name of the expression to be added
   * @param {RawCellContent} expression - the expression
   * 
   * @fires [[namedExpressionAdded]] always, unless [[batch]] mode is used
   * @fires [[valuesUpdated]] if recalculation was triggered by this change
   *
   * @throws [[NamedExpressionNameIsAlreadyTaken]] when the named expression is not available.
   * @throws [[NamedExpressionNameIsInvalid]] when the named expression is not valid
   *
   * @category Named Expression
   */
  public addNamedExpression(expressionName: string, expression: RawCellContent): ExportedChange[] {
    if (!this._namedExpressions.isNameValid(expressionName)) {
      throw new NamedExpressionNameIsInvalid(expressionName)
    }
    if (!this._namedExpressions.isNameAvailable(expressionName)) {
      throw new NamedExpressionNameIsAlreadyTaken(expressionName)
    }
    this._namedExpressions.addNamedExpression(expressionName, expression)
    const changes = this.recomputeIfDependencyGraphNeedsIt()
    this._emitter.emit(Events.NamedExpressionAdded, expressionName, changes)
    return changes
  }

  /**
   * Gets specified named expression value.
   *
   * @param {string} expressionName - expression name, case insensitive.
   * 
   * @returns a [[CellValue]] or null if the given named expression does not exists
   *
   * @category Named Expression
   */
  public getNamedExpressionValue(expressionName: string): CellValue | null {
    const namedExpressionValue = this._namedExpressions.getNamedExpressionValue(expressionName)
    if (namedExpressionValue === null) {
      return null
    } else {
      return this._exporter.exportValue(namedExpressionValue)
    }
  }

  /**
   * Changes a given named expression to a specified formula.
   * 
   * @throws Throws an error if the given expression does not exist.
   * 
   * Note that this method may trigger dependency graph recalculation.
   *
   * @param {string} expressionName - an expression name, case insensitive.
   * @param {RawCellContent} newExpression - a new expression
   * 
   * @fires [[valuesUpdated]]
   *
   * @category Named Expression
   */
  public changeNamedExpression(expressionName: string, newExpression: RawCellContent): ExportedChange[] {
    if (!this._namedExpressions.doesNamedExpressionExist(expressionName)) {
      throw new NamedExpressionDoesNotExist(expressionName)
    }
    this._namedExpressions.changeNamedExpressionExpression(expressionName, newExpression)
    return this.recomputeIfDependencyGraphNeedsIt()
  }

  /**
   * Removes a named expression.
   * 
   * Note that this method may trigger dependency graph recalculation.
   *
   * @param {string} expressionName - expression name, case insensitive.
   * 
   * @fires [[namedExpressionRemoved]]
   * @fires [[valuesUpdated]]
   *
   * @category Named Expression
   */
  public removeNamedExpression(expressionName: string): ExportedChange[] {
    const namedExpressionDisplayName = this._namedExpressions.getDisplayNameByName(expressionName)!
    const actuallyRemoved = this._namedExpressions.removeNamedExpression(expressionName)
    if (actuallyRemoved) {
      const changes = this.recomputeIfDependencyGraphNeedsIt()
      this._emitter.emit(Events.NamedExpressionRemoved, namedExpressionDisplayName, changes)
      return changes
    } else {
      return []
    }
  }

  /**
   * Lists all named expressions.
   * 
   * The method does not accept any parameters.
   * 
   * @returns an array of expression names as strings
   *
   * @category Named Expression
   */
  public listNamedExpressions(): string[] {
    return this._namedExpressions.getAllNamedExpressionsNames()
  }

  /**
   * Normalizes the formula.
   * 
   * @throws Throws an error if the provided parameter is not a valid formula.
   *
   * @param {string} formulaString - a formula, ex. "=SUM(Sheet1!A1:A100)"
   *
   * @returns a normalized formula, throws an error if the provided string is not a formula, i.e does not start with "="
   *
   * @category Helper
   */
  public normalizeFormula(formulaString: string): string {
    const [ast, address] = this.extractTemporaryFormula(formulaString)
    if (!ast) {
      throw new Error('This is not a formula')
    }
    return this._unparser.unparse(ast, address)
  }

  /**
   * Calculates fire-and-forget formula
   *
   * @param {string} formulaString - a formula, ex. "=SUM(Sheet1!A1:A100)"
   * @param {string} sheetName - a name of the sheet in context of which we evaluate formula, case insensitive.
   * 
   * @returns value of the formula
   *
   * @category Helper
   */
  public calculateFormula(formulaString: string, sheetName: string): CellValue {
    this._crudOperations.ensureSheetExists(sheetName)
    const sheetId = this.sheetMapping.fetch(sheetName)
    const [ast, address] = this.extractTemporaryFormula(formulaString, sheetId)
    if (!ast) {
      throw new Error('This is not a formula')
    }
    const internalCellValue = this.evaluator.runAndForget(ast, address)
    return this._exporter.exportValue(internalCellValue)
  }

  /**
   * Validates the formula.
   * 
   * If the provided string starts with "=" and is a parsable formula the method returns true.
   *
   * @param {string} formulaString - a formula, ex. "=SUM(Sheet1!A1:A100)"
   *
   * @returns `true` if the string is a parsable formula
   *
   * @category Helper
   */
  public validateFormula(formulaString: string): boolean {
    const [ast] = this.extractTemporaryFormula(formulaString)
    if (!ast) {
      return false
    }
    if (ast.type === AstNodeType.ERROR && !ast.error) {
      return false
    }
    return true
  }

  private extractTemporaryFormula(formulaString: string, sheetId: number = 1): [Ast | false, SimpleCellAddress] {
    const parsedCellContent = this._cellContentParser.parse(formulaString)
    const exampleTemporaryFormulaAddress = { sheet: sheetId, col: 0, row: 0 }
    if (!(parsedCellContent instanceof CellContent.Formula)) {
      return [false, exampleTemporaryFormulaAddress]
    }

    const { ast, errors } = this._parser.parse(parsedCellContent.formula, exampleTemporaryFormulaAddress)

    if (errors.length > 0) {
      return [false, exampleTemporaryFormulaAddress]
    }

    return [ast, exampleTemporaryFormulaAddress]
  }

  /**
   * A method that subscribes to an event.
   * 
   * @param {Event} event the name of the event to subscribe to
   * @param {Listener} listener to be called when event is emitted
   * 
   * @category Events
   */
  public on<Event extends keyof Listeners>(event: Event, listener: Listeners[Event]): void {
    this._emitter.on(event, listener)
  }

  /**
   * A method that subscribes to an event once.
   * 
   * @param {Event} event the name of the event to subscribe to
   * @param {Listener} listener to be called when event is emitted
   * 
   * @category Events
   */
  public once<Event extends keyof Listeners>(event: Event, listener: Listeners[Event]): void {
    this._emitter.once(event, listener)
  }

  /**
   * A method that unsubscribe from an event or all events.
   * 
   * @param {Event} event the name of the event to subscribe to
   * @param {Listener} listener to be called when event is emitted
   * 
   * @category Events
   */
  public off<Event extends keyof Listeners>(event: Event, listener: Listeners[Event]): void {
    this._emitter.off(event, listener)
  }

  /**
   *  Destroys instance of HyperFormula.
   * 
   *  Dependency graph, optimization indexes, statistics and parser are removed.
   *
   * @category Instance
   */
  public destroy(): void {
    this.dependencyGraph.destroy()
    this.columnSearch.destroy()
    this.evaluator.destroy()
    this._parser.destroy()
    this._lazilyTransformingAstService.destroy()
    this._stats.destroy()
    this._crudOperations.clearClipboard()
  }

  /**
   * Runs a recomputation starting from recently changed vertices.
   * 
   * Note that this method may trigger dependency graph recalculation.
   * 
   * @fires [[valuesUpdated]]
   */
  private recomputeIfDependencyGraphNeedsIt(): ExportedChange[] {
    if (!this._evaluationSuspended) {
      const changes = this._crudOperations.getAndClearContentChanges()
      const verticesToRecomputeFrom = Array.from(this.dependencyGraph.verticesToRecompute())
      this.dependencyGraph.clearRecentlyChangedVertices()

      if (verticesToRecomputeFrom.length > 0) {
        changes.addAll(this.evaluator.partialRun(verticesToRecomputeFrom))
      }

      const exportedChanges = changes.exportChanges(this._exporter)

      if (!changes.isEmpty()) {
        this._emitter.emit(Events.ValuesUpdated, exportedChanges)
      }

      return exportedChanges
    } else {
      return []
    }
  }
}
<|MERGE_RESOLUTION|>--- conflicted
+++ resolved
@@ -1,13 +1,9 @@
-<<<<<<< HEAD
 /**
  * @license
  * Copyright (c) 2020 Handsoncode. All rights reserved.
  */
 
-import {AbsoluteCellRange} from './AbsoluteCellRange'
-=======
 import { AbsoluteCellRange } from './AbsoluteCellRange'
->>>>>>> 05608485
 import {CellType, CellValueType, getCellType, getCellValueType, NoErrorCellValue, SimpleCellAddress} from './Cell'
 import {CellContent, CellContentParser, RawCellContent} from './CellContentParser'
 import {CellValue, ExportedChange, Exporter} from './CellValue'
