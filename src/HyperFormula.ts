--- conflicted
+++ resolved
@@ -648,14 +648,10 @@
    *
    * @category Cells
    */
-<<<<<<< HEAD
   public getCellFormula(cellAddress: SimpleCellAddress): string | undefined {
-=======
-  public getCellFormula(cellAddress: SimpleCellAddress): Maybe<string> {
     if(!isSimpleCellAddress(cellAddress)) {
       throw new ExpectedValueOfTypeError('SimpleCellAddress', 'cellAddress')
     }
->>>>>>> c4771e98
     return this._serialization.getCellFormula(cellAddress)
   }
 
@@ -2322,14 +2318,10 @@
    *
    * @category Ranges
    */
-<<<<<<< HEAD
   public getRangeFormulas(source: SimpleCellRange): (string | undefined)[][] {
-=======
-  public getRangeFormulas(source: SimpleCellRange): Maybe<string>[][] {
     if(!isSimpleCellRange(source)) {
       throw new ExpectedValueOfTypeError('SimpleCellRange', 'source')
     }
->>>>>>> c4771e98
     const cellRange = new AbsoluteCellRange(source.start, source.end)
     return cellRange.arrayOfAddressesInRange().map(
       (subarray) => subarray.map(
@@ -2737,14 +2729,10 @@
    *
    * @category Helpers
    */
-<<<<<<< HEAD
   public simpleCellAddressToString(simpleCellAddress: SimpleCellAddress, sheetId: number): string | undefined {
-=======
-  public simpleCellAddressToString(simpleCellAddress: SimpleCellAddress, sheetId: number): Maybe<string> {
     if(!isSimpleCellAddress(simpleCellAddress)) {
       throw new ExpectedValueOfTypeError('SimpleCellAddress', 'simpleCellAddress')
     }
->>>>>>> c4771e98
     validateArgToType(sheetId, 'number', 'sheetId')
     return simpleCellAddressToString(this.sheetMapping.fetchDisplayName, simpleCellAddress, sheetId)
   }
@@ -2771,24 +2759,13 @@
     let vertex
     if(isSimpleCellAddress(address)) {
       vertex = this._dependencyGraph.addressMapping.getCell(address)
-<<<<<<< HEAD
+    } else if(isSimpleCellRange(address)){
+      vertex = this._dependencyGraph.rangeMapping.getRange(address.start, address.end)
     } else {
-      vertex = this._dependencyGraph.rangeMapping.getRange(address.start, address.end)
+      throw new ExpectedValueOfTypeError('SimpleCellAddress | SimpleCellRange', address)
     }
     if(vertex===undefined) {
       return []
-=======
-      if(vertex===null) {
-        return []
-      }
-    } else if(isSimpleCellRange(address)){
-      vertex = this._dependencyGraph.rangeMapping.getRange(address.start, address.end)
-      if(vertex===undefined) {
-        return []
-      }
-    } else {
-      throw new ExpectedValueOfTypeError('SimpleCellAddress | SimpleCellRange', address)
->>>>>>> c4771e98
     }
     return this._dependencyGraph.getAdjacentNodesAddresses(vertex)
   }
@@ -2814,24 +2791,13 @@
     let vertex
     if(isSimpleCellAddress(address)) {
       vertex = this._dependencyGraph.addressMapping.getCell(address)
-<<<<<<< HEAD
+    } else  if(isSimpleCellRange(address)){
+      vertex = this._dependencyGraph.rangeMapping.getRange(address.start, address.end)
     } else {
-      vertex = this._dependencyGraph.rangeMapping.getRange(address.start, address.end)
+      throw new ExpectedValueOfTypeError('SimpleCellAddress | SimpleCellRange', address)
     }
     if(vertex===undefined) {
       return []
-=======
-      if(vertex===null) {
-        return []
-      }
-    } else  if(isSimpleCellRange(address)){
-      vertex = this._dependencyGraph.rangeMapping.getRange(address.start, address.end)
-      if(vertex===undefined) {
-        return []
-      }
-    } else {
-      throw new ExpectedValueOfTypeError('SimpleCellAddress | SimpleCellRange', address)
->>>>>>> c4771e98
     }
     return this._dependencyGraph.dependencyQueryAddresses(vertex)
   }
