--- conflicted
+++ resolved
@@ -62,9 +62,9 @@
 
   /**
    * Calls the `graph` method on the dependency graph.
-   *
+   * 
    * Allows to execute `graph` directly without a need to refer to `dependencyGraph`.
-   *
+   * 
    * @internal
    */
   public get graph(): Graph<Vertex> {
@@ -73,9 +73,9 @@
 
   /**
    * Calls the `rangeMapping` method on the dependency graph.
-   *
+   * 
    * Allows to execute `rangeMapping` directly without a need to refer to `dependencyGraph`.
-   *
+   * 
    * @internal
    */
   public get rangeMapping(): RangeMapping {
@@ -84,9 +84,9 @@
 
   /**
    * Calls the `matrixMapping` method on the dependency graph.
-   *
+   * 
    * Allows to execute `matrixMapping` directly without a need to refer to `dependencyGraph`.
-   *
+   * 
    * @internal
    */
   public get matrixMapping(): MatrixMapping {
@@ -95,9 +95,9 @@
 
   /**
    * Calls the `sheetMapping` method on the dependency graph.
-   *
+   * 
    * Allows to execute `sheetMapping` directly without a need to refer to `dependencyGraph`.
-   *
+   * 
    * @internal
    */
   public get sheetMapping(): SheetMapping {
@@ -106,9 +106,9 @@
 
   /**
    * Calls the `addressMapping` method on the dependency graph.
-   *
+   * 
    * Allows to execute `addressMapping` directly without a need to refer to dependencyGraph.
-   *
+   * 
    * @internal
    */
   public get addressMapping(): AddressMapping {
@@ -133,11 +133,6 @@
   /** @internal */
   public get lazilyTransformingAstService(): LazilyTransformingAstService {
     return this._lazilyTransformingAstService
-  }
-
-  /** @internal */
-  public get parser() {
-    return this._parser
   }
 
   private static buildFromEngineState(engine: EngineState): HyperFormula {
@@ -489,7 +484,7 @@
   /**
    * Serializes and deserializes whole engine, effectively reloading it.
    *
-   * @category Batch
+   * @category Instance
    */
   public rebuildAndRecalculate(): void {
     this.updateConfig({})
@@ -1049,7 +1044,7 @@
    * Note that this method may trigger dependency graph recalculation.
    * 
    * @param {string} name - sheet name, case insensitive
-   *
+   * 
    * @fires [[sheetRemoved]]
    * @fires [[valuesUpdated]]
    *
@@ -1343,7 +1338,7 @@
    * @param {(e: IBatchExecutor) => void} batchOperations
    * @fires [[valuesUpdated]]
    *
-   * @category Batch
+   * @category Instance
    */
   public batch(batchOperations: (e: IBatchExecutor) => void): ExportedChange[] {
     this.suspendEvaluation()
@@ -1357,9 +1352,6 @@
   }
 
   /**
-<<<<<<< HEAD
-   *
-=======
    * Suspends the dependency graph recalculation.
    * 
    * It allows optimizing the performance.
@@ -1370,7 +1362,6 @@
    * 
    * To resume the evaluation use [[resumeEvaluation]].
    * 
->>>>>>> 8d1a6941
    * @category Batch
    */
   public suspendEvaluation(): void {
@@ -1378,14 +1369,11 @@
   }
 
   /**
-<<<<<<< HEAD
-=======
    * Resumes the dependency graph recalculation that was suspended with [[suspendEvaluation]].
    * 
    * It also triggers the recalculation and returns changes that are a result of all batched operations.
    * 
    * @fires [[valuesUpdated]]
->>>>>>> 8d1a6941
    *
    * @category Batch
    */
@@ -1395,10 +1383,7 @@
   }
 
   /**
-<<<<<<< HEAD
-=======
    * Checks if the dependency graph recalculation process is suspended or not.
->>>>>>> 8d1a6941
    *
    * @category Batch
    */
@@ -1593,15 +1578,9 @@
   /**
    * A method that subscribes to an event.
    * 
-<<<<<<< HEAD
-   * @param {Event} event to listen on
-   * @param {Listener} handler to be called on event
-   *
-=======
    * @param {Event} event the name of the event to subscribe to
    * @param {Listener} listener to be called when event is emitted
    * 
->>>>>>> 8d1a6941
    * @category Events
    */
   public on<Event extends keyof Listeners>(event: Event, listener: Listeners[Event]): void {
@@ -1609,19 +1588,11 @@
   }
 
   /**
-<<<<<<< HEAD
-   *
-   *
-   * @param {Event} event to listen on
-   * @param {Listener} handler to be called on event
-   *
-=======
    * A method that subscribes to an event once.
    * 
    * @param {Event} event the name of the event to subscribe to
    * @param {Listener} listener to be called when event is emitted
    * 
->>>>>>> 8d1a6941
    * @category Events
    */
   public once<Event extends keyof Listeners>(event: Event, listener: Listeners[Event]): void {
@@ -1629,19 +1600,11 @@
   }
 
   /**
-<<<<<<< HEAD
-   *
-   *
-   * @param {Event} event to listen on
-   * @param {Listener} handler to be called on event
-   *
-=======
    * A method that unsubscribe from an event or all events.
    * 
    * @param {Event} event the name of the event to subscribe to
    * @param {Listener} listener to be called when event is emitted
    * 
->>>>>>> 8d1a6941
    * @category Events
    */
   public off<Event extends keyof Listeners>(event: Event, listener: Listeners[Event]): void {
@@ -1649,9 +1612,9 @@
   }
 
   /**
-   * Destroys instance of HyperFormula.
-   * 
-   * Dependency graph, optimization indexes, statistics and parser are removed.
+   *  Destroys instance of HyperFormula.
+   * 
+   *  Dependency graph, optimization indexes, statistics and parser are removed.
    *
    * @category Instance
    */
