--- conflicted
+++ resolved
@@ -26,19 +26,6 @@
   SheetMapping,
   Vertex,
 } from './DependencyGraph'
-<<<<<<< HEAD
-import { EmptyEngineFactory } from './EmptyEngineFactory'
-import { NamedExpressionDoesNotExist, NamedExpressionNameIsAlreadyTaken, NamedExpressionNameIsInvalid } from './errors'
-import { Evaluator } from './Evaluator'
-import { Sheet, Sheets } from './GraphBuilder'
-import { IBatchExecutor } from './IBatchExecutor'
-import { LazilyTransformingAstService } from './LazilyTransformingAstService'
-import { NamedExpressions } from './NamedExpressions'
-import { AstNodeType, ParserWithCaching, simpleCellAddressFromString, simpleCellAddressToString, Unparser, Ast } from './parser'
-import { Statistics, StatType } from './statistics/Statistics'
-import { TinyEmitter } from 'tiny-emitter'
-import { Events, SheetAddedHandler, SheetRemovedHandler, SheetRenamedHandler, NamedExpressionAddedHandler, NamedExpressionRemovedHandler, ValuesUpdatedHandler } from './Emitter'
-=======
 import {EmptyEngineFactory} from './EmptyEngineFactory'
 import { NamedExpressionDoesNotExist, NamedExpressionNameIsAlreadyTaken, NamedExpressionNameIsInvalid} from './errors'
 import {Evaluator} from './Evaluator'
@@ -51,7 +38,6 @@
 import {Statistics, StatType} from './statistics/Statistics'
 import {TinyEmitter} from 'tiny-emitter'
 import {Events, SheetAddedHandler, SheetRemovedHandler, SheetRenamedHandler, NamedExpressionAddedHandler, NamedExpressionRemovedHandler, ValuesUpdatedHandler} from './Emitter'
->>>>>>> b9284aa0
 
 export type Index = [number, number]
 
@@ -206,9 +192,6 @@
   }
 
   /**
-<<<<<<< HEAD
-   * Returns an array with values of all cells of a given sheet.
-=======
    * Returns a serialized content of the cell of a given address
    *
    * either a cell formula or an explicit value.
@@ -217,7 +200,7 @@
    *
    * @param {SimpleCellAddress} address - cell coordinates
    *
-   * @returns {string} in a specific format or value or undefined
+   * @returns a {@link CellValue}
    */
   public getCellSerialized(address: SimpleCellAddress): CellValue {
     const formula: Maybe<string> = this.getCellFormula(address)
@@ -226,7 +209,6 @@
 
   /**
    * Returns array with values of all cells from Sheet
->>>>>>> b9284aa0
    *
    * Applies rounding and post-processing.
    * 
@@ -318,16 +300,11 @@
   }
 
   /**
-<<<<<<< HEAD
-   * Returns a snapshot of the computation time statistics.
+   * Returns map containing values of all sheets.
    * 
    * The method accepts no parameters.
    * 
-   * It returns a map with key-value pairs where keys are enums for stat type and time (number)
-   * 
-   * @returns which is a Map with {@link StatType} as keys, and {number} as values
-=======
-   * Returns map containing values of all sheets.
+   * @returns an object type whose property keys are strings and values are arrays of arrays of {@link CellValue}
    *
    */
   public getSheetsValues(): Record<string, CellValue[][]> {
@@ -336,6 +313,10 @@
 
   /**
    * Returns map containing formulas of all sheets.
+   * 
+   * The method accepts no parameters.
+   * 
+   * @returns an object type whose property keys are strings and values are arrays of arrays of strings or possibly undefined
    *
    */
   public getSheetsFormulas(): Record<string, Maybe<string>[][]> {
@@ -344,6 +325,10 @@
 
   /**
    * Returns map containing formulas or values of all sheets.
+   * 
+   * The method accepts no parameters.
+   * 
+   * @returns an object type whose property keys are strings and values are arrays of arrays of {@link CellValue}
    *
    */
   public getSheetsSerialized(): Record<string, CellValue[][]> {
@@ -361,7 +346,12 @@
 
   /**
    * Returns snapshot of a computation time statistics.
->>>>>>> b9284aa0
+   * 
+   * The method accepts no parameters.
+   * 
+   * It returns a map with key-value pairs where keys are enums for stat type and time (number)
+   * 
+   * @returns which is a Map with {@link StatType} as keys, and {number} as values
    */
   public getStats(): Map<StatType, number> {
     return this.stats.snapshot()
