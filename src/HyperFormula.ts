/**
 * @license
 * Copyright (c) 2020 Handsoncode. All rights reserved.
 */

import {AbsoluteCellRange} from './AbsoluteCellRange'
import {CellType, CellValueType, getCellType, getCellValueType, NoErrorCellValue, SimpleCellAddress} from './Cell'
import {CellContent, CellContentParser, RawCellContent} from './CellContentParser'
import {CellValue, ExportedChange, Exporter} from './CellValue'
import {ColumnSearchStrategy} from './ColumnSearch/ColumnSearchStrategy'
import {Config, ConfigParams} from './Config'
import {CrudOperations} from './CrudOperations'
import {buildTranslationPackage, RawTranslationPackage, TranslationPackage} from './i18n'
import {normalizeAddedIndexes, normalizeRemovedIndexes} from './Operations'
import {
  AddressMapping,
  DependencyGraph,
  Graph,
  MatrixMapping,
  RangeMapping,
  SheetMapping,
  Vertex,
} from './DependencyGraph'
import {EvaluationSuspendedError, NotAFormulaError} from './errors'
import {Evaluator} from './Evaluator'
import {IBatchExecutor} from './IBatchExecutor'
import {LazilyTransformingAstService} from './LazilyTransformingAstService'
import {Maybe} from './Maybe'
import {NamedExpressions} from './NamedExpressions'
import {
  Ast,
  AstNodeType,
  ParserWithCaching,
  simpleCellAddressFromString,
  simpleCellAddressToString,
  Unparser,
} from './parser'
import {Serialization} from './Serialization'
import {Statistics, StatType} from './statistics'
import {Emitter, Events, Listeners, TypedEmitter} from './Emitter'
import {BuildEngineFactory, EngineState} from './BuildEngineFactory'
import {Sheet, Sheets} from './Sheet'
import {SheetDimensions} from './_types'
import {LicenseKeyValidityState} from './helpers/licenseKeyValidator'
import {FunctionPluginDefinition} from './interpreter'
import {FunctionRegistry, FunctionTranslationsPackage} from './interpreter/FunctionRegistry'

export type Index = [number, number]

/**
 * This is a class for creating HyperFormula instance, all the following public methods
 * ale related to this class.
 *
 * The instance can be created only by calling one of the static methods
 * `buildFromArray`, `buildFromSheets` or `buildEmpty` and should be disposed of with
 * `destroy` method when it's no longer needed to free the resources.
 *
 * The instance can be seen as a workbook where worksheets can be created and
 * manipulated. They are organized within a widely know structure of columns and rows
 * which can be manipulated as well. The smallest possible data unit are the cells, which
 * may contain simple values or formulas to be calculated.
 *
 * All CRUD methods are called directly on HyperFormula instance and will trigger
 * corresponding lifecycle events. The events are marked accordingly, as well as thrown
 * errors so they can be correctly handled.
 */
export class HyperFormula implements TypedEmitter {

  /**
   * Version of the HyperFormula.
   */
  public static version = process.env.HT_VERSION

  /**
   * Latest build date.
   */
  public static buildDate = process.env.HT_BUILD_DATE

  /**
   * A release date.
   */
  public static releaseDate = process.env.HT_RELEASE_DATE

  /**
   * Calls the `graph` method on the dependency graph.
   * Allows to execute `graph` directly without a need to refer to `dependencyGraph`.
   *
   * @internal
   */
  public get graph(): Graph<Vertex> {
    return this.dependencyGraph.graph
  }

  /**
   * Calls the `rangeMapping` method on the dependency graph.
   * Allows to execute `rangeMapping` directly without a need to refer to `dependencyGraph`.
   *
   * @internal
   */
  public get rangeMapping(): RangeMapping {
    return this.dependencyGraph.rangeMapping
  }

  /**
   * Calls the `matrixMapping` method on the dependency graph.
   * Allows to execute `matrixMapping` directly without a need to refer to `dependencyGraph`.
   *
   * @internal
   */
  public get matrixMapping(): MatrixMapping {
    return this.dependencyGraph.matrixMapping
  }

  /**
   * Calls the `sheetMapping` method on the dependency graph.
   * Allows to execute `sheetMapping` directly without a need to refer to `dependencyGraph`.
   *
   * @internal
   */
  public get sheetMapping(): SheetMapping {
    return this.dependencyGraph.sheetMapping
  }

  /**
   * Calls the `addressMapping` method on the dependency graph.
   * Allows to execute `addressMapping` directly without a need to refer to `dependencyGraph`.
   *
   * @internal
   */
  public get addressMapping(): AddressMapping {
    return this.dependencyGraph.addressMapping
  }

  /** @internal */
  public get dependencyGraph(): DependencyGraph {
    return this._dependencyGraph
  }

  /** @internal */
  public get evaluator(): Evaluator {
    return this._evaluator
  }

  /** @internal */
  public get columnSearch(): ColumnSearchStrategy {
    return this._columnSearch
  }

  /** @internal */
  public get lazilyTransformingAstService(): LazilyTransformingAstService {
    return this._lazilyTransformingAstService
  }

  /**
   * Returns state of the validity of the license key.
   *
   * @internal
   */
  public get licenseKeyValidityState(): LicenseKeyValidityState {
    return this._config.licenseKeyValidityState
  }

  private static buildFromEngineState(engine: EngineState): HyperFormula {
    return new HyperFormula(
      engine.config,
      engine.stats,
      engine.dependencyGraph,
      engine.columnSearch,
      engine.parser,
      engine.unparser,
      engine.cellContentParser,
      engine.evaluator,
      engine.lazilyTransformingAstService,
      engine.crudOperations,
      engine.exporter,
      engine.namedExpressions,
      engine.serialization,
      engine.functionRegistry,
    )
  }

  /**
   * Builds the engine for a sheet from a two-dimensional array representation.
   * The engine is created with a single sheet.
   * Can be configured with the optional second parameter that represents a [[ConfigParams]].
   * If not specified, the engine will be built with the default configuration.
   *
   * @param {Sheet} sheet - two-dimensional array representation of sheet
   * @param {Partial<ConfigParams>} configInput - engine configuration
   *
   * @throws [[SheetSizeLimitExceededError]] when sheet size exceeds the limits
   * @throws [[InvalidArgumentsError]] when sheet is not an array of arrays
   * @throws [[FunctionPluginValidationError]] when plugin class definition is not consistent with metadata
   *
   * @example
   * ```js
   * // data represented as an array
   * const sheetData = [
   *  ['0', '=SUM(1,2,3)', '52'],
   *  ['=SUM(A1:C1)', '', '=A1'],
   *  ['2', '=SUM(A1:C1)', '91'],
   * ];
   *
   * // method with optional config parameter maxColumns
   * const hfInstance = HyperFormula.buildFromArray(sheetData, { maxColumns: 1000 });
   * ```
   *
   * @category Factory
   */
  public static buildFromArray(sheet: Sheet, configInput?: Partial<ConfigParams>): HyperFormula {
    return this.buildFromEngineState(BuildEngineFactory.buildFromSheet(sheet, configInput))
  }

  /**
   * Builds the engine from an object containing multiple sheets with names.
   * The engine is created with one or more sheets.
   * Can be configured with the optional second parameter that represents a [[ConfigParams]].
   * If not specified the engine will be built with the default configuration.
   *
   * @param {Sheet} sheets - object with sheets definition
   * @param {Partial<ConfigParams>} configInput - engine configuration
   *
   * @throws [[SheetSizeLimitExceededError]] when sheet size exceeds the limits
   * @throws [[InvalidArgumentsError]] when any sheet is not an array of arrays
   * @throws [[FunctionPluginValidationError]] when plugin class definition is not consistent with metadata
   *
   * @example
   * ```js
   * // data represented as an object with sheets: Sheet1 and Sheet2
   * const sheetData = {
   *  'Sheet1': [
   *    ['1', '', '=Sheet2!$A1'],
   *    ['', '2', '=SUM(1,2,3)'],
   *    ['=Sheet2!$A2', '2', ''],
   *   ],
   *  'Sheet2': [
   *    ['', '4', '=Sheet1!$B1'],
   *    ['', '8', '=SUM(9,3,3)'],
   *    ['=Sheet1!$B1', '2', ''],
   *   ],
   * };
   *
   * // method with optional config parameter useColumnIndex
   * const hfInstance = HyperFormula.buildFromSheets(sheetData, { useColumnIndex: true });
   * ```
   *
   * @category Factory
   */
  public static buildFromSheets(sheets: Sheets, configInput?: Partial<ConfigParams>): HyperFormula {
    return this.buildFromEngineState(BuildEngineFactory.buildFromSheets(sheets, configInput))
  }

  private static registeredLanguages: Map<string, TranslationPackage> = new Map()

  /**
   * Returns registered language from its code string.
   *
   * @param {string} languageCode - code string of the translation package
   *
   * @example
   * ```js
   * // return registered language
   * const language = HyperFormula.getLanguage('enGB');
   * ```
   */
  public static getLanguage(languageCode: string): TranslationPackage {
    const val = this.registeredLanguages.get(languageCode)
    if(val === undefined) {
      throw new Error('Language not registered.')
    } else {
      return val
    }
  }

  /**
   * Registers language from under given code string.
   *
   * @param {string} languageCode - code string of the translation package
   * @param {RawTranslationPackage} languagePackage - translation package to be registered
   *
   * @example
   * ```js
   * // return registered language
   * HyperFormula.registerLanguage('plPL', plPL);
   * ```
   */
  public static registerLanguage(languageCode: string, languagePackage: RawTranslationPackage): void {
    if(this.registeredLanguages.has(languageCode)) {
      throw new Error('Language already registered.')
    } else {
      this.registeredLanguages.set(languageCode, buildTranslationPackage(languagePackage))
    }
  }

  /**
   * Unregisters language that is registered under given code string.
   *
   * @param {string} languageCode - code string of the translation package
   *
   * @example
   * ```js
   * // register the language for the instance
   * HyperFormula.registerLanguage('plPL', plPL);
   *
   * // unregister plPL
   * HyperFormula.unregisterLanguage('plPL');
   * ```
   */
  public static unregisterLanguage(languageCode: string): void {
    if(this.registeredLanguages.has(languageCode)) {
      this.registeredLanguages.delete(languageCode)
    } else {
      throw new Error('Language not registered.')
    }
  }

  /**
   * Returns all registered languages codes.
   *
   * @example
   * ```js
   * // should return all registered language codes: ['enGB', 'plPL']
   * const registeredLangugaes = HyperFormula.getRegisteredLanguagesCodes();
   * ```
   */
  public static getRegisteredLanguagesCodes(): string[] {
    return Array.from(this.registeredLanguages.keys())
  }

  /**
   * Registers all functions in a given plugin with optional translations
   *
   * @param {FunctionPluginDefinition} plugin - plugin class
   * @param {FunctionTranslationsPackage} translations - optional package of function names translations
   *
   * @throws [[FunctionPluginValidationError]] when plugin class definition is not consistent with metadata
   */
  public static registerFunctionPlugin(plugin: FunctionPluginDefinition, translations?: FunctionTranslationsPackage): void {
    FunctionRegistry.registerFunctionPlugin(plugin, translations)
  }

  /**
   * Unregisters all functions defined in given plugin
   *
   * @param {FunctionPluginDefinition} plugin - plugin class
   */
  public static unregisterFunctionPlugin(plugin: FunctionPluginDefinition): void {
    FunctionRegistry.unregisterFunctionPlugin(plugin)
  }

  /**
   * Registers a function with a given id if such exists in a plugin
   *
   * @param {string} functionId - function id, e.g. 'SUMIF'
   * @param {FunctionPluginDefinition} plugin - plugin class
   * @param translations
   *
   * @throws [[FunctionPluginValidationError]] when function with a given id does not exists in plugin or plugin class definition is not consistent with metadata
   */
  public static registerFunction(functionId: string, plugin: FunctionPluginDefinition, translations?: FunctionTranslationsPackage): void {
    FunctionRegistry.registerFunction(functionId, plugin, translations)
  }

  /**
   * Unregisters a function with a given id
   *
   * @param {string} functionId - function id, e.g. 'SUMIF'
   */
  public static unregisterFunction(functionId: string): void {
    FunctionRegistry.unregisterFunction(functionId)
  }

  /**
   * Clears function registry
   */
  public static unregisterAllFunctions(): void {
    FunctionRegistry.unregisterAll()
  }

  /**
   * Returns translated names of all registered functions for a given language
   *
   * @param {string} code - language code
   */
  public static getRegisteredFunctionNames(code: string): string[] {
    const functionIds = FunctionRegistry.getRegisteredFunctionIds()
    const language = this.getLanguage(code)
    return language.getFunctionTranslations(functionIds)
  }

  /**
   * Returns class of a plugin used by function with given id
   *
   * @param {string} functionId - id of a function, e.g. 'SUMIF'
   */
  public static getFunctionPlugin(functionId: string): Maybe<FunctionPluginDefinition> {
    return FunctionRegistry.getFunctionPlugin(functionId)
  }

  /**
   * Returns classes of all plugins registered in this instance of HyperFormula
   */
  public static getAllFunctionPlugins(): FunctionPluginDefinition[] {
    return FunctionRegistry.getPlugins()
  }

  /**
   * Builds an empty engine instance.
   * Can be configured with the optional parameter that represents a [[ConfigParams]].
   * If not specified the engine will be built with the default configuration.
   *
   * @param {Partial<ConfigParams>} configInput - engine configuration
   *
   * @example
   * ```js
   * // build with no initial data and with optional config parameter maxColumns
   * const hfInstance = HyperFormula.buildEmpty({ maxColumns: 1000 });
   * ```
   *
   * @category Factory
   */
  public static buildEmpty(configInput?: Partial<ConfigParams>): HyperFormula {
    return this.buildFromEngineState(BuildEngineFactory.buildEmpty(configInput))
  }

  private readonly _emitter: Emitter = new Emitter()
  private _evaluationSuspended: boolean = false

  protected constructor(
    private _config: Config,
    private _stats: Statistics,
    private _dependencyGraph: DependencyGraph,
    private _columnSearch: ColumnSearchStrategy,
    private _parser: ParserWithCaching,
    private _unparser: Unparser,
    private _cellContentParser: CellContentParser,
    private _evaluator: Evaluator,
    private _lazilyTransformingAstService: LazilyTransformingAstService,
    private _crudOperations: CrudOperations,
    private _exporter: Exporter,
    private _namedExpressions: NamedExpressions,
    private _serialization: Serialization,
    private _functionRegistry: FunctionRegistry,
  ) {
  }

  /**
   * Returns the cell value of a given address.
   * Applies rounding and post-processing.
   *
   * @param {SimpleCellAddress} cellAddress - cell coordinates
   *
   * @throws Throws an error if the sheet ID is unknown
   * @throws [[EvaluationSuspendedError]] when the evaluation is suspended
   *
   * @example
   * ```js
   * const hfInstance = HyperFormula.buildFromArray([
   *  ['=SUM(1,2,3)', '2'],
   * ]);
   *
   * // get value of A1 cell, should be '6'
   * const A1Value = hfInstance.getCellValue({ sheet: 0, col: 0, row: 0 });
   *
   * // get value of B1 cell, should be '2'
   * const B1Value = hfInstance.getCellValue({ sheet: 0, col: 1, row: 0 });
   * ```
   *
   * @category Cell
   */
  public getCellValue(cellAddress: SimpleCellAddress): CellValue {
    this.ensureEvaluationIsNotSuspended()
    return this._serialization.getCellValue(cellAddress)
  }

  private ensureEvaluationIsNotSuspended() {
    if (this._evaluationSuspended) {
      throw new EvaluationSuspendedError()
    }
  }

  /**
   * Returns a normalized formula string from the cell of a given address or `undefined` for an address that does not exist and empty values.
   * Unparses AST.
   *
   * @param {SimpleCellAddress} cellAddress - cell coordinates
   *
   * @example
   * ```js
   * const hfInstance = HyperFormula.buildFromArray([
   *  ['=SUM(1,2,3)', '0'],
   * ]);
   *
   * // should return a normalized A1 cell formula: '=SUM(1,2,3)'
   * const A1Formula = hfInstance.getCellFormula({ sheet: 0, col: 0, row: 0 });
   *
   * // should return a normalized B1 cell formula: 'undefined'
   * const B1Formula = hfInstance.getCellFormula({ sheet: 0, col: 1, row: 0 });
   * ```
   *
   * @category Cell
   */
  public getCellFormula(cellAddress: SimpleCellAddress): Maybe<string> {
    return this._serialization.getCellFormula(cellAddress)
  }

  /**
   * Returns [[CellValue]] which a serialized content of the cell of a given address either a cell formula, an explicit value, or an error.
   * Unparses AST and applies post-processing.
   *
   * @param {SimpleCellAddress} cellAddress - cell coordinates
   *
   * @throws [[EvaluationSuspendedError]] when the evaluation is suspended
   *
   * @example
   * ```js
   * const hfInstance = HyperFormula.buildFromArray([
   *  ['=SUM(1,2,3)', '0'],
   * ]);
   *
   * // should return serialized content of A1 cell: '=SUM(1,2,3)'
   * const cellA1Serialized = hfInstance.getCellSerialized({ sheet: 0, col: 0, row: 0 });
   *
   * // should return serialized content of B1 cell: '0'
   * const cellB1Serialized = hfInstance.getCellSerialized({ sheet: 0, col: 1, row: 0 });
   * ```
   *
   * @category Cell
   */
  public getCellSerialized(cellAddress: SimpleCellAddress): NoErrorCellValue {
    this.ensureEvaluationIsNotSuspended()
    return this._serialization.getCellSerialized(cellAddress)
  }

  /**
   * Returns an array of arrays of [[CellValue]] with values of all cells from [[Sheet]].
   * Applies rounding and post-processing.
   *
   * @throws [[NoSheetWithIdError]] when the given sheet ID does not exist
   * @throws [[EvaluationSuspendedError]] when the evaluation is suspended
   *
   * @param {number} sheetId - sheet ID number
   *
   * @example
   * ```js
   * const hfInstance = HyperFormula.buildFromArray([
   *  ['0', '=SUM(1,2,3)', '=A1'],
   *  ['1', '=TEXT(A2, "0.0%")', '=C1'],
   *  ['2', '=SUM(A1:C1)', '=C1'],
   * ]);
   *
   * // should return all values of a sheet: [[0, 6, 0], [1, '1.0%', 0], [2, 6, 0]]
   * const sheetValues = hfInstance.getSheetValues(0);
   * ```
   *
   * @category Sheet
   */
  public getSheetValues(sheetId: number): CellValue[][] {
    this.ensureEvaluationIsNotSuspended()
    return this._serialization.getSheetValues(sheetId)
  }

  /**
   * Returns an array with normalized formula strings from [[Sheet]] or `undefined` for a cells that have no value.
   * Unparses AST.
   *
   * @param {SimpleCellAddress} sheetId - sheet ID number
   *
   * @throws [[NoSheetWithIdError]] when the given sheet ID does not exist
   *
   * @example
   * ```js
   * const hfInstance = HyperFormula.buildFromArray([
   *  ['0', '=SUM(1,2,3)', '=A1'],
   *  ['1', '=TEXT(A2, "0.0%")', '=C1'],
   *  ['2', '=SUM(A1:C1)', '=C1'],
   * ]);
   *
   * // should return all formulas of a sheet:
   * // [
   * //  [undefined, '=SUM(1,2,3)', '=A1'],
   * //  [undefined, '=TEXT(A2, "0.0%")', '=C1'],
   * //  [undefined, '=SUM(A1:C1)', '=C1'],
   * // ];
   * const sheetFormulas = hfInstance.getSheetFormulas(0);
   * ```
   *
   * @category Sheet
   */
  public getSheetFormulas(sheetId: number): Maybe<string>[][] {
    return this._serialization.getSheetFormulas(sheetId)
  }

  /**
   * Returns an array of arrays of [[NoErrorCellValue]] with serialized content of cells from [[Sheet]], either a cell formula or an explicit value.
   * Unparses AST. Applies post-processing.
   *
   * @param {SimpleCellAddress} sheetId - sheet ID number
   *
   * @throws [[EvaluationSuspendedError]] when the evaluation is suspended
   * @throws [[NoSheetWithIdError]] when the given sheet ID does not exist
   *
   * @example
   * ```js
   * const hfInstance = HyperFormula.buildFromArray([
   *  ['0', '=SUM(1,2,3)', '=A1'],
   *  ['1', '=TEXT(A2, "0.0%")', '=C1'],
   *  ['2', '=SUM(A1:C1)', '=C1'],
   * ]);
   *
   * // should return:
   * // [
   * //  ['0', '=SUM(1,2,3)', '=A1'],
   * //  ['1', '=TEXT(A2, "0.0%")', '=C1'],
   * //  ['2', '=SUM(A1:C1)', '=C1'],
   * // ];
   * const serializedContent = hfInstance.getSheetSerialized(0);
   * ```
   *
   * @category Sheet
   */
  public getSheetSerialized(sheetId: number): NoErrorCellValue[][] {
    this.ensureEvaluationIsNotSuspended()
    return this._serialization.getSheetSerialized(sheetId)
  }

  /**
   * Returns a map containing dimensions of all sheets for the engine instance represented as a key-value pairs where keys are sheet IDs and dimensions are returned as numbers, width and height respectively.
   *
   * @throws [[NoSheetWithIdError]] when the given sheet ID does not exist
   *
   * @example
   * ```js
   * const hfInstance = HyperFormula.buildFromSheets({
   *   Sheet1: [
   *    ['1', '2', '=Sheet2!$A1'],
   *   ],
   *   Sheet2: [
   *    ['3'],
   *    ['4'],
   *   ],
   * });
   *
   * // should return the dimensions of all sheets:
   * // { Sheet1: { width: 3, height: 1 }, Sheet2: { width: 1, height: 2 } }
   * const allSheetsDimensions = hfInstance.getAllSheetsDimensions();
   * ```
   *
   * @category Sheet
   */
  public getAllSheetsDimensions(): Record<string, SheetDimensions> {
    return this._serialization.genericAllSheetsGetter((arg) => this.getSheetDimensions(arg))
  }

  /**
   * Returns dimensions of a specified sheet.
   * The sheet dimensions is represented with numbers: width and height.
   *
   * @throws [[NoSheetWithIdError]] when the given sheet ID does not exist
   *
   * @param {number} sheetId - sheet ID number
   *
   * @example
   * ```js
   * const hfInstance = HyperFormula.buildFromArray([
   *    ['1', '2', '=Sheet2!$A1'],
   * ]);
   *
   * // should return provided sheet's dimensions: { width: 3, height: 1 }
   * const sheetDimensions = hfInstance.getSheetDimensions(0);
   * ```
   *
   * @category Sheet
   */
  public getSheetDimensions(sheetId: number): SheetDimensions {
    return {
      width: this.dependencyGraph.getSheetWidth(sheetId),
      height: this.dependencyGraph.getSheetHeight(sheetId),
    }
  }

  /**
   * Returns values of all sheets in a form of an object which property keys are strings and values are arrays of arrays of [[CellValue]].
   *
   * @throws [[EvaluationSuspendedError]] when the evaluation is suspended
   *
   * @example
   * ```js
   * const hfInstance = HyperFormula.buildFromArray([
   *  ['1', '=A1+10', '3'],
   * ]);
   *
   * // should return all sheets values: { Sheet1: [ [ 1, 11, 3 ] ] }
   * const allSheetsValues = hfInstance.getAllSheetsValues();
   * ```
   *
   * @category Sheet
   */
  public getAllSheetsValues(): Record<string, CellValue[][]> {
    this.ensureEvaluationIsNotSuspended()
    return this._serialization.getAllSheetsValues()
  }

  /**
   * Returns formulas of all sheets in a form of an object which property keys are strings and values are arrays of arrays of strings or possibly `undefined`.
   *
   * @example
   * ```js
   * const hfInstance = HyperFormula.buildFromArray([
   *  ['1', '2', '=A1+10'],
   * ]);
   *
   * // should return only formulas: { Sheet1: [ [ undefined, undefined, '=A1+10' ] ] }
   * const allSheetsFormulas = hfInstance.getAllSheetsFormulas();
   * ```
   * @category Sheet
   */
  public getAllSheetsFormulas(): Record<string, Maybe<string>[][]> {
    return this._serialization.getAllSheetsFormulas()
  }

  /**
   * Returns formulas or values of all sheets in a form of an object which property keys are strings and values are arrays of arrays of [[CellValue]].
   *
   * @throws [[EvaluationSuspendedError]] when the evaluation is suspended
   *
   * @example
   * ```js
   * const hfInstance = HyperFormula.buildFromArray([
   *  ['1', '2', '=A1+10'],
   * ]);
   *
   * // should return all sheets serialized content: { Sheet1: [ [ 1, 2, '=A1+10' ] ] }
   * const allSheetsSerialized = hfInstance.getAllSheetsSerialized();
   * ```
   *
   * @category Sheet
   */
  public getAllSheetsSerialized(): Record<string, NoErrorCellValue[][]> {
    this.ensureEvaluationIsNotSuspended()
    return this._serialization.getAllSheetsSerialized()
  }

  /**
   * Updates the config with given new parameters.
   *
   * @param {Partial<ConfigParams>} newParams configuration options to be updated or added
   *
   * @example
   * ```js
   * const hfInstance = HyperFormula.buildFromArray([
   *  ['1', '2'],
   * ]);
   *
   * // add a config param, for example maxColumns,
   * // you can check the configuration with getConfig method
   * hfInstance.updateConfig({ maxColumns: 1000 });
   * ```
   *
   * @category Instance
   */
  public updateConfig(newParams: Partial<ConfigParams>): void {
    const newConfig = this._config.mergeConfig(newParams)

    const configNewLanguage = this._config.mergeConfig({language: newParams.language})
    const serializedSheets = this._serialization.withNewConfig(configNewLanguage, this._namedExpressions).getAllSheetsSerialized()

    const newEngine = BuildEngineFactory.rebuildWithConfig(newConfig, serializedSheets, this._stats)

    this._config = newEngine.config
    this._stats = newEngine.stats
    this._dependencyGraph = newEngine.dependencyGraph
    this._columnSearch = newEngine.columnSearch
    this._parser = newEngine.parser
    this._unparser = newEngine.unparser
    this._cellContentParser = newEngine.cellContentParser
    this._evaluator = newEngine.evaluator
    this._lazilyTransformingAstService = newEngine.lazilyTransformingAstService
    this._crudOperations = newEngine.crudOperations
    this._exporter = newEngine.exporter
    this._namedExpressions = newEngine.namedExpressions
    this._serialization = newEngine.serialization
    this._functionRegistry = newEngine.functionRegistry
  }

  /**
   * Returns current configuration of the engine instance.
   *
   * @example
   * ```js
   * // should return all config parameters including default and those which were added
   * const hfConfig = hfInstance.getConfig();
   * ```
   *
   * @category Instance
   */
  public getConfig(): ConfigParams {
    return this._config.getConfig()
  }

  /**
   * Serializes and deserializes whole engine, effectively reloading it.
   *
   * @example
   * ```js
   * hfInstance.rebuildAndRecalculate();
   * ```
   *
   * @category Instance
   */
  public rebuildAndRecalculate(): void {
    this.updateConfig({})
  }

  /**
   * Returns a snapshot of computation time statistics.
   * It returns a map with key-value pairs where keys are enums for stat type and time (number).
   *
   * @internal
   *
   * @category Instance
   */
  public getStats(): Map<StatType, number> {
    return this._stats.snapshot()
  }

  /**
   * Undo the previous operation.
   *
   * Note that this method may trigger dependency graph recalculation.
   *
   * @fires [[valuesUpdated]] if recalculation was triggered by this change
   *
   * @throws [[NoOperationToUndoError]] when there is no operation running that can be undone
   *
   * @example
   * ```js
   * const hfInstance = HyperFormula.buildFromArray([
   *  ['1', '2'],
   *  ['3', ''],
   * ]);
   *
   * // perform CRUD operation, for example remove the second row
   * hfInstance.removeRows(0, [1, 1]);
   *
   * // do an undo, it should return the changes
   * const changes = hfInstance.undo();
   * ```
   *
   * @category UndoRedo
   */
  public undo(): ExportedChange[] {
    this._crudOperations.undo()
    return this.recomputeIfDependencyGraphNeedsIt()
  }

  /**
   * Re-do recently undone operation.
   *
   * Note that this method may trigger dependency graph recalculation.
   *
   * @fires [[valuesUpdated]] if recalculation was triggered by this change
   *
   * @throws [[NoOperationToRedoError]] when there is no operation running that can be re-done
   *
   * @example
   * ```js
   * const hfInstance = HyperFormula.buildFromArray([
   *  ['1'],
   *  ['2'],
   *  ['3'],
   * ]);
   *
   * // perform CRUD operation, for example remove the second row
   * hfInstance.removeRows(0, [1, 1]);
   *
   * // do an undo, it should return prvious values: [['1'], ['2'], ['3']]
   * hfInstance.undo();
   *
   * // do a redo, it should return the values after removing the second row: [['1'], ['3']]
   * const changes = hfInstance.redo();
   * ```
   *
   * @category UndoRedo
   */
  public redo(): ExportedChange[] {
    this._crudOperations.redo()
    return this.recomputeIfDependencyGraphNeedsIt()
  }

  /**
   * Checks if there is at least one operation that can be undone.
   *
   * @example
   * ```js
   * const hfInstance = HyperFormula.buildFromArray([
   *  ['1'],
   *  ['2'],
   *  ['3'],
   * ]);
   *
   * // perform CRUD operation, for example remove the second row
   * hfInstance.removeRows(0, [1, 1]);
   *
   * // should return 'true', it is possible to undo last operation
   * // which is removing rows in this example
   * const isSomethingToUndo = hfInstance.isThereSomethingToUndo();
   * ```
   *
   * @category UndoRedo
   */
  public isThereSomethingToUndo(): boolean {
    return this._crudOperations.isThereSomethingToUndo()
  }

  /**
   * Checks if there is at least one operation that can be re-done.
   *
   * @example
   * ```js
   * hfInstance.undo();
   *
   * // when there is an action to redo, this will return 'true'
   * const isSomethingToRedo = hfInstance.isThereSomethingToRedo();
   * ```
   *
   * @category UndoRedo
   */
  public isThereSomethingToRedo(): boolean {
    return this._crudOperations.isThereSomethingToRedo()
  }

  /**
   * Returns information whether it is possible to change the content in a rectangular area bounded by the box.
   * If returns `true`, doing [[setCellContents]] operation won't throw any errors.
   * Returns `false` if the operation might be disrupted and causes side-effects by the fact that there is a matrix inside selected cells, the address is invalid or the sheet does not exist.
   *
   * @param {SimpleCellAddress} topLeftCornerAddress -  top left corner of block of cells
   * @param {number} width - width of the box
   * @param {number} height - height of the box
   *
   * @example
   * ```js
   * const hfInstance = HyperFormula.buildFromArray([
   *  ['1', '2'],
   * ]);
   *
   * // choose the address and assign it to a variable
   * const address = { col: 0, row: 0, sheet: 0 };
   *
   * // should return 'true' for this example, it is possible to set content of
   * // width 2, height 1 in the first row and column of sheet 0
   * const isSettable = hfInstance.isItPossibleToSetCellContents(address, 2, 1);
   * ```
   *
   * @category Cell
   */
  public isItPossibleToSetCellContents(topLeftCornerAddress: SimpleCellAddress, width: number = 1, height: number = 1): boolean {
    try {
      this._crudOperations.ensureRangeInSizeLimits(AbsoluteCellRange.spanFrom(topLeftCornerAddress, width, height))
      for (let i = 0; i < width; i++) {
        for (let j = 0; j < height; j++) {
          this._crudOperations.ensureItIsPossibleToChangeContent({ col: topLeftCornerAddress.col + i, row: topLeftCornerAddress.row + j, sheet: topLeftCornerAddress.sheet })
        }
      }
    } catch (e) {
      return false
    }
    return true
  }

  /**
   * Sets the content for a block of cells of a given coordinates.
   *
   * Note that this method may trigger dependency graph recalculation.
   *
   * @param {SimpleCellAddress} topLeftCornerAddress - top left corner of block of cells
   * @param {(RawCellContent[][]|RawCellContent)} cellContents - array with content
   *
   * @fires [[valuesUpdated]] if recalculation was triggered by this change
   *
   * @throws [[InvalidArgumentsError]] when the value is not an array of arrays or a raw cell value
   * @throws [[SheetSizeLimitExceededError]] when performing this operation would result in sheet size limits exceeding
   * @throws an error when it is an attempt to set cells content inside matrices during batch operation
   *
   * @example
   * ```js
   * const hfInstance = HyperFormula.buildFromArray([
   *  ['1', '2', '=A1'],
   * ]);
   *
   * // should set the content, returns:
   * // [{
   * //   address: { sheet: 0, col: 3, row: 0 },
   * //   newValue: 2,
   * // }]
   * const changes = hfInstance.setCellContents({ col: 3, row: 0, sheet: 0 }, [['=B1']]);
   * ```
   *
   * @category Cell
   */
  public setCellContents(topLeftCornerAddress: SimpleCellAddress, cellContents: RawCellContent[][] | RawCellContent): ExportedChange[] {
    this._crudOperations.setCellContents(topLeftCornerAddress, cellContents)
    return this.recomputeIfDependencyGraphNeedsIt()
  }

  /**
   * Returns information whether it is possible to add rows into a specified position in a given sheet.
   * Checks against particular rules to ascertain that addRows can be called.
   * If returns `true`, doing [[addRows]] operation won't throw any errors.
   * Returns `false` if the operation might be disrupted and causes side-effects by the fact that there is a matrix inside the selected rows.
   *
   * @param {number} sheetId - sheet ID in which rows will be added
   * @param {Index[]} indexes - non-contiguous indexes with format [row, amount], where row is a row number above which the rows will be added
   *
   * @example
   * ```js
   * const hfInstance = HyperFormula.buildFromArray([
   *  ['1', '2', '3'],
   * ]);
   *
   * // should return 'true' for this example,
   * // it is possible to add one row in the second row of sheet 0
   * const isAddable = hfInstance.isItPossibleToAddRows(0, [1, 1]);
   * ```
   *
   * @category Row
   */
  public isItPossibleToAddRows(sheetId: number, ...indexes: Index[]): boolean {
    const normalizedIndexes = normalizeAddedIndexes(indexes)
    try {
      this._crudOperations.ensureItIsPossibleToAddRows(sheetId, ...normalizedIndexes)
      return true
    } catch (e) {
      return false
    }
  }

  /**
   * Adds multiple rows into a specified position in a given sheet.
   * Does nothing if rows are outside of effective sheet size.
   *
   * Note that this method may trigger dependency graph recalculation.
   *
   * @param {number} sheetId - sheet ID in which rows will be added
   * @param {Index[]} indexes - non-contiguous indexes with format [row, amount], where row is a row number above which the rows will be added
   *
   * @fires [[valuesUpdated]] if recalculation was triggered by this change
   *
   * @throws [[NoSheetWithIdError]] when the given sheet ID does not exist
   * @throws [[SheetSizeLimitExceededError]] when performing this operation would result in sheet size limits exceeding
   * @throws an error if the selected position has matrix inside
   *
   * @example
   * ```js
   * const hfInstance = HyperFormula.buildFromArray([
   *  ['1'],
   *  ['2'],
   * ]);
   *
   * // should return a list of cells which values changed after the operation,
   * // their absolute addresses and new values
   * const changes = hfInstance.addRows(0, [0, 1]);
   * ```
   *
   * @category Row
   */
  public addRows(sheetId: number, ...indexes: Index[]): ExportedChange[] {
    this._crudOperations.addRows(sheetId, ...indexes)
    return this.recomputeIfDependencyGraphNeedsIt()
  }

  /**
   * Returns information whether it is possible to remove rows from a specified position in a given sheet.
   * Checks against particular rules to ascertain that removeRows can be called.
   * If returns `true`, doing [[removeRows]] operation won't throw any errors.
   * Returns `false` if the operation might be disrupted and causes side-effects by the fact that there is a matrix inside the selected rows.
   *
   * @param {number} sheetId - sheet ID from which rows will be removed
   * @param {Index[]} indexes - non-contiguous indexes with format: [row, amount]
   *
   * @example
   * ```js
   * const hfInstance = HyperFormula.buildFromArray([
   *  ['1'],
   *  ['2'],
   * ]);
   *
   * // should return 'true' for this example
   * // it is possible to remove one row from row 1 of sheet 0
   * const isRemovable = hfInstance.isItPossibleToRemoveRows(0, [1, 1]);
   * ```
   *
   * @category Row
   */
  public isItPossibleToRemoveRows(sheetId: number, ...indexes: Index[]): boolean {
    const normalizedIndexes = normalizeRemovedIndexes(indexes)
    try {
      this._crudOperations.ensureItIsPossibleToRemoveRows(sheetId, ...normalizedIndexes)
      return true
    } catch (e) {
      return false
    }
  }

  /**
   * Removes multiple rows from a specified position in a given sheet.
   * Does nothing if rows are outside of the effective sheet size.
   *
   * Note that this method may trigger dependency graph recalculation.
   *
   * @param {number} sheetId - sheet ID from which rows will be removed
   * @param {Index[]} indexes - non-contiguous indexes with format: [row, amount]
   *
   * @fires [[valuesUpdated]] if recalculation was triggered by this change
   *
   * @throws [[InvalidArgumentsError]] when the given arguments are invalid
   * @throws [[NoSheetWithIdError]] when the given sheet ID does not exist
   * @throws an error when the selected position has matrix inside
   *
   * @example
   * ```js
   * const hfInstance = HyperFormula.buildFromArray([
   *  ['1'],
   *  ['2'],
   * ]);
   *
   * // should return: [{ sheet: 0, col: 1, row: 2, value: null }] for this example
   * const changes = hfInstance.removeRows(0, [1, 1]);
   * ```
   *
   * @category Row
   */
  public removeRows(sheetId: number, ...indexes: Index[]): ExportedChange[] {
    this._crudOperations.removeRows(sheetId, ...indexes)
    return this.recomputeIfDependencyGraphNeedsIt()
  }

  /**
   * Returns information whether it is possible to add columns into a specified position in a given sheet.
   * Checks against particular rules to ascertain that addColumns can be called.
   * If returns `true`, doing [[addColumns]] operation won't throw any errors.
   * Returns `false` if the operation might be disrupted and causes side-effects by the fact that there is a matrix inside the selected columns.
   *
   * @param {number} sheetId - sheet ID in which columns will be added
   * @param {Index[]} indexes - non-contiguous indexes with format: [column, amount], where column is a column number from which new columns will be added
   *
   * @example
   * ```js
   * const hfInstance = HyperFormula.buildFromArray([
   *  ['1', '2'],
   * ]);
   *
   * // should return 'true' for this example,
   * // it is possible to add 1 column in sheet 0, at column 1
   * const isAddable = hfInstance.isItPossibleToAddColumns(0, [1, 1]);
   * ```
   *
   * @category Column
   */
  public isItPossibleToAddColumns(sheetId: number, ...indexes: Index[]): boolean {
    const normalizedIndexes = normalizeAddedIndexes(indexes)
    try {
      this._crudOperations.ensureItIsPossibleToAddColumns(sheetId, ...normalizedIndexes)
      return true
    } catch (e) {
      return false
    }
  }

  /**
   * Adds multiple columns into a specified position in a given sheet.
   * Does nothing if the columns are outside of the effective sheet size.
   *
   * Note that this method may trigger dependency graph recalculation.
   *
   * @param {number} sheetId - sheet ID in which columns will be added
   * @param {Index[]} indexes - non-contiguous indexes with format: [column, amount], where column is a column number from which new columns will be added
   *
   * @fires [[valuesUpdated]] if recalculation was triggered by this change
   *
   * @throws [[NoSheetWithIdError]] when the given sheet ID does not exist
   * @throws [[InvalidArgumentsError]] when the given arguments are invalid
   * @throws [[SheetSizeLimitExceededError]] when performing this operation would result in sheet size limits exceeding
   * @throws an error when the selected position has matrix inside
   *
   * @example
   * ```js
   * const hfInstance = HyperFormula.buildFromArray([
   *  ['=RAND()', '42'],
   * ]);
   *
   * // should return a list of cells which values changed after the operation,
   * // their absolute addresses and new values, for this example:
   * // [{
   * //   address: { sheet: 0, col: 1, row: 0 },
   * //   newValue: 0.92754862796338,
   * // }]
   * const changes = hfInstance.addColumns(0, [0, 1]);
   * ```
   *
   * @category Column
   */
  public addColumns(sheetId: number, ...indexes: Index[]): ExportedChange[] {
    this._crudOperations.addColumns(sheetId, ...indexes)
    return this.recomputeIfDependencyGraphNeedsIt()
  }

  /**
   * Returns information whether it is possible to remove columns from a specified position in a given sheet.
   * Checks against particular rules to ascertain that removeColumns can be called.
   * If returns `true`, doing [[removeColumns]] operation won't throw any errors.
   * Returns `false` if the operation might be disrupted and causes side-effects by the fact that there is a matrix inside the selected columns.
   *
   * @param {number} sheetId - sheet ID from which columns will be removed
   * @param {Index[]} indexes - non-contiguous indexes with format [column, amount]
   *
   * @example
   * ```js
   * const hfInstance = HyperFormula.buildFromArray([
   *  ['1', '2'],
   * ]);
   *
   * // should return 'true' for this example
   * // it is possible to remove one column, in place of the second column of sheet 0
   * const isRemovable = hfInstance.isItPossibleToRemoveColumns(0, [1, 1]);
   * ```
   *
   * @category Column
   */
  public isItPossibleToRemoveColumns(sheetId: number, ...indexes: Index[]): boolean {
    const normalizedIndexes = normalizeRemovedIndexes(indexes)
    try {
      this._crudOperations.ensureItIsPossibleToRemoveColumns(sheetId, ...normalizedIndexes)
      return true
    } catch (e) {
      return false
    }
  }

  /**
   * Removes multiple columns from a specified position in a given sheet.
   * Does nothing if columns are outside of the effective sheet size.
   *
   * Note that this method may trigger dependency graph recalculation.
   *
   * @param {number} sheetId - sheet ID from which columns will be removed
   * @param {Index[]} indexes - non-contiguous indexes with format: [column, amount]
   *
   * @fires [[valuesUpdated]] if recalculation was triggered by this change
   *
   * @throws [[NoSheetWithIdError]] when the given sheet ID does not exist
   * @throws [[InvalidArgumentsError]] when the given arguments are invalid
   * @throws an error when the selected position has matrix inside
   *
   * @example
   * ```js
   * const hfInstance = HyperFormula.buildFromArray([
   *  ['0', '=SUM(1,2,3)', '=A1'],
   * ]);
   *
   * // should return a list of cells which values changed after the operation,
   * // their absolute addresses and new values, in this example it will return:
   * // [{
   * //   address: { sheet: 0, col: 1, row: 0 },
   * //   newValue: { error: [CellError], value: '#REF!' },
   * // }]
   * const changes = hfInstance.removeColumns(0, [0, 1]);
   * ```
   *
   * @category Column
   */
  public removeColumns(sheetId: number, ...indexes: Index[]): ExportedChange[] {
    this._crudOperations.removeColumns(sheetId, ...indexes)
    return this.recomputeIfDependencyGraphNeedsIt()
  }

  /**
   * Returns information whether it is possible to move cells to a specified position in a given sheet.
   * Checks against particular rules to ascertain that moveCells can be called.
   * If returns `true`, doing [[moveCells]] operation won't throw any errors.
   * Returns `false` if the operation might be disrupted and causes side-effects by the fact that there is a matrix inside the selected columns, the target location has matrix or the provided address is invalid.
   *
   * @param {SimpleCellAddress} sourceLeftCorner - address of the upper left corner of a moved block
   * @param {number} width - width of the cell block that is being moved
   * @param {number} height - height of the cell block that is being moved
   * @param {SimpleCellAddress} destinationLeftCorner - upper left address of the target cell block
   *
   * @example
   * ```js
   * const hfInstance = HyperFormula.buildFromArray([
   *  ['1', '2'],
   * ]);
   *
   * // choose the coordinates and assign them to variables
   * const source = { sheet: 0, col: 1, row: 0 };
   * const destination = { sheet: 0, col: 3, row: 0 };
   *
   * // should return 'true' for this example
   * // it is possible to move a block of width 1 and height 1
   * // from the corner: column 1 and row 0 of sheet 0
   * // into destination corner: column 3, row 0 of sheet 0
   * const isMovable = hfInstance.isItPossibleToMoveCells(source, 1, 1, destination);
   * ```
   * @category Cell
   */
  public isItPossibleToMoveCells(sourceLeftCorner: SimpleCellAddress, width: number, height: number, destinationLeftCorner: SimpleCellAddress): boolean {
    try {
      this._crudOperations.operations.ensureItIsPossibleToMoveCells(sourceLeftCorner, width, height, destinationLeftCorner)
      return true
    } catch (e) {
      return false
    }
  }

  /**
   * Moves the content of a cell block from source to the target location.
   *
   * Note that this method may trigger dependency graph recalculation.
   *
   * @param {SimpleCellAddress} sourceLeftCorner - address of the upper left corner of a moved block
   * @param {number} width - width of the cell block that is being moved
   * @param {number} height - height of the cell block that is being moved
   * @param {SimpleCellAddress} destinationLeftCorner - upper left address of the target cell block
   *
   * @fires [[valuesUpdated]] if recalculation was triggered by this change
   *
   * @throws [[InvalidArgumentsError]] when the given arguments are invalid
   * @throws [[SheetSizeLimitExceededError]] when performing this operation would result in sheet size limits exceeding
   * @throws an error when the source location has matrix inside - matrix cannot be moved
   * @throws an error when the target location has matrix inside - cells cannot be replaced by the matrix
   *
   * @example
   * ```js
   * const hfInstance = HyperFormula.buildFromArray([
   *  ['=RAND()', '42'],
   * ]);
   *
   * // choose the coordinates and assign them to variables
   * const source = { sheet: 0, col: 1, row: 0 };
   * const destination = { sheet: 0, col: 3, row: 0 };
   *
   * // should return a list of cells which values changed after the operation,
   * // their absolute addresses and new values, for this example:
   * // [{
   * //   address: { sheet: 0, col: 0, row: 0 },
   * //   newValue: 0.93524248002062,
   * // }]
   * const changes = hfInstance.moveCells(source, 1, 1, destination);
   * ```
   *
   * @category Cell
   */
  public moveCells(sourceLeftCorner: SimpleCellAddress, width: number, height: number, destinationLeftCorner: SimpleCellAddress): ExportedChange[] {
    this._crudOperations.moveCells(sourceLeftCorner, width, height, destinationLeftCorner)
    return this.recomputeIfDependencyGraphNeedsIt()
  }

  /**
   * Returns information whether it is possible to move a particular number of rows to a specified position in a given sheet.
   * Checks against particular rules to ascertain that moveRows can be called.
   * If returns `true`, doing [[moveRows]] operation won't throw any errors.
   * Returns `false` if the operation might be disrupted and causes side-effects by the fact that there is a matrix inside the selected rows, the target location has matrix or the provided address is invalid.
   *
   * @param {number} sheetId - a sheet number in which the operation will be performed
   * @param {number} startRow - number of the first row to move
   * @param {number} numberOfRows - number of rows to move
   * @param {number} targetRow - row number before which rows will be moved
   *
   * @example
   * ```js
   * const hfInstance = HyperFormula.buildFromArray([
   *  ['1'],
   *  ['2'],
   * ]);
   *
   * // should return 'true' for this example
   * // it is possible to move one row from row 0 into row 2
   * const isMovable = hfInstance.isItPossibleToMoveRows(0, 0, 1, 2);
   * ```
   *
   * @category Row
   */
  public isItPossibleToMoveRows(sheetId: number, startRow: number, numberOfRows: number, targetRow: number): boolean {
    try {
      this._crudOperations.ensureItIsPossibleToMoveRows(sheetId, startRow, numberOfRows, targetRow)
      return true
    } catch (e) {
      return false
    }
  }

  /**
   * Moves a particular number of rows to a specified position in a given sheet.
   *
   * Note that this method may trigger dependency graph recalculation.
   *
   * @param {number} sheetId - a sheet number in which the operation will be performed
   * @param {number} startRow - number of the first row to move
   * @param {number} numberOfRows - number of rows to move
   * @param {number} targetRow - row number before which rows will be moved
   *
   * @fires [[valuesUpdated]] if recalculation was triggered by this change
   *
   * @throws [[InvalidArgumentsError]] when the given arguments are invalid
   * @throws an error when the source location has matrix inside - matrix cannot be moved
   *
   * @example
   * ```js
   * const hfInstance = HyperFormula.buildFromArray([
   *  ['1'],
   *  ['2'],
   * ]);
   *
   * // should return a list of cells which values changed after the operation,
   * // their absolute addresses and new values
   * const changes = hfInstance.moveRows(0, 0, 1, 2);
   * ```
   *
   * @category Row
   */
  public moveRows(sheetId: number, startRow: number, numberOfRows: number, targetRow: number): ExportedChange[] {
    this._crudOperations.moveRows(sheetId, startRow, numberOfRows, targetRow)
    return this.recomputeIfDependencyGraphNeedsIt()
  }

  /**
   * Returns information whether it is possible to move a particular number of columns to a specified position in a given sheet.
   * Checks against particular rules to ascertain that moveColumns can be called.
   * If returns `true`, doing [[moveColumns]] operation won't throw any errors.
   * Returns `false` if the operation might be disrupted and causes side-effects by the fact that there is a matrix inside the selected columns, the target location has matrix or the provided address is invalid.
   *
   * @param {number} sheetId - a sheet number in which the operation will be performed
   * @param {number} startColumn - number of the first column to move
   * @param {number} numberOfColumns - number of columns to move
   * @param {number} targetColumn - column number before which columns will be moved
   *
   * @example
   * ```js
   * const hfInstance = HyperFormula.buildFromArray([
   *  ['1', '2'],
   * ]);
   *
   * // should return 'true' for this example
   * // it is possible to move one column from column 1 into column 2 of sheet 0
   * const isMovable = hfInstance.isItPossibleToMoveColumns(0, 1, 1, 2);
   * ```
   *
   * @category Column
   */
  public isItPossibleToMoveColumns(sheetId: number, startColumn: number, numberOfColumns: number, targetColumn: number): boolean {
    try {
      this._crudOperations.ensureItIsPossibleToMoveColumns(sheetId, startColumn, numberOfColumns, targetColumn)
      return true
    } catch (e) {
      return false
    }
  }

  /**
   * Moves a particular number of columns to a specified position in a given sheet.
   *
   * Note that this method may trigger dependency graph recalculation.
   *
   * @param {number} sheetId - a sheet number in which the operation will be performed
   * @param {number} startColumn - number of the first column to move
   * @param {number} numberOfColumns - number of columns to move
   * @param {number} targetColumn - column number before which columns will be moved
   *
   * @fires [[valuesUpdated]] if recalculation was triggered by this change
   *
   * @throws [[InvalidArgumentsError]] when the given arguments are invalid
   * @throws an error when the source location has matrix inside - matrix cannot be moved
   *
   * @example
   * ```js
   * const hfInstance = HyperFormula.buildFromArray([
   *  ['1', '2', '3', '=RAND()', '=SUM(A1:C1)'],
   * ]);
   *
   * // should return a list of cells which values changed after the operation,
   * // their absolute addresses and new values, for this example:
   * // [{
   * //   address: { sheet: 0, col: 1, row: 0 },
   * //   newValue: 0.16210054671639,
   * //  }, {
   * //   address: { sheet: 0, col: 4, row: 0 },
   * //   newValue: 6.16210054671639,
   * // }]
   * const changes = hfInstance.moveColumns(0, 1, 1, 2);
   * ```
   *
   * @category Column
   */
  public moveColumns(sheetId: number, startColumn: number, numberOfColumns: number, targetColumn: number): ExportedChange[] {
    this._crudOperations.moveColumns(sheetId, startColumn, numberOfColumns, targetColumn)
    return this.recomputeIfDependencyGraphNeedsIt()
  }

  /**
   * Stores a copy of the cell block in internal clipboard for the further paste.
   * Returns values of cells for use in external clipboard.
   *
   * @param {SimpleCellAddress} sourceLeftCorner - address of the upper left corner of a copied block
   * @param {number} width - width of the cell block being copied
   * @param {number} height - height of the cell block being copied
   *
   * @throws an error while attempting to copy unsupported content type
   *
   * @example
   * ```js
   * const hfInstance = HyperFormula.buildFromArray([
   *  ['1', '2'],
   * ]);
   *
   * // should return: [ [ 2 ] ]
   * const clipboardContent = hfInstance.copy({ sheet: 0, col: 1, row: 0 }, 1, 1);
   * ```
   *
   * @category Clipboard
  */
  public copy(sourceLeftCorner: SimpleCellAddress, width: number, height: number): CellValue[][] {
    this._crudOperations.copy(sourceLeftCorner, width, height)
    return this.getRangeValues(sourceLeftCorner, width, height)
  }

  /**
   * Stores information of the cell block in internal clipboard for further paste.
   * Calling [[paste]] right after this method is equivalent to call [[moveCells]].
   * Almost any CRUD operation called after this method will abort the cut operation.
   * Returns values of cells for use in external clipboard.
   *
   * @param {SimpleCellAddress} sourceLeftCorner - address of the upper left corner of a copied block
   * @param {number} width - width of the cell block being copied
   * @param {number} height - height of the cell block being copied
   *
   * @example
   * ```js
   * const hfInstance = HyperFormula.buildFromArray([
   *  ['1', '2'],
   * ]);
   *
   * // should return values that were cut: [ [ 1 ] ]
   * const clipboardContent = hfInstance.cut({ sheet: 0, col: 0, row: 0 }, 1, 1);
   * ```
   *
   * @category Clipboard
   */
  public cut(sourceLeftCorner: SimpleCellAddress, width: number, height: number): CellValue[][] {
    this._crudOperations.cut(sourceLeftCorner, width, height)
    return this.getRangeValues(sourceLeftCorner, width, height)
  }

  /**
   * When called after [[copy]] it will paste copied values and formulas into a cell block.
   * When called after [[cut]] it will perform [[moveCells]] operation into the cell block.
   * Does nothing if the clipboard is empty.
   *
   * Note that this method may trigger dependency graph recalculation.
   *
   * @param {SimpleCellAddress} targetLeftCorner - upper left address of the target cell block
   *
   * @fires [[valuesUpdated]] if recalculation was triggered by this change
   *
   * @throws an error while attempting to paste onto a matrix
   * @throws [[EvaluationSuspendedError]] when the evaluation is suspended
   * @throws [[SheetSizeLimitExceededError]] when performing this operation would result in sheet size limits exceeding
   * @throws [[NothingToPasteError]] when clipboard is empty
   *
   * @example
   * ```js
   * const hfInstance = HyperFormula.buildFromArray([
   *  ['1', '2'],
   * ]);
   *
   * // do a copy, [ [ 2 ] ] was copied
   * hfInstance.copy({ sheet: 0, col: 0, row: 0 }, 1, 1);
   *
   * // do a paste, should return a list of cells which values changed
   * // after the operation, their absolute addresses and new values
   * const changes = hfInstance.paste({ sheet: 0, col: 1, row: 0 });
   * ```
   *
   * @category Clipboard
   */
  public paste(targetLeftCorner: SimpleCellAddress): ExportedChange[] {
    this.ensureEvaluationIsNotSuspended()
    this._crudOperations.paste(targetLeftCorner)
    return this.recomputeIfDependencyGraphNeedsIt()
  }

  /**
   * Returns information whether there is something in the clipboard.
   *
   * @example
   * ```js
   * const hfInstance = HyperFormula.buildFromArray([
   *  ['1', '2'],
   * ]);
   *
   * // copy desired content
   * hfInstance.copy({ sheet: 0, col: 1, row: 0 }, 1, 1);
   *
   * // returns 'false', there is content in the clipboard
   * const isClipboardEmpty = hfInstance.isClipboardEmpty();
   * ```
   *
   * @category Clipboard
   */
  public isClipboardEmpty(): boolean {
    return this._crudOperations.isClipboardEmpty()
  }

  /**
   * Clears the clipboard content by setting the content to `undefined`.
   *
   * @example
   * ```js
   * // clears the clipboard, isClipboardEmpty() should return true if called afterwards
   * hfInstance.clearClipboard();
   * ```
   *
   * @category Clipboard
   */
  public clearClipboard(): void {
    this._crudOperations.clearClipboard()
  }

  /**
   * Returns the cell content of a given range in a [[CellValue]][][] format.
   *
   * @param {SimpleCellAddress} leftCorner - address of the upper left corner of a range
   * @param {number} width - width of a range
   * @param {number} height - height of a range
   *
   * @example
   * ```js
   * const hfInstance = HyperFormula.buildFromArray([
   *  ['=SUM(1,2)', '2', '10'],
   *  ['5', '6', '7'],
   *  ['40', '30', '20'],
   * ]);
   *
   *
   * // returns calculated cells content: [ [ 3, 2 ], [ 5, 6 ] ]
   * const rangeValues = hfInstance.getRangeValues({ sheet: 0, col: 0, row: 0 }, 2, 2);
   * ```
   *
   * @category Range
   */
  public getRangeValues(leftCorner: SimpleCellAddress, width: number, height: number): CellValue[][] {
    const cellRange = AbsoluteCellRange.spanFrom(leftCorner, width, height)
    return cellRange.arrayOfAddressesInRange().map(
      (subarray) => subarray.map(
        (address) => this.getCellValue(address)
      )
    )
  }

  /**
   * Returns cell formulas in given range.
   *
   * @param {SimpleCellAddress} leftCorner - address of the upper left corner of a range
   * @param {number} width - width of a range
   * @param {number} height - height of a range
   *
   * @example
   * ```js
   * const hfInstance = HyperFormula.buildFromArray([
   *  ['=SUM(1,2)', '2', '10'],
   *  ['5', '6', '7'],
   *  ['40', '30', '20'],
   * ]);
   *
   * // returns cell formulas of a given range only:
   * // [ [ '=SUM(1,2)', undefined ], [ undefined, undefined ] ]
   * const rangeFormulas = hfInstance.getRangeFormulas({ sheet: 0, col: 0, row: 0 }, 2, 2);
   * ```
   *
   * @category Range
   */
  public getRangeFormulas(leftCorner: SimpleCellAddress, width: number, height: number): Maybe<string>[][] {
    const cellRange = AbsoluteCellRange.spanFrom(leftCorner, width, height)
    return cellRange.arrayOfAddressesInRange().map(
      (subarray) => subarray.map(
        (address) => this.getCellFormula(address)
      )
    )
  }

  /**
   * Returns serialized cells in given range.
   *
   * @param {SimpleCellAddress} leftCorner - address of the upper left corner of a range
   * @param {number} width - width of a range
   * @param {number} height - height of a range
   *
   * @example
   * ```js
   * const hfInstance = HyperFormula.buildFromArray([
   *  ['=SUM(1,2)', '2', '10'],
   *  ['5', '6', '7'],
   *  ['40', '30', '20'],
   * ]);
   *
   * // should return serialized cell content for the given range:
   * // [ [ '=SUM(1,2)', 2 ], [ 5, 6 ] ]
   * const rangeSerialized = hfInstance.getRangeSerialized({ sheet: 0, col: 0, row: 0 }, 2, 2);
   * ```
   *
   * @category Range
   */
  public getRangeSerialized(leftCorner: SimpleCellAddress, width: number, height: number): CellValue[][] {
    const cellRange = AbsoluteCellRange.spanFrom(leftCorner, width, height)
    return cellRange.arrayOfAddressesInRange().map(
      (subarray) => subarray.map(
        (address) => this.getCellSerialized(address)
      )
    )
  }

  /**
   * Returns information whether it is possible to add a sheet to the engine.
   * Checks against particular rules to ascertain that addSheet can be called.
   * If returns `true`, doing [[addSheet]] operation won't throw any errors and it possible to add sheet with provided name.
   * Returns `false` if the chosen name is already used.
   *
   * @param {string} sheetName - sheet name, case insensitive
   *
   * @example
   * ```js
   * const hfInstance = HyperFormula.buildFromSheets({
   *   MySheet1: [ ['1'] ],
   *   MySheet2: [ ['10'] ],
   * });
   *
   * // should return 'false' because 'MySheet2' already exists
   * const isAddable = hfInstance.isItPossibleToAddSheet('MySheet2');
   * ```
   *
   * @category Sheet
   */
  public isItPossibleToAddSheet(sheetName: string): boolean {
    try {
      this._crudOperations.ensureItIsPossibleToAddSheet(sheetName)
      return true
    } catch (e) {
      return false
    }
  }

  /**
   * Adds a new sheet to the HyperFormula instance. Returns given or autogenerated name of a new sheet.
   *
   * @param {string} [sheetName] - if not specified, name will be autogenerated
   *
   * @fires [[sheetAdded]] after the sheet was added
   *
   * @throws an error when sheet with a given name already exists
   *
   * @example
   * ```js
   * const hfInstance = HyperFormula.buildFromSheets({
   *  MySheet1: [ ['1'] ],
   *  MySheet2: [ ['10'] ],
   * });
   *
   * // should return 'MySheet3'
   * const nameProvided = hfInstance.addSheet('MySheet3');
   *
   * // should return autogenerated 'Sheet4'
   * // because no name was provided and 3 other ones already exist
   * const generatedName = hfInstance.addSheet();
   * ```
   *
   * @category Sheet
   */
  public addSheet(sheetName?: string): string {
    const addedSheetName = this._crudOperations.addSheet(sheetName)
    this._emitter.emit(Events.SheetAdded, addedSheetName)
    return addedSheetName
  }

  /**
   * Returns information whether it is possible to remove sheet for the engine.
   * Returns `true` if the provided name of a sheet exists and therefore it can be removed, doing [[removeSheet]] operation won't throw any errors.
   * Returns `false` if there is no sheet with a given name.
   *
   * @param {string} sheetName - sheet name, case insensitive
   *
   * @example
   * ```js
   * const hfInstance = HyperFormula.buildFromSheets({
   *  MySheet1: [ ['1'] ],
   *  MySheet2: [ ['10'] ],
   * });
   *
   * // should return 'true' because 'MySheet2' exists and is removable
   * const isRemovable = hfInstance.isItPossibleToRemoveSheet('MySheet2');
   * ```
   *
   * @category Sheet
   */
  public isItPossibleToRemoveSheet(sheetName: string): boolean {
    try {
      this._crudOperations.ensureSheetExists(sheetName)
      return true
    } catch (e) {
      return false
    }
  }

  /**
   * Removes sheet with a specified name.
   *
   * Note that this method may trigger dependency graph recalculation.
   *
   * @param {string} sheetName - sheet name, case insensitive
   *
   * @fires [[sheetRemoved]] after the sheet was removed
   * @fires [[valuesUpdated]] if recalculation was triggered by this change
   *
   * @throws [[NoSheetWithNameError]] when the given sheet name does not exists
   *
   * @example
   * ```js
   * const hfInstance = HyperFormula.buildFromSheets({
   *  MySheet1: [ ['=SUM(MySheet2!A1:A2)'] ],
   *  MySheet2: [ ['10'] ],
   * });
   *
   * // should return a list of cells which values changed after the operation,
   * // their absolute addresses and new values, in this example it will return:
   * // [{
   * //   address: { sheet: 0, col: 0, row: 0 },
   * //   newValue: { error: [CellError], value: '#REF!' },
   * // }]
   * const changes = hfInstance.removeSheet('MySheet2');
   * ```
   *
   * @category Sheet
   */
  public removeSheet(sheetName: string): ExportedChange[] {
    const displayName = this.sheetMapping.getDisplayNameByName(sheetName)!
    this._crudOperations.removeSheet(sheetName)
    const changes = this.recomputeIfDependencyGraphNeedsIt()
    this._emitter.emit(Events.SheetRemoved, displayName, changes)
    return changes
  }

  /**
   * Returns information whether it is possible to clear a specified sheet.
   * If returns `true`, doing [[clearSheet]] operation won't throw any errors, provided name of a sheet exists and then its content can be cleared.
   * Returns `false` if there is no sheet with a given name.
   *
   * @param {string} sheetName - sheet name, case insensitive.
   *
   * @example
   * ```js
   * const hfInstance = HyperFormula.buildFromSheets({
   *  MySheet1: [ ['1'] ],
   *  MySheet2: [ ['10'] ],
   * });
   *
   * // should return 'true' because 'MySheet2' exists and can be cleared
   * const isClearable = hfInstance.isItPossibleToClearSheet('MySheet2');
   * ```
   *
   * @category Sheet
   */
  public isItPossibleToClearSheet(sheetName: string): boolean {
    try {
      this._crudOperations.ensureSheetExists(sheetName)
      return true
    } catch (e) {
      return false
    }
  }

  /**
   * Clears the sheet content. Based on that the method finds the ID of a sheet to be cleared.
   * Double-checks if the sheet exists.
   *
   * Note that this method may trigger dependency graph recalculation.
   *
   * @param {string} sheetName - sheet name, case insensitive.
   *
   * @fires [[valuesUpdated]] if recalculation was triggered by this change
   *
   * @throws [[NoSheetWithNameError]] when the given sheet name does not exists
   *
   * @example
   * ```js
   * const hfInstance = HyperFormula.buildFromSheets({
   *  MySheet1: [ ['=SUM(MySheet2!A1:A2)'] ],
   *  MySheet2: [ ['10'] ],
   * });
   *
   * // should return a list of cells which values changed after the operation,
   * // their absolute addresses and new values, in this example it will return:
   * // [{
   * //   address: { sheet: 0, col: 0, row: 0 },
   * //   newValue: 0,
   * // }]
   * const changes = hfInstance.clearSheet('MySheet2');
   * ```
   *
   * @category Sheet
   */
  public clearSheet(sheetName: string): ExportedChange[] {
    this._crudOperations.ensureSheetExists(sheetName)
    this._crudOperations.clearSheet(sheetName)
    return this.recomputeIfDependencyGraphNeedsIt()
  }

  /**
   * Returns information whether it is possible to replace the sheet content.
   * If returns `true`, doing [[setSheetContent]] operation won't throw any errors, the provided name of a sheet exists and then its content can be replaced.
   * Returns `false` if there is no sheet with a given name.
   *
   * @param {string} sheetName - sheet name, case insensitive.
   * @param {RawCellContent[][]} values - array of new values
   *
   * @example
   * ```js
   * const hfInstance = HyperFormula.buildFromSheets({
   *  MySheet1: [ ['1'] ],
   *  MySheet2: [ ['10'] ],
   * });
   *
   * // should return 'true' because 'MySheet1' exists
   * // and the provided content can be placed in this sheet
   * const isReplaceable = hfInstance.isItPossibleToReplaceSheetContent('MySheet1', [['50'], ['60']]);
   * ```
   *
   * @category Sheet
   */
  public isItPossibleToReplaceSheetContent(sheetName: string, values: RawCellContent[][]): boolean {
    try {
      this._crudOperations.ensureSheetExists(sheetName)
      const sheetId = this.sheetMapping.fetch(sheetName)
      this._crudOperations.ensureItIsPossibleToChangeSheetContents(sheetId, values)
      return true
    } catch (e) {
      return false
    }
  }

  /**
   * Replaces the sheet content with new values.
   * The new value is to be provided as an array of arrays of [[RawCellContent]].
   * The method finds sheet ID based on the provided sheet name.
   *
   * @param {string} sheetName - sheet name, case insensitive.
   * @param {RawCellContent[][]} values - array of new values
   *
   * @throws [[NoSheetWithNameError]] when the given sheet name does not exists
   * @throws [[InvalidArgumentsError]] when values is not an array of arrays
   *
   * @example
   * ```js
   * const hfInstance = HyperFormula.buildFromSheets({
   *  MySheet1: [ ['1'] ],
   *  MySheet2: [ ['10'] ],
   * });
   *
   * // should return a list of cells which values changed after the operation,
   * // their absolute addresses and new values
   * const changes = hfInstance.setSheetContent('MySheet1', [['50'], ['60']]);
   * ```
   *
   * @category Sheet
   */
  public setSheetContent(sheetName: string, values: RawCellContent[][]): ExportedChange[] {
    this._crudOperations.setSheetContent(sheetName, values)
    return this.recomputeIfDependencyGraphNeedsIt()
  }

  /**
   * Computes simple (absolute) address of a cell address based on its string representation.
   * If sheet name is present in string representation but not present in the engine, returns `undefined`.
   * If sheet name is not present in string representation, returns the sheet number.
   * Returns an absolute representation of address.
   *
   * @param {string} cellAddress - string representation of cell address in A1 notation
   * @param {number} sheetId - override sheet index regardless of sheet mapping
   *
   * @example
   * ```js
   * const hfInstance = HyperFormula.buildEmpty();
   *
   * // should return { sheet: 0, col: 0, row: 0 }
   * const simpleCellAddress = hfInstance.simpleCellAddressFromString('A1', 0);
   * ```
   *
   * @category Helper
   */
  public simpleCellAddressFromString(cellAddress: string, sheetId: number): Maybe<SimpleCellAddress> {
    return simpleCellAddressFromString(this.sheetMapping.get, cellAddress, sheetId)
  }

  /**
   * Returns string representation of an absolute address in A1 notation or `undefined` if the sheet index is not present in the engine.
   *
   * @param {SimpleCellAddress} cellAddress - object representation of an absolute address
   * @param {number} sheetId - if is not equal with address sheet index, string representation will contain sheet name
   *
   * @example
   * ```js
   * const hfInstance = HyperFormula.buildEmpty();
   *
   * // should return 'B2'
   * const A1Notation = hfInstance.simpleCellAddressToString({ sheet: 0, col: 1, row: 1 }, 0);
   * ```
   *
   * @category Helper
   */
  public simpleCellAddressToString(cellAddress: SimpleCellAddress, sheetId: number): Maybe<string> {
    return simpleCellAddressToString(this.sheetMapping.fetchDisplayName, cellAddress, sheetId)
  }

  /**
   * Returns a unique sheet name assigned to the sheet of a given ID or `undefined` if the there is no sheet with a given ID.
   *
   * @param {number} sheetId - ID of the sheet, for which we want to retrieve name
   *
   * @example
   * ```js
   * const hfInstance = HyperFormula.buildFromSheets({
   *  MySheet1: [ ['1'] ],
   *  MySheet2: [ ['10'] ],
   * });
   *
   * // should return 'MySheet2' as this sheet is the second one
   * const sheetName = hfInstance.getSheetName(1);
   * ```
   *
   * @category Sheet
   */
  public getSheetName(sheetId: number): Maybe<string> {
    return this.sheetMapping.getDisplayName(sheetId)
  }

  /**
   * List all sheet names.
   * Returns an array of sheet names as strings.
   *
   * @example
   * ```js
   * const hfInstance = HyperFormula.buildFromSheets({
   *  MySheet1: [ ['1'] ],
   *  MySheet2: [ ['10'] ],
   * });
   *
   * // should return all sheets names: ['MySheet1', 'MySheet2']
   * const sheetNames = hfInstance.getSheetNames();
   * ```
   *
   * @category Sheet
   */
  public getSheetNames(): string[] {
    return this.sheetMapping.sheetNames()
  }

  /**
   * Returns a unique sheet ID assigned to the sheet with a given name or `undefined` if the sheet does not exist.
   *
   * @param {string} sheetName - name of the sheet, for which we want to retrieve ID, case insensitive.
   *
   * @example
   * ```js
   * const hfInstance = HyperFormula.buildFromSheets({
   *   MySheet1: [ ['1'] ],
   *   MySheet2: [ ['10'] ],
   * });
   *
   * // should return '0' because 'MySheet1' is of ID '0'
   * const sheetID = hfInstance.getSheetId('MySheet1');
   * ```
   *
   * @category Sheet
   */
  public getSheetId(sheetName: string): Maybe<number> {
    return this.sheetMapping.get(sheetName)
  }

  /**
   * Returns `true` whether sheet with a given name exists. The methods accepts sheet name to be checked.
   *
   * @param {string} sheetName - name of the sheet, case insensitive.
   *
   * @example
   * ```js
   * const hfInstance = HyperFormula.buildFromSheets({
   *   MySheet1: [ ['1'] ],
   *   MySheet2: [ ['10'] ],
   * });
   *
   * // should return 'true' since 'MySheet1' exists
   * const sheetExist = hfInstance.doesSheetExist('MySheet1');
   * ```
   *
   * @category Sheet
   */
  public doesSheetExist(sheetName: string): boolean {
    return this.sheetMapping.hasSheetWithName(sheetName)
  }

  /**
   * Returns type of a specified cell of a given address.
   * The methods accepts cell coordinates as object with column, row and sheet numbers.
   *
   * @param {SimpleCellAddress} cellAddress - cell coordinates
   *
   * @throws [[NoSheetWithIdError]] when the given sheet ID does not exist
   *
   * @example
   * ```js
   * const hfInstance = HyperFormula.buildFromArray([
   *  ['=SUM(A2:A3)', '2'],
   * ]);
   *
   * // should return 'FORMULA', the cell of given coordinates is of this type
   * const cellA1Type = hfInstance.getCellType({ sheet: 0, col: 0, row: 0 });
   *
   * // should return 'VALUE', the cell of given coordinates is of this type
   * const cellB1Type = hfInstance.getCellType({ sheet: 0, col: 1, row: 0 });
   * ```
   *
   * @category Cell
   */
  public getCellType(cellAddress: SimpleCellAddress): CellType {
    const vertex = this.dependencyGraph.getCell(cellAddress)
    return getCellType(vertex)
  }

  /**
   * Returns `true` if the specified cell contains a simple value.
   * The methods accepts cell coordinates as object with column, row and sheet numbers.
   *
   * @param {SimpleCellAddress} cellAddress - cell coordinates
   *
   * @example
   * ```js
   * const hfInstance = HyperFormula.buildFromArray([
   *  ['=SUM(A2:A3)', '2'],
   * ]);
   *
   * // should return 'false' since the selcted cell contains a simple value
   * const isA1Simple = hfInstance.doesCellHaveSimpleValue({ sheet: 0, col: 0, row: 0 });
   *
   * // should return 'true' since the selcted cell does not contain a simple value
   * const isB1Simple = hfInstance.doesCellHaveSimpleValue({ sheet: 0, col: 1, row: 0 });
   * ```
   *
   * @category Cell
   */
  public doesCellHaveSimpleValue(cellAddress: SimpleCellAddress): boolean {
    return this.getCellType(cellAddress) === CellType.VALUE
  }

  /**
   * Returns `true` if the specified cell contains a formula.
   * The methods accepts cell coordinates as object with column, row and sheet numbers.
   *
   * @param {SimpleCellAddress} cellAddress - cell coordinates
   *
   * @example
   * ```js
   * const hfInstance = HyperFormula.buildFromArray([
   *  ['=SUM(A2:A3)', '2'],
   * ]);
   *
   * // should return 'true' since the A1 cell contains a formula
   * const A1Formula = hfInstance.doesCellHaveFormula({ sheet: 0, col: 0, row: 0 });
   *
   * // should return 'false' since the B1 cell does not contain a formula
   * const B1NoFormula = hfInstance.doesCellHaveFormula({ sheet: 0, col: 1, row: 0 });
   * ```
   *
   * @category Cell
   */
  public doesCellHaveFormula(cellAddress: SimpleCellAddress): boolean {
    return this.getCellType(cellAddress) === CellType.FORMULA
  }

  /**
   * Returns`true` if the specified cell is empty.
   * The methods accepts cell coordinates as object with column, row and sheet numbers.
   *
   * @param {SimpleCellAddress} cellAddress - cell coordinates
   *
   * @example
   * ```js
   * const hfInstance = HyperFormula.buildFromArray([
   *   [null, '1'],
   * ]);
   *
   * // should return 'true', cell of provided coordinates is empty
   * const isEmpty = hfInstance.isCellEmpty({ sheet: 0, col: 0, row: 0 });
   *
   * // should return 'false', cell of provided coordinates is not empty
   * const isNotEmpty = hfInstance.isCellEmpty({ sheet: 0, col: 1, row: 0 });
   * ```
   *
   * @category Cell
   */
  public isCellEmpty(cellAddress: SimpleCellAddress): boolean {
    return this.getCellType(cellAddress) === CellType.EMPTY
  }

  /**
   * Returns `true` if a given cell is a part of a matrix.
   * The methods accepts cell coordinates as object with column, row and sheet numbers.
   *
   * @param {SimpleCellAddress} cellAddress - cell coordinates
   *
   * @example
   * ```js
   * const hfInstance = HyperFormula.buildFromArray([
   *    ['{=TRANSPOSE(B1:B1)}'],
   * ]);
   *
   * // should return 'true', cell of provided coordinates is a part of a matrix
   * const isPartOfMatrix = hfInstance.isCellPartOfMatrix({ sheet: 0, col: 0, row: 0 });
   * ```
   *
   * @category Cell
   */
  public isCellPartOfMatrix(cellAddress: SimpleCellAddress): boolean {
    return this.getCellType(cellAddress) === CellType.MATRIX
  }

  /**
   * Returns type of the cell value of a given address.
   * The methods accepts cell coordinates as object with column, row and sheet numbers.
   *
   * @param {SimpleCellAddress} cellAddress - cell coordinates
   *
   * @throws [[EvaluationSuspendedError]] when the evaluation is suspended
   *
   * @example
   * ```js
   * const hfInstance = HyperFormula.buildFromArray([
   *  ['=SUM(1,2,3)', '2'],
   * ]);
   *
   * // should return 'NUMBER', cell value type of provided coordinates is a number
   * const cellValue = hfInstance.getCellValueType({ sheet: 0, col: 1, row: 0 });
   *
   * // should return 'NUMBER', cell value type of provided coordinates is a number
   * const cellValue = hfInstance.getCellValueType({ sheet: 0, col: 0, row: 0 });
   * ```
   *
   * @category Cell
   */
  public getCellValueType(cellAddress: SimpleCellAddress): CellValueType {
    this.ensureEvaluationIsNotSuspended()
    const value = this.dependencyGraph.getCellValue(cellAddress)
    return getCellValueType(value)
  }

  /**
   * Returns the number of existing sheets.
   *
   * @example
   * ```js
   * const hfInstance = HyperFormula.buildFromArray([
   *  ['1', '2'],
   * ]);
   *
   * // should return the number of sheets which is '1'
   * const sheetsCount = hfInstance.countSheets();
   * ```
   *
   * @category Sheet
   */
  public countSheets(): number {
    return this.sheetMapping.numberOfSheets()
  }

  /**
   * Renames a specified sheet.
   *
   * @param {number} sheetId - a sheet number
   * @param {string} newName - a name of the sheet to be given, if is the same as the old one the method does nothing
   *
   * @fires [[sheetRenamed]] after the sheet was renamed
   *
   * @throws Throws an error if the provided sheet ID does not exists.
   *
   * @example
   * ```js
   * const hfInstance = HyperFormula.buildFromSheets({
   *   MySheet1: [ ['1'] ],
   *   MySheet2: [ ['10'] ],
   * });
   *
   * // renames the sheet 'MySheet1'
   * hfInstance.renameSheet(0, 'MySheet0');
   * ```
   *
   * @category Sheet
   */
  public renameSheet(sheetId: number, newName: string): void {
    const oldName = this.sheetMapping.renameSheet(sheetId, newName)
    if (oldName !== undefined) {
      this._emitter.emit(Events.SheetRenamed, oldName, newName)
    }
  }

  /**
   * Runs multiple operations and recomputes formulas at the end.
   *
   * Note that this method may trigger dependency graph recalculation.
   *
   * @param {(e: IBatchExecutor) => void} batchOperations
   * @fires [[valuesUpdated]] if recalculation was triggered by this change
   *
   * @example
   * ```js
   * const hfInstance = HyperFormula.buildEmpty();
   *
   * // multiple operations in a single callback will trigger evaluation only once
   * // and only one set of changes is returned as a combined result of all
   * // the operations that were triggered within the callback
   * const changes = hfInstance.batch(() => {
   *   hfInstance.addRows(0, [1, 1]);
   *   hfInstance.removeColumns(0, [1, 1]);
   * });
   * ```
   *
   * @category Instance
   */
  public batch(batchOperations: (e: IBatchExecutor) => void): ExportedChange[] {
    this.suspendEvaluation()
    this._crudOperations.beginUndoRedoBatchMode()
    try {
      batchOperations(this)
    } catch (e) {
      this._crudOperations.commitUndoRedoBatchMode()
      this.resumeEvaluation()
      throw (e)
    }
    this._crudOperations.commitUndoRedoBatchMode()
    return this.resumeEvaluation()
  }

  /**
   * Suspends the dependency graph recalculation.
   * It allows optimizing the performance.
   * With this method, multiple CRUD operations can be done without triggering recalculation after every operation.
   * Suspending evaluation should result in an overall faster calculation compared to recalculating after each operation separately.
   * To resume the evaluation use [[resumeEvaluation]].
   *
   * @example
   * ```js
   * const hfInstance = HyperFormula.buildEmpty();
   *
   * // similar to batch() but operations are not within a callback,
   * // one method suspends the recalculation
   * // the second will resume calculations and return the changes
   *
   * // suspend the evaluation with this method
   * hfInstance.suspendEvaluation();
   *
   * // perform operations
   * hfInstance.addRows(0, [1, 1]);
   * hfInstance.removeColumns(0, [1, 1]);
   *
   * // use resumeEvaluation to resume
   * const changes = hfInstance.resumeEvaluation();
   * ```
   *
   * @category Batch
   */
  public suspendEvaluation(): void {
    this._evaluationSuspended = true
  }

  /**
   * Resumes the dependency graph recalculation that was suspended with [[suspendEvaluation]].
   * It also triggers the recalculation and returns changes that are a result of all batched operations.
   *
   * @fires [[valuesUpdated]] if recalculation was triggered by this change
   *
   * @example
   * ```js
   * const hfInstance = HyperFormula.buildEmpty();
   *
   * // similar to batch() but operations are not within a callback,
   * // one method suspends the recalculation
   * // the second will resume calculations and return the changes
   *
   * // first, suspend the evaluation
   * hfInstance.suspendEvaluation();
   *
   * // perform operations
   * hfInstance.addRows(0, [1, 1]);
   * hfInstance.removeColumns(0, [1, 1]);
   *
   * // resume the evaluation
   * const changes = hfInstance.resumeEvaluation();
   * ```
   *
   * @category Batch
   */
  public resumeEvaluation(): ExportedChange[] {
    this._evaluationSuspended = false
    return this.recomputeIfDependencyGraphNeedsIt()
  }

  /**
   * Checks if the dependency graph recalculation process is suspended or not.
   *
   * @example
   * ```js
   * const hfInstance = HyperFormula.buildEmpty();
   *
   * // suspend the evaluation
   * hfInstance.suspendEvaluation();
   *
   * // between suspendEvaluation() and resumeEvaluation()
   * // or inside batch() callback it will return 'true', otherwise 'false'
   * const isEvaluationSuspended = hfInstance.isEvaluationSuspended();
   *
   * const changes = hfInstance.resumeEvaluation();
   * ```
   *
   * @category Batch
   */
  public isEvaluationSuspended(): boolean {
    return this._evaluationSuspended
  }

  /**
   * Adds a specified named expression.
   *
   * Note that this method may trigger dependency graph recalculation.
   *
   * @param {string} expressionName - a name of the expression to be added
   * @param {RawCellContent} expression - the expression
   *
   * @fires [[namedExpressionAdded]] always, unless [[batch]] mode is used
   * @fires [[valuesUpdated]] if recalculation was triggered by this change
   *
   * @throws [[NamedExpressionNameIsAlreadyTaken]] when the named expression is not available.
   * @throws [[NamedExpressionNameIsInvalid]] when the named expression is not valid
   * @throws [[NoSheetWithNameError]] when the given sheet name does not exists
   *
   * @example
   * ```js
   * const hfInstance = HyperFormula.buildFromArray([
   *  ['42'],
   * ]);
   *
   * // add own expression, the method should return a list of cells which values
   * // changed after the operation, their absolute addresses and new values
   * // for this example:
   * // [{
   * //   name: 'prettyName',
   * //   newValue: 142,
   * // }]
   * const changes = hfInstance.addNamedExpression('prettyName', '=Sheet1!A1+100');
   * ```
   *
   * @category Named Expression
   */
  public addNamedExpression(expressionName: string, expression: RawCellContent, sheetScope: string | undefined): ExportedChange[] {
    this._crudOperations.addNamedExpression(expressionName, expression, sheetScope)
    const changes = this.recomputeIfDependencyGraphNeedsIt()
    this._emitter.emit(Events.NamedExpressionAdded, expressionName, changes)
    return changes
  }

  /**
   * Gets specified named expression value.
   * Returns a [[CellValue]] or undefined if the given named expression does not exists.
   *
   * @param {string} expressionName - expression name, case insensitive.
   * @param {string | undefined} scope - sheet name or undefined for global scope
   *
   * @throws [[NoSheetWithNameError]] when the given sheet name does not exists
   *
   * @example
   * ```js
   * const hfInstance = HyperFormula.buildFromArray([
   *  ['42'],
   * ]);
   *
   * // add a named expression
   * hfInstance.addNamedExpression('prettyName', '=Sheet1!A1+100');
   *
   * // returns the calculated value of a passed named expression, '142' for this example
   * const myFormula = hfInstance.getNamedExpressionValue('prettyName');
   * ```
   *
   * @category Named Expression
   */
  public getNamedExpressionValue(expressionName: string, sheetScope: string | undefined = undefined): Maybe<CellValue> {
    this.ensureEvaluationIsNotSuspended()
    let sheetId = undefined
    if (sheetScope !== undefined) {
      this._crudOperations.ensureSheetExists(sheetScope)
      sheetId = this.sheetMapping.fetch(sheetScope)
    }
    const namedExpression = this._namedExpressions.namedExpressionForScope(expressionName, sheetId)
    if (namedExpression) {
      return this._serialization.getCellValue(namedExpression.address)
    } else {
      return undefined
    }
  }

  /**
   * Returns a normalized formula string for given named expression or `undefined` for a named expression that does not exist or does not hold a formula.
   * Unparses AST.
   *
   * @param {string} expressionName - expression name, case insensitive.
   * @param {string | undefined} scope - sheet name or undefined for global scope
   *
   * @throws [[NoSheetWithNameError]] when the given sheet name does not exists
   *
   * @example
   * ```js
   * const hfInstance = HyperFormula.buildFromArray([
   *  ['42'],
   * ]);
   *
   * // add a named expression
   * hfInstance.addNamedExpression('prettyName', '=Sheet1!A1+100');
   *
   * // returns a normalized formula string corresponding to a passed name,
   * // '=Sheet1!A1+100' for this example
   * const myFormula = hfInstance.getNamedExpressionFormula('prettyName');
   * ```
   *
   * @category Named Expression
   */
  public getNamedExpressionFormula(expressionName: string, sheetScope: string | undefined = undefined): Maybe<string> {
    let sheetId = undefined
    if (sheetScope !== undefined) {
      this._crudOperations.ensureSheetExists(sheetScope)
      sheetId = this.sheetMapping.fetch(sheetScope)
    }
    const namedExpression = this._namedExpressions.namedExpressionForScope(expressionName, sheetId)
    if (namedExpression === undefined) {
      return undefined
    } else {
      return this._serialization.getCellFormula(namedExpression.address)
    }
  }

  /**
   * Changes a given named expression to a specified formula.
   *
   * Note that this method may trigger dependency graph recalculation.
   *
   * @param {string} expressionName - an expression name, case insensitive.
   * @param {string | undefined} scope - sheet name or undefined for global scope
   * @param {RawCellContent} newExpression - a new expression
   *
   * @fires [[valuesUpdated]] if recalculation was triggered by this change
   *
   * @throws [[NamedExpressionDoesNotExist]] when the given expression does not exist.
   * @throws [[NoSheetWithNameError]] when the given sheet name does not exists
   *
   * @example
   * ```js
   * const hfInstance = HyperFormula.buildFromArray([
   *  ['42'],
   * ]);
   *
   * // add a named expression
   * hfInstance.addNamedExpression('prettyName', '=Sheet1!A1+100');
   *
   * // change the named expression
   * const changes = hfInstance.changeNamedExpression('prettyName', '=Sheet1!A1+200');
   * ```
   *
   * @category Named Expression
   */
  public changeNamedExpression(expressionName: string, sheetScope: string | undefined, newExpression: RawCellContent): ExportedChange[] {
    this._crudOperations.changeNamedExpressionExpression(expressionName, sheetScope, newExpression)
    return this.recomputeIfDependencyGraphNeedsIt()
  }

  /**
   * Removes a named expression.
   *
   * Note that this method may trigger dependency graph recalculation.
   *
   * @param {string} expressionName - expression name, case insensitive.
   * @param {string | undefined} scope - sheet name or undefined for global scope
   *
   * @fires [[namedExpressionRemoved]] after the expression was removed
   * @fires [[valuesUpdated]] if recalculation was triggered by this change
   *
   * @example
   * ```js
   * const hfInstance = HyperFormula.buildFromArray([
   *  ['42'],
   * ]);
   *
   * // add a named expression
   * hfInstance.addNamedExpression('prettyName', '=Sheet1!A1+100');
   *
   * // remove the named expression
   * const changes = hfInstance.removeNamedExpression('prettyName');
   * ```
   *
   * @category Named Expression
   */
  public removeNamedExpression(expressionName: string, sheetScope: string | undefined): ExportedChange[] {
    const removedNamedExpression = this._crudOperations.removeNamedExpression(expressionName, sheetScope)
    if (removedNamedExpression) {
      const changes = this.recomputeIfDependencyGraphNeedsIt()
      this._emitter.emit(Events.NamedExpressionRemoved, removedNamedExpression.displayName, changes)
      return changes
    } else {
      return []
    }
  }

  /**
   * Lists all named expressions.
   * Returns an array of expression names as strings
   *
   * @example
   * ```js
   * const hfInstance = HyperFormula.buildFromArray([
   *  ['42'],
   *  ['50'],
   * ]);
   *
   * // add two named expressions
   * hfInstance.addNamedExpression('prettyName', '=Sheet1!A1+100');
   * hfInstance.addNamedExpression('prettyName2', '=Sheet1!A2+100');
   *
   * // list the expressions, should return: ['prettyName', 'prettyName2'] for this example
   * const listOfExpressions = hfInstance.listNamedExpressions();
   * ```
   *
   * @category Named Expression
   */
  public listNamedExpressions(): string[] {
    return this._namedExpressions.getAllNamedExpressionsNames()
  }

  /**
   * Returns a normalized formula.
   *
<<<<<<< HEAD
   * @param {string} formulaString - a formula, e.g. =SUM(Sheet1!A1:A100)"
=======
   * @param {string} formulaString - a formula in a proper format - it must start with "="
>>>>>>> 9ad0d2e6
   *
   * @throws [[NotAFormulaError]] when the provided string is not a valid formula, i.e does not start with "="
   *
   * @example
   * ```js
   * const hfInstance = HyperFormula.buildFromArray([
   *  ['42'],
   *  ['50'],
   * ]);
   *
   * // normalize the formula, should return '=Sheet1!A1+10' for this example
   * const normalizedFormula = hfInstance.normalizeFormula('=SHEET1!A1+10');
   * ```
   *
   * @category Helper
   */
  public normalizeFormula(formulaString: string): string {
    const [ast, address] = this.extractTemporaryFormula(formulaString)
    if (!ast) {
      throw new NotAFormulaError()
    }
    return this._unparser.unparse(ast, address)
  }

  /**
   * Calculates fire-and-forget formula, returns the calculated value.
   *
<<<<<<< HEAD
   * @param {string} formulaString - a formula, e.g. "=SUM(Sheet1!A1:A100)"
=======
   * @param {string} formulaString -  a formula in a proper format - it must start with "="
>>>>>>> 9ad0d2e6
   * @param {string} sheetName - a name of the sheet in context of which we evaluate formula, case insensitive.
   *
   * @throws [[NotAFormulaError]] when the provided string is not a valid formula, i.e does not start with "="
   * @throws [[NoSheetWithNameError]] when the given sheet name does not exists
   *
   * @example
   * ```js
   * const hfInstance = HyperFormula.buildFromSheets({
   *  Sheet1: [['22']],
   *  Sheet2: [['58']],
   * });
   *
   * // returns the value of calculated formula, '32' for this example
   * const calculatedFormula = hfInstance.calculateFormula('=A1+10', 'Sheet1'));
   * ```
   *
   * @category Helper
   */
  public calculateFormula(formulaString: string, sheetName: string): CellValue {
    this._crudOperations.ensureSheetExists(sheetName)
    const sheetId = this.sheetMapping.fetch(sheetName)
    const [ast, address] = this.extractTemporaryFormula(formulaString, sheetId)
    if (!ast) {
      throw new NotAFormulaError()
    }
    const internalCellValue = this.evaluator.runAndForget(ast, address)
    return this._exporter.exportValue(internalCellValue)
  }

  /**
   * Validates the formula.
   * If the provided string starts with "=" and is a parsable formula the method returns `true`.
   *
<<<<<<< HEAD
   * @param {string} formulaString - a formula, e.g. "=SUM(Sheet1!A1:A100)"
=======
   * @param {string} formulaString -  a formula in a proper format - it must start with "="
   *
   * @example
   * ```js
   * // checks if the given string is a valid formula, should return 'true' for this example
   * const isFormula = hfInstance.validateFormula('=SUM(1,2)');
   * ```
>>>>>>> 9ad0d2e6
   *
   * @category Helper
   */
  public validateFormula(formulaString: string): boolean {
    const [ast] = this.extractTemporaryFormula(formulaString)
    if (!ast) {
      return false
    }
    if (ast.type === AstNodeType.ERROR && !ast.error) {
      return false
    }
    return true
  }

  /**
   * Returns translated names of all functions registered in this instance of HyperFormula
   * according to the language set in the configuration
   */
  public getRegisteredFunctionNames(): string[] {
    const language = HyperFormula.getLanguage(this._config.language)
    return language.getFunctionTranslations(this._functionRegistry.getRegisteredFunctionIds())
  }

  /**
   * Returns class of a plugin used by function with given id
   *
   * @param {string} functionId - id of a function, e.g. 'SUMIF'
   */
  public getFunctionPlugin(functionId: string): Maybe<FunctionPluginDefinition> {
    return this._functionRegistry.getFunctionPlugin(functionId)
  }

  /**
   * Returns classes of all plugins registered in this instance of HyperFormula
   */
  public getAllFunctionPlugins(): FunctionPluginDefinition[] {
    return this._functionRegistry.getPlugins()
  }

  private extractTemporaryFormula(formulaString: string, sheetId: number = 1): [Ast | false, SimpleCellAddress] {
    const parsedCellContent = this._cellContentParser.parse(formulaString)
    const exampleTemporaryFormulaAddress = { sheet: sheetId, col: 0, row: 0 }
    if (!(parsedCellContent instanceof CellContent.Formula)) {
      return [false, exampleTemporaryFormulaAddress]
    }

    const { ast, errors } = this._parser.parse(parsedCellContent.formula, exampleTemporaryFormulaAddress)

    if (errors.length > 0) {
      return [false, exampleTemporaryFormulaAddress]
    }

    return [ast, exampleTemporaryFormulaAddress]
  }

  /**
   * A method that subscribes to an event.
   *
   * @param {Event} event the name of the event to subscribe to
   * @param {Listener} listener to be called when event is emitted
   *
   * @example
   * ```js
   * const hfInstance = HyperFormula.buildEmpty();
   *
   * // subscribe to a 'sheetAdded', pass a simple handler
   * hfInstance.on('sheetAdded', ( ) => { console.log('foo') });
   *
   * // add a sheet to trigger an event,
   * // console should print 'foo' after each time sheet is added in this example
   * hfInstance.addSheet('FooBar');
   * ```
   *
   * @category Events
   */
  public on<Event extends keyof Listeners>(event: Event, listener: Listeners[Event]): void {
    this._emitter.on(event, listener)
  }

  /**
   * A method that subscribes to an event once.
   *
   * @param {Event} event the name of the event to subscribe to
   * @param {Listener} listener to be called when event is emitted
   *
   * @example
   * ```js
   * const hfInstance = HyperFormula.buildEmpty();
   *
   * // subscribe to a 'sheetAdded', pass a simple handler
   * hfInstance.once('sheetAdded', ( ) => { console.log('foo') });
   *
   * // call addSheet twice,
   * // console should print 'foo' only once when the sheet is added in this example
   * hfInstance.addSheet('FooBar');
   * hfInstance.addSheet('FooBaz');
   * ```
   *
   * @category Events
   */
  public once<Event extends keyof Listeners>(event: Event, listener: Listeners[Event]): void {
    this._emitter.once(event, listener)
  }

  /**
   * A method that unsubscribe from an event or all events.
   *
   * @param {Event} event the name of the event to subscribe to
   * @param {Listener} listener to be called when event is emitted
   *
   * @example
   * ```js
   * const hfInstance = HyperFormula.buildEmpty();
   *
   * // define a simple function to be called upon emitting an event
   * const handler = ( ) => { console.log('baz') }
   *
   * // subscribe to a 'sheetAdded', pass the handler
   * hfInstance.on('sheetAdded', handler);
   *
   * // add a sheet to trigger an event,
   * // console should print 'baz' each time a sheet is added
   * hfInstance.addSheet('FooBar');
   *
   * // unsubscribe from a 'sheetAdded'
   * hfInstance.off('sheetAdded', handler);
   *
   * // add a sheet, the console should not print anything
   * hfInstance.addSheet('FooBaz');
   * ```
   *
   * @category Events
   */
  public off<Event extends keyof Listeners>(event: Event, listener: Listeners[Event]): void {
    this._emitter.off(event, listener)
  }

  /**
   * Destroys instance of HyperFormula.
   * Dependency graph, optimization indexes, statistics and parser are removed.
   *
   * @example
   * ```js
   * // destroys the instance
   * hfInstance.destroy();
   * ```
   *
   * @category Instance
   */
  public destroy(): void {
    this.dependencyGraph.destroy()
    this.columnSearch.destroy()
    this.evaluator.destroy()
    this._parser.destroy()
    this._lazilyTransformingAstService.destroy()
    this._stats.destroy()
    this._crudOperations.clearClipboard()
  }

  /**
   * Runs a recomputation starting from recently changed vertices.
   *
   * Note that this method may trigger dependency graph recalculation.
   *
   * @fires [[valuesUpdated]] if recalculation was triggered by this change
   */
  private recomputeIfDependencyGraphNeedsIt(): ExportedChange[] {
    if (!this._evaluationSuspended) {
      const changes = this._crudOperations.getAndClearContentChanges()
      const verticesToRecomputeFrom = Array.from(this.dependencyGraph.verticesToRecompute())
      this.dependencyGraph.clearRecentlyChangedVertices()

      if (verticesToRecomputeFrom.length > 0) {
        changes.addAll(this.evaluator.partialRun(verticesToRecomputeFrom))
      }

      const exportedChanges = changes.exportChanges(this._exporter)

      if (!changes.isEmpty()) {
        this._emitter.emit(Events.ValuesUpdated, exportedChanges)
      }

      return exportedChanges
    } else {
      return []
    }
  }
}<|MERGE_RESOLUTION|>--- conflicted
+++ resolved
@@ -2650,11 +2650,7 @@
   /**
    * Returns a normalized formula.
    *
-<<<<<<< HEAD
-   * @param {string} formulaString - a formula, e.g. =SUM(Sheet1!A1:A100)"
-=======
    * @param {string} formulaString - a formula in a proper format - it must start with "="
->>>>>>> 9ad0d2e6
    *
    * @throws [[NotAFormulaError]] when the provided string is not a valid formula, i.e does not start with "="
    *
@@ -2682,11 +2678,7 @@
   /**
    * Calculates fire-and-forget formula, returns the calculated value.
    *
-<<<<<<< HEAD
-   * @param {string} formulaString - a formula, e.g. "=SUM(Sheet1!A1:A100)"
-=======
    * @param {string} formulaString -  a formula in a proper format - it must start with "="
->>>>>>> 9ad0d2e6
    * @param {string} sheetName - a name of the sheet in context of which we evaluate formula, case insensitive.
    *
    * @throws [[NotAFormulaError]] when the provided string is not a valid formula, i.e does not start with "="
@@ -2720,9 +2712,6 @@
    * Validates the formula.
    * If the provided string starts with "=" and is a parsable formula the method returns `true`.
    *
-<<<<<<< HEAD
-   * @param {string} formulaString - a formula, e.g. "=SUM(Sheet1!A1:A100)"
-=======
    * @param {string} formulaString -  a formula in a proper format - it must start with "="
    *
    * @example
@@ -2730,7 +2719,6 @@
    * // checks if the given string is a valid formula, should return 'true' for this example
    * const isFormula = hfInstance.validateFormula('=SUM(1,2)');
    * ```
->>>>>>> 9ad0d2e6
    *
    * @category Helper
    */
