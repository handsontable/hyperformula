--- conflicted
+++ resolved
@@ -8,20 +8,12 @@
   simpleCellAddress,
   SimpleCellAddress,
 } from './Cell'
-<<<<<<< HEAD
-import { CellContent, CellContentParser, isMatrix, RawCellContent } from './CellContentParser'
-import { CellValue, ExportedChange, Exporter } from './CellValue'
-import { ColumnSearchStrategy } from './ColumnSearch/ColumnSearchStrategy'
-import { Config } from './Config'
-import { CrudOperations, normalizeAddedIndexes, normalizeRemovedIndexes } from './CrudOperations'
-=======
 import {CellContent, CellContentParser, isMatrix, RawCellContent} from './CellContentParser'
 import {CellValue, ExportedChange, Exporter} from './CellValue'
 import {ColumnSearchStrategy} from './ColumnSearch/ColumnSearchStrategy'
 import {Config} from './Config'
 import {CrudOperations} from './CrudOperations'
 import {normalizeRemovedIndexes, normalizeAddedIndexes} from './Operations'
->>>>>>> 079e7ec2
 import {
   AddressMapping,
   DependencyGraph,
@@ -704,19 +696,11 @@
    * 
    * Returns values of cells for use in external clipboard.
    *
-<<<<<<< HEAD
-   * @param {SimpleCellAddress} sourceLeftCorner - address of the upper left corner of a copied block
-   * @param {number} width - width of the cell block being copied
-   * @param {number} height - height of the cell block being copied
-   */
-  public copy(sourceLeftCorner: SimpleCellAddress, width: number, height: number): InternalCellValue[][] {
-=======
    * @param sourceLeftCorner - address of the upper left corner of copied block
    * @param width - width of the cell block being copied
    * @param height - height of the cell block being copied
   * */
   public copy(sourceLeftCorner: SimpleCellAddress, width: number, height: number): CellValue[][] {
->>>>>>> 079e7ec2
     this.crudOperations.copy(sourceLeftCorner, width, height)
     return this.getRangeValues(AbsoluteCellRange.spanFrom(sourceLeftCorner, width, height))
   }
@@ -729,21 +713,12 @@
    * Almost any CRUD operation called after this method will abort the cut operation.
    * 
    * Returns values of cells for use in external clipboard.
-<<<<<<< HEAD
-   * 
-   * @param {SimpleCellAddress} sourceLeftCorner - address of the upper left corner of a copied block
-   * @param {number} width - width of the cell block being copied
-   * @param {number} height - height of the cell block being copied
-   */
-  public cut(sourceLeftCorner: SimpleCellAddress, width: number, height: number): InternalCellValue[][] {
-=======
    *
    * @param sourceLeftCorner - address of the upper left corner of copied block
    * @param width - width of the cell block being copied
    * @param height - height of the cell block being copied
    * */
   public cut(sourceLeftCorner: SimpleCellAddress, width: number, height: number): CellValue[][] {
->>>>>>> 079e7ec2
     this.crudOperations.cut(sourceLeftCorner, width, height)
     return this.getRangeValues(AbsoluteCellRange.spanFrom(sourceLeftCorner, width, height))
   }
