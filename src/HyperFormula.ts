--- conflicted
+++ resolved
@@ -1,23 +1,11 @@
-<<<<<<< HEAD
 /**
  * @license
  * Copyright (c) 2020 Handsoncode. All rights reserved.
  */
 
-import { AbsoluteCellRange } from './AbsoluteCellRange'
-import {
-  CellType,
-  CellValueType,
-  getCellType,
-  getCellValueType,
-  NoErrorCellValue, SimpleCellAddress,
-} from './Cell'
-import {CellContent, CellContentParser, isMatrix, RawCellContent} from './CellContentParser'
-=======
 import {AbsoluteCellRange} from './AbsoluteCellRange'
 import {CellType, CellValueType, getCellType, getCellValueType, NoErrorCellValue, SimpleCellAddress} from './Cell'
 import {CellContent, CellContentParser, RawCellContent} from './CellContentParser'
->>>>>>> f5180094
 import {CellValue, ExportedChange, Exporter} from './CellValue'
 import {ColumnSearchStrategy} from './ColumnSearch/ColumnSearchStrategy'
 import {Config, ConfigParams} from './Config'
