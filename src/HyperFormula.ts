--- conflicted
+++ resolved
@@ -13,12 +13,8 @@
   getCellType,
   getCellValueDetailedType,
   getCellValueFormat,
-<<<<<<< HEAD
   getCellValueType,
   isSimpleCellAddress,
-=======
-  getCellValueType, isSimpleCellAddress,
->>>>>>> 6a4121a4
   SimpleCellAddress
 } from './Cell'
 import {CellContent, CellContentParser, RawCellContent} from './CellContentParser'
@@ -220,6 +216,7 @@
    *
    * @param {Sheet} sheet - two-dimensional array representation of sheet
    * @param {Partial<ConfigParams>} configInput - engine configuration
+   * @param {SerializedNamedExpression[]} namedExpressions - starting named expressions
    *
    * @throws [[SheetSizeLimitExceededError]] when sheet size exceeds the limits
    * @throws [[InvalidArgumentsError]] when sheet is not an array of arrays
@@ -252,6 +249,7 @@
    *
    * @param {Sheet} sheets - object with sheets definition
    * @param {Partial<ConfigParams>} configInput - engine configuration
+   * @param {SerializedNamedExpression[]} namedExpressions - starting named expressions
    *
    * @throws [[SheetSizeLimitExceededError]] when sheet size exceeds the limits
    * @throws [[InvalidArgumentsError]] when any sheet is not an array of arrays
@@ -289,6 +287,7 @@
    * If not specified the engine will be built with the default configuration.
    *
    * @param {Partial<ConfigParams>} configInput - engine configuration
+   * @param {SerializedNamedExpression[]} namedExpressions - starting named expressions
    *
    * @example
    * ```js
@@ -652,11 +651,7 @@
    *
    * @category Cells
    */
-<<<<<<< HEAD
   public getCellFormula(cellAddress: SimpleCellAddress): string | undefined {
-=======
-  public getCellFormula(cellAddress: SimpleCellAddress): Maybe<string> {
->>>>>>> 6a4121a4
     if(!isSimpleCellAddress(cellAddress)) {
       throw new ExpectedValueOfTypeError('SimpleCellAddress', 'cellAddress')
     }
@@ -2326,11 +2321,7 @@
    *
    * @category Ranges
    */
-<<<<<<< HEAD
   public getRangeFormulas(source: SimpleCellRange): (string | undefined)[][] {
-=======
-  public getRangeFormulas(source: SimpleCellRange): Maybe<string>[][] {
->>>>>>> 6a4121a4
     if(!isSimpleCellRange(source)) {
       throw new ExpectedValueOfTypeError('SimpleCellRange', 'source')
     }
@@ -2741,11 +2732,7 @@
    *
    * @category Helpers
    */
-<<<<<<< HEAD
   public simpleCellAddressToString(simpleCellAddress: SimpleCellAddress, sheetId: number): string | undefined {
-=======
-  public simpleCellAddressToString(simpleCellAddress: SimpleCellAddress, sheetId: number): Maybe<string> {
->>>>>>> 6a4121a4
     if(!isSimpleCellAddress(simpleCellAddress)) {
       throw new ExpectedValueOfTypeError('SimpleCellAddress', 'simpleCellAddress')
     }
@@ -2775,22 +2762,13 @@
     let vertex
     if(isSimpleCellAddress(address)) {
       vertex = this._dependencyGraph.addressMapping.getCell(address)
-<<<<<<< HEAD
-=======
-      if(vertex===null) {
-        return []
-      }
->>>>>>> 6a4121a4
     } else if(isSimpleCellRange(address)){
       vertex = this._dependencyGraph.rangeMapping.getRange(address.start, address.end)
     } else {
       throw new ExpectedValueOfTypeError('SimpleCellAddress | SimpleCellRange', address)
-<<<<<<< HEAD
     }
     if(vertex===undefined) {
       return []
-=======
->>>>>>> 6a4121a4
     }
     return this._dependencyGraph.getAdjacentNodesAddresses(vertex)
   }
@@ -2816,22 +2794,13 @@
     let vertex
     if(isSimpleCellAddress(address)) {
       vertex = this._dependencyGraph.addressMapping.getCell(address)
-<<<<<<< HEAD
-=======
-      if(vertex===null) {
-        return []
-      }
->>>>>>> 6a4121a4
     } else  if(isSimpleCellRange(address)){
       vertex = this._dependencyGraph.rangeMapping.getRange(address.start, address.end)
     } else {
       throw new ExpectedValueOfTypeError('SimpleCellAddress | SimpleCellRange', address)
-<<<<<<< HEAD
     }
     if(vertex===undefined) {
       return []
-=======
->>>>>>> 6a4121a4
     }
     return this._dependencyGraph.dependencyQueryAddresses(vertex)
   }
