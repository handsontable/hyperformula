--- conflicted
+++ resolved
@@ -131,43 +131,23 @@
   private readonly emitter: TinyEmitter = new TinyEmitter()
 
   constructor(
-<<<<<<< HEAD
-    /** Engine config */
+    /** Engine configuration. */
     public config: Config,
-    /** Statistics module for benchmarking */
+    /** Statistics module for benchmarking. */
     public stats: Statistics,
-    /** Dependency graph storing sheets structure */
+    /** Dependency graph storing sheets structure. */
     public dependencyGraph: DependencyGraph,
-    /** Column search strategy used by VLOOKUP plugin */
+    /** Column search strategy used by VLOOKUP plugin. */
     public columnSearch: ColumnSearchStrategy,
-    /** Parser with caching */
+    /** Parser with caching. */
     private parser: ParserWithCaching,
     private unparser: Unparser,
     private cellContentParser: CellContentParser,
-    /** Formula evaluator */
+    /** Formula evaluator. */
     public evaluator: Evaluator,
-    /** Service handling postponed CRUD transformations */
+    /** Service handling postponed CRUD transformations. */
     public lazilyTransformingAstService: LazilyTransformingAstService,
     public undoRedo: UndoRedo,
-=======
-    /** Engine configuration. */
-    public readonly config: Config,
-    /** Statistics module for benchmarking. */
-    public readonly stats: Statistics,
-    /** Dependency graph storing sheets structure. */
-    public readonly dependencyGraph: DependencyGraph,
-    /** Column search strategy used by VLOOKUP plugin. */
-    public readonly columnSearch: ColumnSearchStrategy,
-    /** Parser with caching. */
-    private readonly parser: ParserWithCaching,
-    private readonly unparser: Unparser,
-    private readonly cellContentParser: CellContentParser,
-    /** Formula evaluator. */
-    public readonly evaluator: Evaluator,
-    /** Service handling postponed CRUD transformations. */
-    public readonly lazilyTransformingAstService: LazilyTransformingAstService,
-    public readonly undoRedo: UndoRedo,
->>>>>>> e5ff28e0
   ) {
     this.crudOperations = new CrudOperations(config, stats, dependencyGraph, columnSearch, parser, cellContentParser, lazilyTransformingAstService, undoRedo)
     undoRedo.crudOperations = this.crudOperations
