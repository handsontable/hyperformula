import { AbsoluteCellRange } from './AbsoluteCellRange'
import { BuildEngineFromArraysFactory } from './BuildEngineFromArraysFactory'
import {
  CellType,
  CellValueType,
  getCellType,
  getCellValueType,
  NoErrorCellValue, SimpleCellAddress,
} from './Cell'
import {CellContent, CellContentParser, isMatrix, RawCellContent} from './CellContentParser'
import {CellValue, ExportedChange, Exporter} from './CellValue'
import {ColumnSearchStrategy} from './ColumnSearch/ColumnSearchStrategy'
import {Config, ConfigParams} from './Config'
import {CrudOperations} from './CrudOperations'
import {normalizeRemovedIndexes, normalizeAddedIndexes} from './Operations'
import {
  AddressMapping,
  DependencyGraph,
  Graph,
  MatrixMapping,
  RangeMapping,
  SheetMapping,
  Vertex,
} from './DependencyGraph'
import {EmptyEngineFactory} from './EmptyEngineFactory'
import { NamedExpressionDoesNotExist, NamedExpressionNameIsAlreadyTaken, NamedExpressionNameIsInvalid, NoOperationToUndo, EvaluationSuspendedError} from './errors'
import {Evaluator} from './Evaluator'
import {Sheet, Sheets} from './GraphBuilder'
import {IBatchExecutor} from './IBatchExecutor'
import {LazilyTransformingAstService} from './LazilyTransformingAstService'
import {Maybe} from './Maybe'
import {NamedExpressions} from './NamedExpressions'
import {
  AstNodeType,
  ParserWithCaching,
  simpleCellAddressFromString,
  simpleCellAddressToString,
  Unparser,
  Ast,
} from './parser'
import {RebuildEngineWithConfigFactory} from './RebuildEngineWithConfigFactory'
import {
  Serialization
} from './Serialization'
import {Statistics, StatType} from './statistics/Statistics'
import {Emitter, TypedEmitter, Listeners, Events} from './Emitter'
import {UndoRedo} from './UndoRedo'

export type Index = [number, number]

/**
 * Engine for one sheet
 */
export class HyperFormula implements TypedEmitter {

  /**
   * Version of the HyperFormula.
   */
  public static version = (process.env.HT_VERSION || '')

  /**
   * Latest build date.
   */
  public static buildDate = (process.env.HT_BUILD_DATE || '')

  /**
<<<<<<< HEAD
=======
   * Calls the `graph` method on the dependency graph.
   * 
   * Allows to execute `graph` directly without a need to refer to `dependencyGraph`.
   * 
>>>>>>> 7072c99a
   * @internal
   */
  public get graph(): Graph<Vertex> {
    return this.dependencyGraph.graph
  }

  /**
<<<<<<< HEAD
=======
   * Calls the `rangeMapping` method on the dependency graph.
   * 
   * Allows to execute `rangeMapping` directly without a need to refer to `dependencyGraph`.
   * 
>>>>>>> 7072c99a
   * @internal
   */
  public get rangeMapping(): RangeMapping {
    return this.dependencyGraph.rangeMapping
  }

  /**
<<<<<<< HEAD
=======
   * Calls the `matrixMapping` method on the dependency graph.
   * 
   * Allows to execute `matrixMapping` directly without a need to refer to `dependencyGraph`.
   * 
>>>>>>> 7072c99a
   * @internal
   */
  public get matrixMapping(): MatrixMapping {
    return this.dependencyGraph.matrixMapping
  }

  /**
<<<<<<< HEAD
=======
   * Calls the `sheetMapping` method on the dependency graph.
   * 
   * Allows to execute `sheetMapping` directly without a need to refer to `dependencyGraph`.
   * 
>>>>>>> 7072c99a
   * @internal
   */
  public get sheetMapping(): SheetMapping {
    return this.dependencyGraph.sheetMapping
  }

  /**
<<<<<<< HEAD
=======
   * Calls the `addressMapping` method on the dependency graph.
   * 
   * Allows to execute `addressMapping` directly without a need to refer to dependencyGraph.
   * 
>>>>>>> 7072c99a
   * @internal
   */
  public get addressMapping(): AddressMapping {
    return this.dependencyGraph.addressMapping
  }

  /**
   * Builds the engine for sheet from a two-dimensional array representation.
   * 
   * The engine is created with a single sheet.
   * 
   * Can be configured with the optional second parameter that represents a [[Config]].
   * 
   * If not specified the engine will be built with the default configuration.
   *
   * @param {Sheet} sheet - two-dimensional array representation of sheet
   * @param {Partial<ConfigParams>} [configInput] - engine configuration
   *
   * @category Factory
   */
  public static buildFromArray(sheet: Sheet, configInput?: Partial<ConfigParams>): HyperFormula {
    return new BuildEngineFromArraysFactory().buildFromSheet(sheet, configInput)
  }

  /**
   * Builds the engine from an object containing multiple sheets with names.
   * 
   * The engine is created with one or more sheets.
   * 
   * Can be configured with the optional second parameter that represents a [[Config]].
   * 
   * If not specified the engine will be built with the default configuration.
   *
   * @param {Sheet} sheets - object with sheets definition
   * @param {Partial<ConfigParams>} [configInput]- engine configuration
   *
   * @category Factory
   */
  public static buildFromSheets(sheets: Sheets, configInput?: Partial<ConfigParams>): HyperFormula {
    return new BuildEngineFromArraysFactory().buildFromSheets(sheets, configInput)
  }

  /**
   * Builds an empty engine instance.
   * 
   * Can be configured with the optional parameter that represents a [[Config]].
   * 
   * If not specified the engine will be built with the default configuration.
   *
   * @param {Partial<ConfigParams>} [configInput] - engine configuration
   *
   * @category Factory
   */
  public static buildEmpty(configInput?: Partial<ConfigParams>): HyperFormula {
    return new EmptyEngineFactory().build(configInput)
  }

  private crudOperations: CrudOperations
  private exporter: Exporter
  private namedExpressions: NamedExpressions
  private readonly emitter: Emitter = new Emitter()
  public serialization: Serialization
  private evaluationSuspended: boolean

  /** @internal */
  constructor(
    /** @internal */
    public config: Config,
    /** @internal */
    public stats: Statistics,
    /** @internal */
    public dependencyGraph: DependencyGraph,
    /** @internal */
    public columnSearch: ColumnSearchStrategy,
    private parser: ParserWithCaching,
    private unparser: Unparser,
    private cellContentParser: CellContentParser,
    /** @internal */
    public evaluator: Evaluator,
    /** @internal */
    public lazilyTransformingAstService: LazilyTransformingAstService,
    /** @internal */
    public undoRedo: UndoRedo,
  ) {
    this.crudOperations = new CrudOperations(config, stats, dependencyGraph, columnSearch, parser, cellContentParser, lazilyTransformingAstService, undoRedo)
    undoRedo.crudOperations = this.crudOperations
    this.namedExpressions = new NamedExpressions(this.addressMapping, this.cellContentParser, this.dependencyGraph, this.parser, this.crudOperations)
    this.exporter = new Exporter(config, this.namedExpressions)
    this.serialization = new Serialization(this.dependencyGraph, this.unparser, this.config, this.exporter)
    this.evaluationSuspended = false
  }

  /**
   * Returns the cell value of a given address.
   * 
   * Applies rounding and post-processing.
   * 
   * @throws Throws an error if the given sheet ID does not exist.
   *
   * @param {SimpleCellAddress} address - cell coordinates
   *
   * @category Cell
   */
  public getCellValue(address: SimpleCellAddress): CellValue {
    this.ensureEvaluationIsNotSuspended()
    return this.serialization.getCellValue(address)
  }

  private ensureEvaluationIsNotSuspended() {
    if (this.evaluationSuspended) {
      throw new EvaluationSuspendedError()
    }
  }

  /**
   * Returns a normalized formula string from the cell of a given address
   * 
   * or `undefined` for an address that does not exist and empty values.
   * 
   * Unparses AST.
   * 
   * @param {SimpleCellAddress} address - cell coordinates
   *
   * @category Cell
   */
  public getCellFormula(address: SimpleCellAddress): Maybe<string> {
    return this.serialization.getCellFormula(address)
  }

  /**
   * Returns a serialized content of the cell of a given address
   *
   * either a cell formula or an explicit value.
   *
   * Unparses AST. Applies post-processing.
   *
   * @param {SimpleCellAddress} address - cell coordinates
   *
   * @returns a [[CellValue]] which is a value of a cell or an error
   *
   * @category Cell
   */
  public getCellSerialized(address: SimpleCellAddress): NoErrorCellValue {
    this.ensureEvaluationIsNotSuspended()
    return this.serialization.getCellSerialized(address)
  }

  /**
   * Returns array with values of all cells from Sheet
   *
   * Applies rounding and post-processing.
   * 
   * @throws Throws an error if the given sheet ID does not exist.
   * 
   * @param {number} sheet - sheet ID number
   *
   * @category Sheet
   */
  public getSheetValues(sheet: number): CellValue[][] {
    this.ensureEvaluationIsNotSuspended()
    return this.serialization.getSheetValues(sheet)
  }

  /**
   * Returns an array with normalized formula strings from Sheet,
   *
   * or `undefined` for a cells that have no value.
   *
   * Unparses AST.
   *
   * @param {SimpleCellAddress} sheet - sheet ID number
   *
   * @category Sheet
   */
  public getSheetFormulas(sheet: number): Maybe<string>[][] {
    return this.serialization.getSheetFormulas(sheet)
  }

  /**
   * Returns an array with serialized content of cells from Sheet,
   *
   * either a cell formula or an explicit value.
   *
   * Unparses AST. Applies post-processing.
   *
   * @param {SimpleCellAddress} sheet - sheet ID number
   *
   * @category Sheet
   */
  public getSheetSerialized(sheet: number): NoErrorCellValue[][] {
    this.ensureEvaluationIsNotSuspended()
    return this.serialization.getSheetSerialized(sheet)
  }

  /**
   * Returns a map containing dimensions of all sheets for the engine instance
   * 
   * represented as a key-value pairs where keys are sheet IDs and dimensions are returned as numbers, width and height respectively.
   * 
   * @returns key-value pairs where keys are sheet IDs and dimensions are returned as numbers, width and height respectively.
   *
   * @category Sheet
   */
  public getAllSheetsDimensions(): Record<string, { width: number, height: number }> {
    return this.serialization.genericAllSheetsGetter((arg) => this.getSheetDimensions(arg))
  }

  /**
   * Returns dimensions of a specified sheet.
   * 
   * The sheet dimensions is represented with numbers: width and height.
   * 
   * @throws Throws an error if the given sheet ID does not exist.
   *
   * @param {number} sheet - sheet ID number
   *
   * @category Sheet
   */
  public getSheetDimensions(sheet: number): { width: number, height: number } {
    return {
      width: this.dependencyGraph.getSheetWidth(sheet),
      height: this.dependencyGraph.getSheetHeight(sheet),
    }
  }

  /**
   * Returns map containing values of all sheets.
   * 
   * @returns an object which property keys are strings and values are arrays of arrays of [[CellValue]]
   *
   * @category Sheet
   */
  public getAllSheetsValues(): Record<string, CellValue[][]> {
    this.ensureEvaluationIsNotSuspended()
    return this.serialization.getAllSheetsValues()
  }

  /**
   * Returns map containing formulas of all sheets.
   * 
   * @returns an object which property keys are strings and values are arrays of arrays of strings or possibly `undefined`
   *
   * @category Sheet
   */
  public getAllSheetsFormulas(): Record<string, Maybe<string>[][]> {
    return this.serialization.getAllSheetsFormulas()
  }

  /**
   * Returns map containing formulas or values of all sheets.
   * 
   * @returns an object which property keys are strings and values are arrays of arrays of [[CellValue]]
   *
   * @category Sheet
   */
  public getAllSheetsSerialized(): Record<string, NoErrorCellValue[][]> {
    this.ensureEvaluationIsNotSuspended()
    return this.serialization.getAllSheetsSerialized()
  }

  /**
   * Updates the config with given new parameters.
   *
   * @param newParams
   *
   * @category Instance
   */
  public updateConfig(newParams: Partial<ConfigParams>): void {
    const newEngine = new RebuildEngineWithConfigFactory().rebuildWithConfig(this, newParams)
    this.crudOperations = newEngine.crudOperations
    this.exporter = newEngine.exporter
    this.namedExpressions = newEngine.namedExpressions
    this.config = newEngine.config
    this.dependencyGraph = newEngine.dependencyGraph
    this.columnSearch = newEngine.columnSearch
    this.parser = newEngine.parser
    this.unparser = newEngine.unparser
    this.cellContentParser = newEngine.cellContentParser
    this.evaluator = newEngine.evaluator
    this.lazilyTransformingAstService = newEngine.lazilyTransformingAstService
    this.undoRedo = newEngine.undoRedo
    this.serialization = newEngine.serialization
  }

  /**
   * Returns snapshot of a computation time statistics.
   * 
   * It returns a map with key-value pairs where keys are enums for stat type and time (number)
   *
   * @category Instance
   */
  public getStats(): Map<StatType, number> {
    return this.stats.snapshot()
  }

  /**
   * @category UndoRedo
   */
  public undo() {
    if (this.undoRedo.isUndoStackEmpty()) {
      throw new NoOperationToUndo()
    }
    this.undoRedo.undo()
    this.recomputeIfDependencyGraphNeedsIt()
  }

  /**
   * @category UndoRedo
   */
  public isThereSomethingToUndo() {
    return !this.undoRedo.isUndoStackEmpty()
  }

  /**
   * Returns information whether it is possible to change the content in a rectangular area bounded by the box.
   * 
   * If returns `true`, doing [[setCellContents]] operation won't throw any errors.
   * 
   * @param {SimpleCellAddress} address - cell coordinates (top left corner)
   * @param {number} width - width of the box
   * @param {number} height - height of the box
   * 
   * @returns `true` if the action is possible, `false` if the operation might be disrupted and causes side-effects by the fact that there is a matrix inside selected cells, the address is invalid or the sheet does not exist
   *
   * @category Cell
   */
  public isItPossibleToSetCellContents(address: SimpleCellAddress, width: number = 1, height: number = 1): boolean {
    try {
      for (let i = 0; i < width; i++) {
        for (let j = 0; j < height; j++) {
          this.crudOperations.ensureItIsPossibleToChangeContent({ col: address.col + i, row: address.row + j, sheet: address.sheet })
        }
      }
    } catch (e) {
      return false
    }
    return true
  }

  /**
   * Sets the content for a block of cells of a given coordinates.
   * 
   * Note that this method may trigger dependency graph recalculation.
   * 
   * @param {SimpleCellAddress} topLeftCornerAddress - top left corner of block of cells
   * @param {(RawCellContent[][]|RawCellContent)} cellContents - array with content
   * 
   * @fires [[valuesUpdated]]
   * 
   * @returns an array of [[ExportedChange]]
   *
   * @category Cell
   */
  public setCellContents(topLeftCornerAddress: SimpleCellAddress, cellContents: RawCellContent[][] | RawCellContent): ExportedChange[] {
    this.crudOperations.setCellContents(topLeftCornerAddress, cellContents)
    return this.recomputeIfDependencyGraphNeedsIt()
  }

  /**
   * Returns information whether it is possible to add rows into a specified position in a given sheet.
   * 
   * Checks against particular rules to ascertain that addRows can be called.
   * 
   * If returns `true`, doing [[addRows]] operation won't throw any errors.
   * 
   * @param {number} sheet - sheet ID in which rows will be added
   * @param {Index[]} indexes - non-contiguous indexes with format [row, amount], where row is a row number above which the rows will be added
   * 
   * @returns `true` if the action is possible, `false` if the operation might be disrupted and causes side-effects by the fact that there is a matrix inside the selected rows.
   *
   * @category Row
   */
  public isItPossibleToAddRows(sheet: number, ...indexes: Index[]): boolean {
    const normalizedIndexes = normalizeAddedIndexes(indexes)
    try {
      this.crudOperations.ensureItIsPossibleToAddRows(sheet, ...normalizedIndexes)
      return true
    } catch (e) {
      return false
    }
  }

  /**
   * Adds multiple rows into a specified position in a given sheet.
   * 
   * Does nothing if rows are outside of effective sheet size.
   * 
   * Note that this method may trigger dependency graph recalculation.
   *
   * @param {number} sheet - sheet ID in which rows will be added
   * @param {Index[]} indexes - non-contiguous indexes with format [row, amount], where row is a row number above which the rows will be added
   * 
<<<<<<< HEAD
   * @fires Events#valuesUpdated
=======
   * @fires [[valuesUpdated]]
>>>>>>> 7072c99a
   *
   * @category Row
   */
  public addRows(sheet: number, ...indexes: Index[]): ExportedChange[] {
    this.crudOperations.addRows(sheet, ...indexes)
    return this.recomputeIfDependencyGraphNeedsIt()
  }

  /**
   * Returns information whether it is possible to remove rows from a specified position in a given sheet.
   * 
   * Checks against particular rules to ascertain that removeRows can be called.
   * 
   * If returns `true`, doing [[removeRows]] operation won't throw any errors.
   *
   * @param {number} sheet - sheet ID from which rows will be removed
   * @param {Index[]} indexes - non-contiguous indexes with format: [row, amount]
   * 
   * @returns `true` if the action is possible, `false` if the operation might be disrupted and causes side-effects by the fact that there is a matrix inside the selected rows.
   *
   * @category Row
   */
  public isItPossibleToRemoveRows(sheet: number, ...indexes: Index[]): boolean {
    const normalizedIndexes = normalizeRemovedIndexes(indexes)
    try {
      this.crudOperations.ensureItIsPossibleToRemoveRows(sheet, ...normalizedIndexes)
      return true
    } catch (e) {
      return false
    }
  }

  /**
   * Removes multiple rows from a specified position in a given sheet.
   * 
   * Does nothing if rows are outside of the effective sheet size.
   * 
   * Note that this method may trigger dependency graph recalculation.
   *
   * @param {number} sheet - sheet ID from which rows will be removed
   * @param {Index[]} indexes - non-contiguous indexes with format: [row, amount]
   * 
<<<<<<< HEAD
   * @fires Events#valuesUpdated
=======
   * @fires [[valuesUpdated]]
>>>>>>> 7072c99a
   *
   * @category Row
   */
  public removeRows(sheet: number, ...indexes: Index[]): ExportedChange[] {
    this.crudOperations.removeRows(sheet, ...indexes)
    return this.recomputeIfDependencyGraphNeedsIt()
  }

  /**
   * Returns information whether it is possible to add columns into a specified position in a given sheet.
   * 
   * Checks against particular rules to ascertain that addColumns can be called.
   * 
   * If returns `true`, doing [[addColumns]] operation won't throw any errors.
   *
   * @param {number} sheet - sheet ID in which columns will be added
   * @param {Index[]} indexes - non-contiguous indexes with format: [column, amount], where column is a column number from which new columns will be added
   * 
   * @returns `true` if the action is possible, `false` if the operation might be disrupted and causes side-effects by the fact that there is a matrix inside the selected columns.
   *
   * @category Column
   */
  public isItPossibleToAddColumns(sheet: number, ...indexes: Index[]): boolean {
    const normalizedIndexes = normalizeAddedIndexes(indexes)
    try {
      this.crudOperations.ensureItIsPossibleToAddColumns(sheet, ...normalizedIndexes)
      return true
    } catch (e) {
      return false
    }
  }

  /**
   * Adds multiple columns into a specified position in a given sheet.
   * 
   * Does nothing if the columns are outside of the effective sheet size.
   * 
   * Note that this method may trigger dependency graph recalculation.
   *
   * @param {number} sheet - sheet ID in which columns will be added
   * @param {Index[]} indexes - non-contiguous indexes with format: [column, amount], where column is a column number from which new columns will be added
   * 
<<<<<<< HEAD
   * @fires Events#valuesUpdated
=======
   * @fires [[valuesUpdated]]
>>>>>>> 7072c99a
   *
   * @category Column
   */
  public addColumns(sheet: number, ...indexes: Index[]): ExportedChange[] {
    this.crudOperations.addColumns(sheet, ...indexes)
    return this.recomputeIfDependencyGraphNeedsIt()
  }

  /**
   * Returns information whether it is possible to remove columns from a specified position in a given sheet.
   * 
   * Checks against particular rules to ascertain that removeColumns can be called.
   * 
   * If returns `true`, doing [[removeColumns]] operation won't throw any errors.
   *
   * @param {number} sheet - sheet ID from which columns will be removed
   * @param {Index[]} indexes - non-contiguous indexes with format [column, amount]
   * 
   * @returns `true` if the action is possible, `false` if the operation might be disrupted and causes side-effects by the fact that there is a matrix inside the selected columns.
   *
   * @category Column
   */
  public isItPossibleToRemoveColumns(sheet: number, ...indexes: Index[]): boolean {
    const normalizedIndexes = normalizeRemovedIndexes(indexes)
    try {
      this.crudOperations.ensureItIsPossibleToRemoveColumns(sheet, ...normalizedIndexes)
      return true
    } catch (e) {
      return false
    }
  }

  /**
   * Removes multiple columns from a specified position in a given sheet.
   * 
   * Does nothing if columns are outside of the effective sheet size.
   * 
   * Note that this method may trigger dependency graph recalculation.
   *
   * @param {number} sheet - sheet ID from which columns will be removed
   * @param {Index[]} indexes - non-contiguous indexes with format: [column, amount]
   * 
<<<<<<< HEAD
   * @fires Events#valuesUpdated
=======
   * @fires [[valuesUpdated]]
>>>>>>> 7072c99a
   *
   * @category Column
   */
  public removeColumns(sheet: number, ...indexes: Index[]): ExportedChange[] {
    this.crudOperations.removeColumns(sheet, ...indexes)
    return this.recomputeIfDependencyGraphNeedsIt()
  }

  /**
   * Returns information whether it is possible to move cells to a specified position in a given sheet.
   * 
   * Checks against particular rules to ascertain that moveCells can be called.
   * 
   * If returns `true`, doing [[moveCells]] operation won't throw any errors.
   *
   * @param {SimpleCellAddress} sourceLeftCorner - address of the upper left corner of a moved block
   * @param {number} width - width of the cell block that is being moved
   * @param {number} height - height of the cell block that is being moved
   * @param {SimpleCellAddress} destinationLeftCorner - upper left address of the target cell block
   * 
   * @returns `true` if the action is possible, `false` if the operation might be disrupted and causes side-effects by the fact that there is a matrix inside the selected columns, the target location has matrix or the provided address is invalid.
   *
   * @category Cell
   */
  public isItPossibleToMoveCells(sourceLeftCorner: SimpleCellAddress, width: number, height: number, destinationLeftCorner: SimpleCellAddress): boolean {
    try {
      this.crudOperations.ensureItIsPossibleToMoveCells(sourceLeftCorner, width, height, destinationLeftCorner)
      return true
    } catch (e) {
      return false
    }
  }

  /**
   * Moves the content of a cell block from source to the target location.
   * 
   * Note that this method may trigger dependency graph recalculation.
   *
   * @param {SimpleCellAddress} sourceLeftCorner - address of the upper left corner of a moved block
   * @param {number} width - width of the cell block that is being moved
   * @param {number} height - height of the cell block that is being moved
   * @param {SimpleCellAddress} destinationLeftCorner - upper left address of the target cell block
   * 
<<<<<<< HEAD
   * @fires Events#valuesUpdated
=======
   * @fires [[valuesUpdated]]
>>>>>>> 7072c99a
   *
   * @category Cell
   */
  public moveCells(sourceLeftCorner: SimpleCellAddress, width: number, height: number, destinationLeftCorner: SimpleCellAddress): ExportedChange[] {
    this.crudOperations.moveCells(sourceLeftCorner, width, height, destinationLeftCorner)
    return this.recomputeIfDependencyGraphNeedsIt()
  }

  /**
   * Returns information whether it is possible to move a particular number of rows to a specified position in a given sheet.
   * 
   * Checks against particular rules to ascertain that moveRows can be called.
   * 
   * If returns `true`, doing [[moveRows]] operation won't throw any errors.
   *
   * @param {number} sheet - a sheet number in which the operation will be performed
   * @param {number} startRow - number of the first row to move
   * @param {number} numberOfRows - number of rows to move
   * @param {number} targetRow - row number before which rows will be moved
   * 
   * @returns `true` if the action is possible, `false` if the operation might be disrupted and causes side-effects by the fact that there is a matrix inside the selected rows, the target location has matrix or the provided address is invalid.
   *
   * @category Row
   */
  public isItPossibleToMoveRows(sheet: number, startRow: number, numberOfRows: number, targetRow: number): boolean {
    try {
      this.crudOperations.ensureItIsPossibleToMoveRows(sheet, startRow, numberOfRows, targetRow)
      return true
    } catch (e) {
      return false
    }
  }

  /**
   * Moves a particular number of rows to a specified position in a given sheet.
   * 
   * Note that this method may trigger dependency graph recalculation.
   *
   * @param {number} sheet - a sheet number in which the operation will be performed
   * @param {number} startRow - number of the first row to move
   * @param {number} numberOfRows - number of rows to move
   * @param {number} targetRow - row number before which rows will be moved
   * 
<<<<<<< HEAD
   * @fires Events#valuesUpdated
=======
   * @fires [[valuesUpdated]]
>>>>>>> 7072c99a
   *
   * @category Row
   */
  public moveRows(sheet: number, startRow: number, numberOfRows: number, targetRow: number): ExportedChange[] {
    this.crudOperations.moveRows(sheet, startRow, numberOfRows, targetRow)
    return this.recomputeIfDependencyGraphNeedsIt()
  }

  /**
   * Returns information whether it is possible to move a particular number of columns to a specified position in a given sheet.
   * 
   * Checks against particular rules to ascertain that moveColumns can be called.
   * 
   * If returns `true`, doing [[moveColumns]] operation won't throw any errors.
   *
   * @param {number} sheet - a sheet number in which the operation will be performed
   * @param {number} startColumn - number of the first column to move
   * @param {number} numberOfColumns - number of columns to move
   * @param {number} targetColumn - column number before which columns will be moved
   * 
   * @returns `true` if the action is possible, `false` if the operation might be disrupted and causes side-effects by the fact that there is a matrix inside the selected columns, the target location has matrix or the provided address is invalid.
   *
   * @category Column
   */
  public isItPossibleToMoveColumns(sheet: number, startColumn: number, numberOfColumns: number, targetColumn: number): boolean {
    try {
      this.crudOperations.ensureItIsPossibleToMoveColumns(sheet, startColumn, numberOfColumns, targetColumn)
      return true
    } catch (e) {
      return false
    }
  }

  /**
   * Moves a particular number of columns to a specified position in a given sheet.
   * 
   * Note that this method may trigger dependency graph recalculation.
   *
   * @param {number} sheet - a sheet number in which the operation will be performed
   * @param {number} startColumn - number of the first column to move
   * @param {number} numberOfColumns - number of columns to move
   * @param {number} targetColumn - column number before which columns will be moved
   * 
<<<<<<< HEAD
   * @fires Events#valuesUpdated
=======
   * @fires [[valuesUpdated]]
>>>>>>> 7072c99a
   *
   * @category Column
   */
  public moveColumns(sheet: number, startColumn: number, numberOfColumns: number, targetColumn: number): ExportedChange[] {
    this.crudOperations.moveColumns(sheet, startColumn, numberOfColumns, targetColumn)
    return this.recomputeIfDependencyGraphNeedsIt()
  }

  /**
   * Stores a copy of the cell block in internal clipboard for the further paste.
   * 
   * Returns values of cells for use in external clipboard.
   *
   * @param {SimpleCellAddress} sourceLeftCorner - address of the upper left corner of a copied block
   * @param {number} width - width of the cell block being copied
   * @param {number} height - height of the cell block being copied
   *
   * @category Clipboard
  */
  public copy(sourceLeftCorner: SimpleCellAddress, width: number, height: number): CellValue[][] {
    this.crudOperations.copy(sourceLeftCorner, width, height)
    return this.getRangeValues(AbsoluteCellRange.spanFrom(sourceLeftCorner, width, height))
  }

  /**
   * Stores information of the cell block in internal clipboard for further paste.
   * 
   * Calling [[paste]] right after this method is equivalent to call [[moveCells]].
   * 
   * Almost any CRUD operation called after this method will abort the cut operation.
   * 
   * Returns values of cells for use in external clipboard.
   *
   * @param {SimpleCellAddress} sourceLeftCorner - address of the upper left corner of a copied block
   * @param {number} width - width of the cell block being copied
   * @param {number} height - height of the cell block being copied
   *
   * @category Clipboard
   */
  public cut(sourceLeftCorner: SimpleCellAddress, width: number, height: number): CellValue[][] {
    this.crudOperations.cut(sourceLeftCorner, width, height)
    return this.getRangeValues(AbsoluteCellRange.spanFrom(sourceLeftCorner, width, height))
  }

  /**
   * When called after [[copy]] it will paste copied values and formulas into a cell block.
   * 
   * When called after [[paste]] it will perform [[moveCells]] operation into the cell block.
   * 
   * Does nothing if the clipboard is empty.
   * 
   * Note that this method may trigger dependency graph recalculation.
   * 
   * @param {SimpleCellAddress} targetLeftCorner - upper left address of the target cell block
   * 
<<<<<<< HEAD
   * @fires Events#valuesUpdated
=======
   * @fires [[valuesUpdated]]
>>>>>>> 7072c99a
   *
   * @category Clipboard
   */
  public paste(targetLeftCorner: SimpleCellAddress): ExportedChange[] {
    this.ensureEvaluationIsNotSuspended()
    this.crudOperations.paste(targetLeftCorner)
    return this.recomputeIfDependencyGraphNeedsIt()
  }

  /**
   * Clears the clipboard content by setting the content to `undefined`.
   *
   * @category Clipboard
   */
  public clearClipboard(): void {
    this.crudOperations.clearClipboard()
  }

  /**
   * Returns the cell content of a given range in a [[InternalCellValue]][][] format.
   *
   * @param {AbsoluteCellRange} range absolute cell range
   *
   * @category Range
   */
  public getRangeValues(range: AbsoluteCellRange): CellValue[][] {
    return range.arrayOfAddressesInRange().map(
      (subarray) => subarray.map(
        (address) => this.getCellValue(address)
      )
    )
  }

  /**
   * Returns cell formulas in given range
   *
   * @param range
   *
   * @category Range
   */
  public getRangeFormulas(range: AbsoluteCellRange): Maybe<string>[][] {
    return range.arrayOfAddressesInRange().map(
      (subarray) => subarray.map(
        (address) => this.getCellFormula(address)
      )
    )
  }

  /**
   * Returns serialized cell in given range
   *
   * @param range
   *
   * @category Range
   */
  public getRangeSerialized(range: AbsoluteCellRange): CellValue[][] {
    return range.arrayOfAddressesInRange().map(
      (subarray) => subarray.map(
        (address) => this.getCellSerialized(address)
      )
    )
  }

  /**
   * Returns information whether it is possible to add a sheet to the engine.
   * 
   * Checks against particular rules to ascertain that addSheet can be called.
   * 
   * If returns `true`, doing [[addSheet]] operation won't throw any errors.
   * 
   * @param {string} name - sheet name, case insensitive
   * 
   * @returns `true` if it possible to add sheet with provided name, meaning the name does not already exists in the instance, `false` if the chosen name is already used
   *
   * @category Sheet
   */
  public isItPossibleToAddSheet(name: string): boolean {
    try {
      this.crudOperations.ensureItIsPossibleToAddSheet(name)
      return true
    } catch (e) {
      return false
    }
  }

  /**
   * Adds a new sheet to the engine.
   * 
   * @param {string} [name] - if not specified, name will be autogenerated
   * 
   * @fires [[sheetAdded]]
   * 
   * @returns given or autogenerated name of a new sheet
   *
   * @category Sheet
   */
  public addSheet(name?: string): string {
    const addedSheetName = this.crudOperations.addSheet(name)
    this.emitter.emit(Events.SheetAdded, addedSheetName)
    return addedSheetName
  }

  /**
   * Returns information whether it is possible to remove sheet for the engine.
   * 
   * If returns true, doing [[removeSheet]] operation won't throw any errors.
   * 
   * @param {string} name - sheet name, case insensitive
   * 
   * @returns `true` if the provided name of a sheet exists and then it can be removed, `false` if there is no sheet with a given name
   *
   * @category Sheet
   */
  public isItPossibleToRemoveSheet(name: string): boolean {
    try {
      this.crudOperations.ensureSheetExists(name)
      return true
    } catch (e) {
      return false
    }
  }

  /**
   * Removes sheet with a specified name.
   * 
   * Note that this method may trigger dependency graph recalculation.
   * 
   * @param {string} name - sheet name, case insensitive
   * 
<<<<<<< HEAD
   * @fires Events#sheetRemoved
   * @fires Events#valuesUpdated
=======
   * @fires [[sheetRemoved]]
   * @fires [[valuesUpdated]]
>>>>>>> 7072c99a
   *
   * @category Sheet
   */
  public removeSheet(name: string): ExportedChange[] {
    const displayName = this.sheetMapping.getDisplayNameByName(name)!
    this.crudOperations.removeSheet(name)
    const changes = this.recomputeIfDependencyGraphNeedsIt()
    this.emitter.emit(Events.SheetRemoved, displayName, changes)
    return changes
  }

  /**
   * Returns information whether it is possible to clear a specified sheet.
   * 
   * If returns `true`, doing [[clearSheet]] operation won't throw any errors.
   * 
   * @param {string} name - sheet name, case insensitive.
   * 
   * @returns `true` if the provided name of a sheet exists and then its content can be cleared, `false` if there is no sheet with a given name
   *
   * @category Sheet
   */
  public isItPossibleToClearSheet(name: string): boolean {
    try {
      this.crudOperations.ensureSheetExists(name)
      return true
    } catch (e) {
      return false
    }
  }

  /**
   * Clears the sheet content.
   * 
   * Based on that the method finds the ID of a sheet to be cleared.
   * 
   * Double-checks if the sheet exists.
   * 
   * Note that this method may trigger dependency graph recalculation.
   * 
   * @param {string} name - sheet name, case insensitive.
   * 
<<<<<<< HEAD
   * @fires Events#valuesUpdated
=======
   * @fires [[valuesUpdated]]
>>>>>>> 7072c99a
   *
   * @category Sheet
   */
  public clearSheet(name: string): ExportedChange[] {
    this.crudOperations.ensureSheetExists(name)
    this.crudOperations.clearSheet(name)
    return this.recomputeIfDependencyGraphNeedsIt()
  }

  /**
   * Returns information whether it is possible to replace the sheet content.
   * 
   * If returns `true`, doing [[setSheetContent]] operation won't throw any errors.
   *
   * @param {string} name - sheet name, case insensitive.
   * 
   * @returns `true` if the provided name of a sheet exists and then its content can be replaced, `false` if there is no sheet with a given name
   *
   * @category Sheet
   */
  public isItPossibleToReplaceSheetContent(name: string): boolean {
    try {
      this.crudOperations.ensureSheetExists(name)
      return true
    } catch (e) {
      return false
    }
  }

  /**
   * Replaces the sheet content with new values.
   * 
   * The new value is to be provided as an array of arrays of [[RawCellContent]]
   * 
   * The method finds sheet ID based on the provided sheet name.
   *
   * @param {string} sheetName - sheet name, case insensitive.
   * @param {RawCellContent[][]} values - array of new values
   *
   * @category Sheet
   */
  public setSheetContent(sheetName: string, values: RawCellContent[][]): ExportedChange[] {
    this.crudOperations.setSheetContent(sheetName, values)
    return this.recomputeIfDependencyGraphNeedsIt()
  }

  /**
   * Forces engine to recompute postponed transformations. Useful during testing.
   */
  public forceApplyPostponedTransformations(): void {
    this.dependencyGraph.forceApplyPostponedTransformations()
  }

  /**
   * Disables numeric arrays detected during graph build phase and replaces them with ordinary numeric cells.
   */
  public disableNumericMatrices(): void {
    this.dependencyGraph.disableNumericMatrices()
  }

  /**
   * Computes simple (absolute) address of a cell address based on its string representation.
   * 
   * If sheet name is present in string representation but not present in the engine, returns `undefined`.
   * 
   * If sheet name is not present in string representation, returns the sheet number.
   *
   * @param {string} stringAddress - string representation of cell address, e.g. 'C64'
   * @param {number} sheet - override sheet index regardless of sheet mapping
   * 
   * @returns absolute representation of address, e.g. `{ sheet: 0, col: 1, row: 1 }`
   *
   * @category Helper
   */
  public simpleCellAddressFromString(stringAddress: string, sheet: number) {
    return simpleCellAddressFromString(this.sheetMapping.get, stringAddress, sheet)
  }

  /**
   * Returns string representation of an absolute address in A1 notation.
   * 
   * @param {SimpleCellAddress} address - object representation of an absolute address
   * @param {number} sheet - if is not equal with address sheet index, string representation will contain sheet name
   * 
   * @returns absolute address in string or `undefined` if the sheet index is not present in the engine
   *
   * @category Helper
   */
  public simpleCellAddressToString(address: SimpleCellAddress, sheet: number): Maybe<string> {
    return simpleCellAddressToString(this.sheetMapping.fetchDisplayName, address, sheet)
  }

  /**
   * Returns a unique sheet name assigned to the sheet of a given ID.
   * 
   * Or `undefined` if the there is no sheet with a given ID.
   * 
   * @param {number} sheetId - ID of the sheet, for which we want to retrieve name
   * 
   * @returns name of the sheet or `undefined` if the sheet does not exist
   *
   * @category Sheet
   */
  public getSheetName(sheetId: number): Maybe<string> {
    return this.sheetMapping.getDisplayName(sheetId)
  }

  /**
   * Returns a unique sheet ID assigned to the sheet with a given name.
   * 
   * Returns `undefined` if the there's no sheet with a given name.
   * 
   * @param {string} sheetName - name of the sheet, for which we want to retrieve ID, case insensitive.
   * 
   * @returns ID of the sheet or `undefined` if the sheet does not exist
   *
   * @category Sheet
   */
  public getSheetId(sheetName: string): Maybe<number> {
    return this.sheetMapping.get(sheetName)
  }

  /**
   * Returns true whether sheet with a given name exists.
   * 
   * The methods accepts sheet name to be checked.
   * 
   * @param {string} sheetName - name of the sheet, case insensitive.
   * 
   * @returns `true` if a given sheet exists
   *
   * @category Sheet
   */
  public doesSheetExist(sheetName: string): boolean {
    return this.sheetMapping.hasSheetWithName(sheetName)
  }

  /**
   * Returns type of a specified cell of a given address.
   * 
   * The methods accepts cell coordinates as object with column, row and sheet numbers.
   *
   * @param {SimpleCellAddress} address - cell coordinates
   *
   * @category Cell
   */
  public getCellType(address: SimpleCellAddress): CellType {
    const vertex = this.dependencyGraph.getCell(address)
    return getCellType(vertex)
  }

  /**
   * Checks if the specified cell contains a simple value.
   * 
   * The methods accepts cell coordinates as object with column, row and sheet numbers.
   * 
   * @param {SimpleCellAddress} address - cell coordinates
   * 
   * @returns `true` if cell contains a simple value
   *
   * @category Cell
   */
  public doesCellHaveSimpleValue(address: SimpleCellAddress): boolean {
    return this.getCellType(address) === CellType.VALUE
  }

  /**
   * Checks if the specified cell contains a formula.
   * 
   * The methods accepts cell coordinates as object with column, row and sheet numbers.
   *
   * @param {SimpleCellAddress} address - cell coordinates
   * 
   * @returns `true` if cell contains a formula
   *
   * @category Cell
   */
  public doesCellHaveFormula(address: SimpleCellAddress): boolean {
    return this.getCellType(address) === CellType.FORMULA
  }

  /**
   * Checks if the specified cell is empty.
   * 
   * The methods accepts cell coordinates as object with column, row and sheet numbers.
   *
   * @param {SimpleCellAddress} address - cell coordinates
   * 
   * @returns `true` if the cell is empty
   *
   * @category Cell
   */
  public isCellEmpty(address: SimpleCellAddress): boolean {
    return this.getCellType(address) === CellType.EMPTY
  }

  /**
   * Returns true if a given cell is a part of a matrix.
   * 
   * The methods accepts cell coordinates as object with column, row and sheet numbers.
   *
   * @param {SimpleCellAddress} address - cell coordinates
   *
   * @category Cell
   */
  public isCellPartOfMatrix(address: SimpleCellAddress): boolean {
    return this.getCellType(address) === CellType.MATRIX
  }

  /**
   * Returns type of the cell value of a given address.
   * 
   * The methods accepts cell coordinates as object with column, row and sheet numbers.
   * 
   * @param {SimpleCellAddress} address - cell coordinates
   *
   * @category Cell
   */
  public getCellValueType(address: SimpleCellAddress): CellValueType {
    this.ensureEvaluationIsNotSuspended()
    const value = this.dependencyGraph.getCellValue(address)
    return getCellValueType(value)
  }

  /**
   * Returns the number of existing sheets.
   * 
   * @returns which is a number of sheets
   *
   * @category Sheet
   */
  public countSheets(): number {
    return this.sheetMapping.numberOfSheets()
  }

  /**
   * Renames a specified sheet.
   * 
   * @param {number} sheetId - a sheet number
   * @param {string} newName - a name of the sheet to be given, if is the same as the old one the method does nothing
   * 
   * @fires [[sheetRenamed]]
   * 
   * @throws Throws an error if the provided sheet ID does not exists.
   *
   * @category Sheet
   */
  public renameSheet(sheetId: number, newName: string): void {
    const oldName = this.sheetMapping.renameSheet(sheetId, newName)
    if (oldName !== undefined) {
      this.emitter.emit(Events.SheetRenamed, oldName, newName)
    }
  }

  /**
   * Runs multiple operations and recomputes formulas at the end.
   * 
   * Note that this method may trigger dependency graph recalculation.
   * 
   * @param {(e: IBatchExecutor) => void} batchOperations
<<<<<<< HEAD
   * @fires Events#valuesUpdated
=======
   * @fires [[valuesUpdated]]
>>>>>>> 7072c99a
   *
   * @category Instance
   */
  public batch(batchOperations: (e: IBatchExecutor) => void): ExportedChange[] {
    this.suspendEvaluation()
    try {
      batchOperations(this)
    } catch (e) {
      this.resumeEvaluation()
      throw (e)
    }
    return this.resumeEvaluation()
  }

  public suspendEvaluation(): void {
    this.evaluationSuspended = true
  }

  public resumeEvaluation(): ExportedChange[] {
    this.evaluationSuspended = false
    return this.recomputeIfDependencyGraphNeedsIt()
  }

  public isEvaluationSuspended(): boolean {
    return this.evaluationSuspended
  }

  /**
   * Adds a specified named expression.
   *
   * Note that this method may trigger dependency graph recalculation.
   *
   * @param {string} expressionName - a name of the expression to be added
   * @param {RawCellContent} expression - the expression
   * 
   * @fires [[namedExpressionAdded]] always, unless [[batch]] mode is used
   * @fires [[valuesUpdated]] if recalculation was triggered by this change
   *
   * @throws [[NamedExpressionNameIsAlreadyTaken]] when the named expression is not available.
   * @throws [[NamedExpressionNameIsInvalid]] when the named expression is not valid
   *
   * @category Named Expression
   */
  public addNamedExpression(expressionName: string, expression: RawCellContent): ExportedChange[] {
    if (!this.namedExpressions.isNameValid(expressionName)) {
      throw new NamedExpressionNameIsInvalid(expressionName)
    }
    if (!this.namedExpressions.isNameAvailable(expressionName)) {
      throw new NamedExpressionNameIsAlreadyTaken(expressionName)
    }
    this.namedExpressions.addNamedExpression(expressionName, expression)
    const changes = this.recomputeIfDependencyGraphNeedsIt()
    this.emitter.emit(Events.NamedExpressionAdded, expressionName, changes)
    return changes
  }

  /**
   * Gets specified named expression value.
   *
   * @param {string} expressionName - expression name, case insensitive.
   * 
   * @returns a [[CellValue]] or null if the given named expression does not exists
   *
   * @category Named Expression
   */
  public getNamedExpressionValue(expressionName: string): CellValue | null {
    const namedExpressionValue = this.namedExpressions.getNamedExpressionValue(expressionName)
    if (namedExpressionValue === null) {
      return null
    } else {
      return this.exporter.exportValue(namedExpressionValue)
    }
  }

  /**
   * Changes a given named expression to a specified formula.
   * 
   * @throws Throws an error if the given expression does not exist.
   * 
   * Note that this method may trigger dependency graph recalculation.
   *
   * @param {string} expressionName - an expression name, case insensitive.
   * @param {RawCellContent} newExpression - a new expression
   * 
<<<<<<< HEAD
   * @fires Events#valuesUpdated
=======
   * @fires [[valuesUpdated]]
>>>>>>> 7072c99a
   *
   * @category Named Expression
   */
  public changeNamedExpression(expressionName: string, newExpression: RawCellContent): ExportedChange[] {
    if (!this.namedExpressions.doesNamedExpressionExist(expressionName)) {
      throw new NamedExpressionDoesNotExist(expressionName)
    }
    this.namedExpressions.changeNamedExpressionExpression(expressionName, newExpression)
    return this.recomputeIfDependencyGraphNeedsIt()
  }

  /**
   * Removes a named expression.
   * 
   * Note that this method may trigger dependency graph recalculation.
   *
   * @param {string} expressionName - expression name, case insensitive.
   * 
<<<<<<< HEAD
   * @fires Events#namedExpressionRemoved
   * @fires Events#valuesUpdated
=======
   * @fires [[namedExpressionRemoved]]
   * @fires [[valuesUpdated]]
>>>>>>> 7072c99a
   *
   * @category Named Expression
   */
  public removeNamedExpression(expressionName: string): ExportedChange[] {
    const namedExpressionDisplayName = this.namedExpressions.getDisplayNameByName(expressionName)!
    const actuallyRemoved = this.namedExpressions.removeNamedExpression(expressionName)
    if (actuallyRemoved) {
      const changes = this.recomputeIfDependencyGraphNeedsIt()
      this.emitter.emit(Events.NamedExpressionRemoved, namedExpressionDisplayName, changes)
      return changes
    } else {
      return []
    }
  }

  /**
   * Lists all named expressions.
   * 
   * The method does not accept any parameters.
   * 
   * @returns an array of expression names as strings
   *
   * @category Named Expression
   */
  public listNamedExpressions(): string[] {
    return this.namedExpressions.getAllNamedExpressionsNames()
  }

  /**
   * Normalizes the formula.
   * 
   * @throws Throws an error if the provided parameter is not a valid formula.
   *
   * @param {string} formulaString - a formula, ex. "=SUM(Sheet1!A1:A100)"
   *
   * @returns a normalized formula, throws an error if the provided string is not a formula, i.e does not start with "="
   *
   * @category Helper
   */
  public normalizeFormula(formulaString: string): string {
    const [ast, address] = this.extractTemporaryFormula(formulaString)
    if (!ast) {
      throw new Error('This is not a formula')
    }
    return this.unparser.unparse(ast, address)
  }

  /**
   * Calculates fire-and-forget formula
   *
   * @param {string} formulaString - a formula, ex. "=SUM(Sheet1!A1:A100)"
   * @param {string} sheetName - a name of the sheet in context of which we evaluate formula, case insensitive.
   * 
   * @returns value of the formula
   *
   * @category Helper
   */
  public calculateFormula(formulaString: string, sheetName: string): CellValue {
    this.crudOperations.ensureSheetExists(sheetName)
    const sheetId = this.sheetMapping.fetch(sheetName)
    const [ast, address] = this.extractTemporaryFormula(formulaString, sheetId)
    if (!ast) {
      throw new Error('This is not a formula')
    }
    const internalCellValue = this.evaluator.runAndForget(ast, address)
    return this.exporter.exportValue(internalCellValue)
  }

  /**
   * Validates the formula.
   * 
   * If the provided string starts with "=" and is a parsable formula the method returns true.
   *
   * @param {string} formulaString - a formula, ex. "=SUM(Sheet1!A1:A100)"
   *
   * @returns `true` if the string is a parsable formula
   *
   * @category Helper
   */
  public validateFormula(formulaString: string): boolean {
    const [ast, address] = this.extractTemporaryFormula(formulaString)
    if (!ast) {
      return false
    }
    if (ast.type === AstNodeType.ERROR && !ast.error) {
      return false
    }
    return true
  }

  private extractTemporaryFormula(formulaString: string, sheetId: number = 1): [Ast | false, SimpleCellAddress] {
    const parsedCellContent = this.cellContentParser.parse(formulaString)
    const exampleTemporaryFormulaAddress = { sheet: sheetId, col: 0, row: 0 }
    if (!(parsedCellContent instanceof CellContent.Formula)) {
      return [false, exampleTemporaryFormulaAddress]
    }

    const { ast, errors } = this.parser.parse(parsedCellContent.formula, exampleTemporaryFormulaAddress)

    if (errors.length > 0) {
      return [false, exampleTemporaryFormulaAddress]
    }

    return [ast, exampleTemporaryFormulaAddress]
  }

  /**
   * A method that listens on events.
   * 
   * @param {Event} event to listen on
   * @param {Listener} handler to be called on event
   */
  public on<Event extends keyof Listeners>(event: Event, listener: Listeners[Event]): void {
    this.emitter.on(event, listener)
  }

  public once<Event extends keyof Listeners>(event: Event, listener: Listeners[Event]): void {
    this.emitter.once(event, listener)
  }

  public off<Event extends keyof Listeners>(event: Event, listener: Listeners[Event]): void {
    this.emitter.off(event, listener)
  }

  /**
   *  Destroys instance of HyperFormula.
   * 
   *  Dependency graph, optimization indexes, statistics and parser are removed.
   *
   * @category Instance
   */
  public destroy(): void {
    this.dependencyGraph.destroy()
    this.columnSearch.destroy()
    this.evaluator.destroy()
    this.parser.destroy()
    this.lazilyTransformingAstService.destroy()
    this.stats.destroy()
    this.crudOperations.clearClipboard()
  }

  /**
   * Runs a recomputation starting from recently changed vertices.
   * 
   * Note that this method may trigger dependency graph recalculation.
   * 
   * @fires [[valuesUpdated]]
   */
  private recomputeIfDependencyGraphNeedsIt(): ExportedChange[] {
    if (!this.evaluationSuspended) {
      const changes = this.crudOperations.getAndClearContentChanges()
      const verticesToRecomputeFrom = Array.from(this.dependencyGraph.verticesToRecompute())
      this.dependencyGraph.clearRecentlyChangedVertices()

      if (verticesToRecomputeFrom.length > 0) {
        changes.addAll(this.evaluator.partialRun(verticesToRecomputeFrom))
      }

      const exportedChanges = changes.exportChanges(this.exporter)

      if (!changes.isEmpty()) {
        this.emitter.emit(Events.ValuesUpdated, exportedChanges)
      }

      return exportedChanges
    } else {
      return []
    }
  }
}<|MERGE_RESOLUTION|>--- conflicted
+++ resolved
@@ -64,13 +64,10 @@
   public static buildDate = (process.env.HT_BUILD_DATE || '')
 
   /**
-<<<<<<< HEAD
-=======
    * Calls the `graph` method on the dependency graph.
-   * 
+   *
    * Allows to execute `graph` directly without a need to refer to `dependencyGraph`.
-   * 
->>>>>>> 7072c99a
+   *
    * @internal
    */
   public get graph(): Graph<Vertex> {
@@ -78,13 +75,10 @@
   }
 
   /**
-<<<<<<< HEAD
-=======
    * Calls the `rangeMapping` method on the dependency graph.
-   * 
+   *
    * Allows to execute `rangeMapping` directly without a need to refer to `dependencyGraph`.
-   * 
->>>>>>> 7072c99a
+   *
    * @internal
    */
   public get rangeMapping(): RangeMapping {
@@ -92,13 +86,10 @@
   }
 
   /**
-<<<<<<< HEAD
-=======
    * Calls the `matrixMapping` method on the dependency graph.
-   * 
+   *
    * Allows to execute `matrixMapping` directly without a need to refer to `dependencyGraph`.
-   * 
->>>>>>> 7072c99a
+   *
    * @internal
    */
   public get matrixMapping(): MatrixMapping {
@@ -106,13 +97,10 @@
   }
 
   /**
-<<<<<<< HEAD
-=======
    * Calls the `sheetMapping` method on the dependency graph.
-   * 
+   *
    * Allows to execute `sheetMapping` directly without a need to refer to `dependencyGraph`.
-   * 
->>>>>>> 7072c99a
+   *
    * @internal
    */
   public get sheetMapping(): SheetMapping {
@@ -120,13 +108,10 @@
   }
 
   /**
-<<<<<<< HEAD
-=======
    * Calls the `addressMapping` method on the dependency graph.
-   * 
+   *
    * Allows to execute `addressMapping` directly without a need to refer to dependencyGraph.
-   * 
->>>>>>> 7072c99a
+   *
    * @internal
    */
   public get addressMapping(): AddressMapping {
@@ -519,11 +504,7 @@
    * @param {number} sheet - sheet ID in which rows will be added
    * @param {Index[]} indexes - non-contiguous indexes with format [row, amount], where row is a row number above which the rows will be added
    * 
-<<<<<<< HEAD
-   * @fires Events#valuesUpdated
-=======
    * @fires [[valuesUpdated]]
->>>>>>> 7072c99a
    *
    * @category Row
    */
@@ -566,11 +547,7 @@
    * @param {number} sheet - sheet ID from which rows will be removed
    * @param {Index[]} indexes - non-contiguous indexes with format: [row, amount]
    * 
-<<<<<<< HEAD
-   * @fires Events#valuesUpdated
-=======
    * @fires [[valuesUpdated]]
->>>>>>> 7072c99a
    *
    * @category Row
    */
@@ -613,11 +590,7 @@
    * @param {number} sheet - sheet ID in which columns will be added
    * @param {Index[]} indexes - non-contiguous indexes with format: [column, amount], where column is a column number from which new columns will be added
    * 
-<<<<<<< HEAD
-   * @fires Events#valuesUpdated
-=======
    * @fires [[valuesUpdated]]
->>>>>>> 7072c99a
    *
    * @category Column
    */
@@ -660,11 +633,7 @@
    * @param {number} sheet - sheet ID from which columns will be removed
    * @param {Index[]} indexes - non-contiguous indexes with format: [column, amount]
    * 
-<<<<<<< HEAD
-   * @fires Events#valuesUpdated
-=======
    * @fires [[valuesUpdated]]
->>>>>>> 7072c99a
    *
    * @category Column
    */
@@ -708,11 +677,7 @@
    * @param {number} height - height of the cell block that is being moved
    * @param {SimpleCellAddress} destinationLeftCorner - upper left address of the target cell block
    * 
-<<<<<<< HEAD
-   * @fires Events#valuesUpdated
-=======
    * @fires [[valuesUpdated]]
->>>>>>> 7072c99a
    *
    * @category Cell
    */
@@ -756,11 +721,7 @@
    * @param {number} numberOfRows - number of rows to move
    * @param {number} targetRow - row number before which rows will be moved
    * 
-<<<<<<< HEAD
-   * @fires Events#valuesUpdated
-=======
    * @fires [[valuesUpdated]]
->>>>>>> 7072c99a
    *
    * @category Row
    */
@@ -804,11 +765,7 @@
    * @param {number} numberOfColumns - number of columns to move
    * @param {number} targetColumn - column number before which columns will be moved
    * 
-<<<<<<< HEAD
-   * @fires Events#valuesUpdated
-=======
    * @fires [[valuesUpdated]]
->>>>>>> 7072c99a
    *
    * @category Column
    */
@@ -864,11 +821,7 @@
    * 
    * @param {SimpleCellAddress} targetLeftCorner - upper left address of the target cell block
    * 
-<<<<<<< HEAD
-   * @fires Events#valuesUpdated
-=======
    * @fires [[valuesUpdated]]
->>>>>>> 7072c99a
    *
    * @category Clipboard
    */
@@ -998,13 +951,8 @@
    * 
    * @param {string} name - sheet name, case insensitive
    * 
-<<<<<<< HEAD
-   * @fires Events#sheetRemoved
-   * @fires Events#valuesUpdated
-=======
    * @fires [[sheetRemoved]]
    * @fires [[valuesUpdated]]
->>>>>>> 7072c99a
    *
    * @category Sheet
    */
@@ -1047,11 +995,7 @@
    * 
    * @param {string} name - sheet name, case insensitive.
    * 
-<<<<<<< HEAD
-   * @fires Events#valuesUpdated
-=======
    * @fires [[valuesUpdated]]
->>>>>>> 7072c99a
    *
    * @category Sheet
    */
@@ -1312,11 +1256,7 @@
    * Note that this method may trigger dependency graph recalculation.
    * 
    * @param {(e: IBatchExecutor) => void} batchOperations
-<<<<<<< HEAD
-   * @fires Events#valuesUpdated
-=======
    * @fires [[valuesUpdated]]
->>>>>>> 7072c99a
    *
    * @category Instance
    */
@@ -1401,11 +1341,7 @@
    * @param {string} expressionName - an expression name, case insensitive.
    * @param {RawCellContent} newExpression - a new expression
    * 
-<<<<<<< HEAD
-   * @fires Events#valuesUpdated
-=======
    * @fires [[valuesUpdated]]
->>>>>>> 7072c99a
    *
    * @category Named Expression
    */
@@ -1424,13 +1360,8 @@
    *
    * @param {string} expressionName - expression name, case insensitive.
    * 
-<<<<<<< HEAD
-   * @fires Events#namedExpressionRemoved
-   * @fires Events#valuesUpdated
-=======
    * @fires [[namedExpressionRemoved]]
    * @fires [[valuesUpdated]]
->>>>>>> 7072c99a
    *
    * @category Named Expression
    */
