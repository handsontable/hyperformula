--- conflicted
+++ resolved
@@ -3,7 +3,7 @@
  * Copyright (c) 2020 Handsoncode. All rights reserved.
  */
 
-import { AbsoluteCellRange } from './AbsoluteCellRange'
+import {AbsoluteCellRange} from './AbsoluteCellRange'
 import {CellType, CellValueType, getCellType, getCellValueType, NoErrorCellValue, SimpleCellAddress} from './Cell'
 import {CellContent, CellContentParser, RawCellContent} from './CellContentParser'
 import {CellValue, ExportedChange, Exporter} from './CellValue'
@@ -21,7 +21,13 @@
   SheetMapping,
   Vertex,
 } from './DependencyGraph'
-import {NamedExpressionDoesNotExist, NamedExpressionNameIsAlreadyTaken, NamedExpressionNameIsInvalid, EvaluationSuspendedError, NotAFormulaError} from './errors'
+import {
+  EvaluationSuspendedError,
+  NamedExpressionDoesNotExist,
+  NamedExpressionNameIsAlreadyTaken,
+  NamedExpressionNameIsInvalid,
+  NotAFormulaError
+} from './errors'
 import {Evaluator} from './Evaluator'
 import {IBatchExecutor} from './IBatchExecutor'
 import {LazilyTransformingAstService} from './LazilyTransformingAstService'
@@ -39,11 +45,8 @@
 import {Statistics, StatType} from './statistics'
 import {Emitter, Events, Listeners, TypedEmitter} from './Emitter'
 import {BuildEngineFactory, EngineState} from './BuildEngineFactory'
-<<<<<<< HEAD
 import {Sheet, Sheets} from './Sheet'
-=======
 import {SheetDimensions} from './_types'
->>>>>>> 81fbc91b
 
 export type Index = [number, number]
 
@@ -198,7 +201,7 @@
 
   /**
    * Returns registered language from its code string.
-   * 
+   *
    * @param {string} code - code string of the translation package, for example: 'enGB'
    */
   public static getLanguage(code: string): TranslationPackage {
@@ -212,7 +215,7 @@
 
   /**
    * Registers language from under given code string.
-   * 
+   *
    * @param {string} code - code string of the translation package, for example: 'enGB'
    * @param {RawTranslationPackage} lang - translation package to be registered
    */
@@ -226,7 +229,7 @@
 
   /**
    * Unregisters language that is registered under given code string.
-   * 
+   *
    * @param {string} code - code string of the translation package, for example: 'enGB'
    */
   public static unregisterLanguage(code: string): void {
@@ -495,11 +498,11 @@
    * Undo the previous operation.
    * 
    * Note that this method may trigger dependency graph recalculation.
-   * 
-   * @fires [[valuesUpdated]] if recalculation was triggered by this change
-   * 
+   *
+   * @fires [[valuesUpdated]] if recalculation was triggered by this change
+   *
    * @throws [[NoOperationToUndoError]] when there is no operation running that can be undone
-   * 
+   *
    * @category UndoRedo
    */
   public undo(): ExportedChange[] {
@@ -509,7 +512,7 @@
 
   /**
    * Re-do recently undone operation.
-   * 
+   *
    * Note that this method may trigger dependency graph recalculation.
    * 
    * @fires [[valuesUpdated]]
@@ -534,7 +537,7 @@
 
   /**
    * Checks if there is at least one operation that can be re-done.
-   * 
+   *
    * @category UndoRedo
    */
   public isThereSomethingToRedo() {
@@ -558,15 +561,7 @@
    */
   public isItPossibleToSetCellContents(topLeftCornerAddress: SimpleCellAddress, width: number = 1, height: number = 1): boolean {
     try {
-<<<<<<< HEAD
-      this._crudOperations.ensureItIsPossibleToChangeContents(address, width, height)
-=======
-      for (let i = 0; i < width; i++) {
-        for (let j = 0; j < height; j++) {
-          this._crudOperations.ensureItIsPossibleToChangeContent({ col: topLeftCornerAddress.col + i, row: topLeftCornerAddress.row + j, sheet: topLeftCornerAddress.sheet })
-        }
-      }
->>>>>>> 81fbc91b
+      this._crudOperations.ensureItIsPossibleToChangeContents(topLeftCornerAddress, width, height)
     } catch (e) {
       return false
     }
