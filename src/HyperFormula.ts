--- conflicted
+++ resolved
@@ -5,12 +5,8 @@
   CellValueType,
   getCellType,
   getCellValueType,
-<<<<<<< HEAD
-  InternalCellValue, NoErrorCellValue,
-=======
->>>>>>> 228caf14
+  NoErrorCellValue, SimpleCellAddress,
   simpleCellAddress,
-  SimpleCellAddress,
 } from './Cell'
 import {CellContent, CellContentParser, isMatrix, RawCellContent} from './CellContentParser'
 import {CellValue, DetailedCellError, ExportedChange, Exporter} from './CellValue'
