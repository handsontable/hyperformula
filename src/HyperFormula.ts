import { AbsoluteCellRange } from './AbsoluteCellRange'
import {
  CellType,
  CellValueType,
  getCellType,
  getCellValueType,
  NoErrorCellValue, SimpleCellAddress,
} from './Cell'
import {CellContent, CellContentParser, isMatrix, RawCellContent} from './CellContentParser'
import {CellValue, ExportedChange, Exporter} from './CellValue'
import {ColumnSearchStrategy} from './ColumnSearch/ColumnSearchStrategy'
import {Config, ConfigParams} from './Config'
import {CrudOperations} from './CrudOperations'
import {normalizeRemovedIndexes, normalizeAddedIndexes} from './Operations'
import {
  AddressMapping,
  DependencyGraph,
  Graph,
  MatrixMapping,
  RangeMapping,
  SheetMapping,
  Vertex,
} from './DependencyGraph'
<<<<<<< HEAD
import { NamedExpressionDoesNotExist, NamedExpressionNameIsAlreadyTaken, NamedExpressionNameIsInvalid, NoOperationToUndo} from './errors'
=======
import {EmptyEngineFactory} from './EmptyEngineFactory'
import { NamedExpressionDoesNotExist, NamedExpressionNameIsAlreadyTaken, NamedExpressionNameIsInvalid, NoOperationToUndo, EvaluationSuspendedError} from './errors'
>>>>>>> 73dfbf93
import {Evaluator} from './Evaluator'
import {Sheet, Sheets} from './GraphBuilder'
import {IBatchExecutor} from './IBatchExecutor'
import {LazilyTransformingAstService} from './LazilyTransformingAstService'
import {Maybe} from './Maybe'
import {NamedExpressions} from './NamedExpressions'
import {
  AstNodeType,
  ParserWithCaching,
  simpleCellAddressFromString,
  simpleCellAddressToString,
  Unparser,
  Ast,
} from './parser'
import {
  Serialization
} from './Serialization'
import {Statistics, StatType} from './statistics/Statistics'
import {Emitter, TypedEmitter, Listeners, Events} from './Emitter'
import {UndoRedo} from './UndoRedo'
import {BuildEngineFactory, Engine} from './BuildEngineFactory'

export type Index = [number, number]

/**
 * Engine for one sheet
 */
export class HyperFormula implements TypedEmitter {

  /**
   * Version of the HyperFormula.
   */
  public static version = (process.env.HT_VERSION || '')

  /**
   * Latest build date.
   */
  public static buildDate = (process.env.HT_BUILD_DATE || '')

  /**
   * Calls the `graph` method on the dependency graph.
   * 
   * Allows to execute `graph` directly without a need to refer to `dependencyGraph`.
   * 
   * @internal
   */
  public get graph(): Graph<Vertex> {
    return this.dependencyGraph.graph
  }

  /**
   * Calls the `rangeMapping` method on the dependency graph.
   * 
   * Allows to execute `rangeMapping` directly without a need to refer to `dependencyGraph`.
   * 
   * @internal
   */
  public get rangeMapping(): RangeMapping {
    return this.dependencyGraph.rangeMapping
  }

  /**
   * Calls the `matrixMapping` method on the dependency graph.
   * 
   * Allows to execute `matrixMapping` directly without a need to refer to `dependencyGraph`.
   * 
   * @internal
   */
  public get matrixMapping(): MatrixMapping {
    return this.dependencyGraph.matrixMapping
  }

  /**
   * Calls the `sheetMapping` method on the dependency graph.
   * 
   * Allows to execute `sheetMapping` directly without a need to refer to `dependencyGraph`.
   * 
   * @internal
   */
  public get sheetMapping(): SheetMapping {
    return this.dependencyGraph.sheetMapping
  }

  /**
   * Calls the `addressMapping` method on the dependency graph.
   * 
   * Allows to execute `addressMapping` directly without a need to refer to dependencyGraph.
   * 
   * @internal
   */
  public get addressMapping(): AddressMapping {
    return this.dependencyGraph.addressMapping
  }

  private static buildFromObject(engine: Engine): HyperFormula {
    return new HyperFormula(
      engine.config,
      engine.stats,
      engine.dependencyGraph,
      engine.columnSearch,
      engine.parser,
      engine.unparser,
      engine.cellContentParser,
      engine.evaluator,
      engine.lazilyTransformingAstService,
      engine.undoRedo,
      engine.crudOperations,
      engine.exporter,
      engine.namedExpressions,
      engine.serialization
    )
  }

  /**
   * Builds the engine for sheet from a two-dimensional array representation.
   * 
   * The engine is created with a single sheet.
   * 
   * Can be configured with the optional second parameter that represents a [[Config]].
   * 
   * If not specified the engine will be built with the default configuration.
   *
   * @param {Sheet} sheet - two-dimensional array representation of sheet
   * @param {Partial<ConfigParams>} [configInput] - engine configuration
   *
   * @category Factory
   */
  public static buildFromArray(sheet: Sheet, configInput?: Partial<ConfigParams>): HyperFormula {
    return this.buildFromObject(BuildEngineFactory.buildFromSheet(sheet, configInput))
  }

  /**
   * Builds the engine from an object containing multiple sheets with names.
   * 
   * The engine is created with one or more sheets.
   * 
   * Can be configured with the optional second parameter that represents a [[Config]].
   * 
   * If not specified the engine will be built with the default configuration.
   *
   * @param {Sheet} sheets - object with sheets definition
   * @param {Partial<ConfigParams>} [configInput]- engine configuration
   *
   * @category Factory
   */
  public static buildFromSheets(sheets: Sheets, configInput?: Partial<ConfigParams>): HyperFormula {
    return this.buildFromObject(BuildEngineFactory.buildFromSheets(sheets, configInput))
  }

  /**
   * Builds an empty engine instance.
   * 
   * Can be configured with the optional parameter that represents a [[Config]].
   * 
   * If not specified the engine will be built with the default configuration.
   *
   * @param {Partial<ConfigParams>} [configInput] - engine configuration
   *
   * @category Factory
   */
  public static buildEmpty(configInput?: Partial<ConfigParams>): HyperFormula {
    return this.buildFromObject(BuildEngineFactory.buildEmpty(configInput))
  }

<<<<<<< HEAD
  private readonly emitter: TinyEmitter = new TinyEmitter()

  protected constructor(
    /* Engine configuration. */
    private config: Config,
    /* Statistics module for benchmarking. */
    private stats: Statistics,
    /* Dependency graph storing sheets structure. */
    public dependencyGraph: DependencyGraph,
    /* Column search strategy used by VLOOKUP plugin. */
    public columnSearch: ColumnSearchStrategy,
    /* Parser with caching. */
    private parser: ParserWithCaching,
    private unparser: Unparser,
    private cellContentParser: CellContentParser,
    /* Formula evaluator. */
    public evaluator: Evaluator,
    /* Service handling postponed CRUD transformations. */
    public lazilyTransformingAstService: LazilyTransformingAstService,
    private undoRedo: UndoRedo,
    private crudOperations: CrudOperations,
    private exporter: Exporter,
    private namedExpressions: NamedExpressions,
    private serialization: Serialization
  ) {
=======
  private crudOperations: CrudOperations
  private exporter: Exporter
  private namedExpressions: NamedExpressions
  private readonly emitter: Emitter = new Emitter()
  public serialization: Serialization
  private evaluationSuspended: boolean

  /** @internal */
  constructor(
    /** @internal */
    public config: Config,
    /** @internal */
    public stats: Statistics,
    /** @internal */
    public dependencyGraph: DependencyGraph,
    /** @internal */
    public columnSearch: ColumnSearchStrategy,
    private parser: ParserWithCaching,
    private unparser: Unparser,
    private cellContentParser: CellContentParser,
    /** @internal */
    public evaluator: Evaluator,
    /** @internal */
    public lazilyTransformingAstService: LazilyTransformingAstService,
    /** @internal */
    public undoRedo: UndoRedo,
  ) {
    this.crudOperations = new CrudOperations(config, stats, dependencyGraph, columnSearch, parser, cellContentParser, lazilyTransformingAstService, undoRedo)
    undoRedo.crudOperations = this.crudOperations
    this.namedExpressions = new NamedExpressions(this.addressMapping, this.cellContentParser, this.dependencyGraph, this.parser, this.crudOperations)
    this.exporter = new Exporter(config, this.namedExpressions)
    this.serialization = new Serialization(this.dependencyGraph, this.unparser, this.config, this.exporter)
    this.evaluationSuspended = false
>>>>>>> 73dfbf93
  }

  /**
   * Returns the cell value of a given address.
   * 
   * Applies rounding and post-processing.
   * 
   * @throws Throws an error if the given sheet ID does not exist.
   *
   * @param {SimpleCellAddress} address - cell coordinates
   *
   * @category Cell
   */
  public getCellValue(address: SimpleCellAddress): CellValue {
    this.ensureEvaluationIsNotSuspended()
    return this.serialization.getCellValue(address)
  }

  private ensureEvaluationIsNotSuspended() {
    if (this.evaluationSuspended) {
      throw new EvaluationSuspendedError()
    }
  }

  /**
   * Returns a normalized formula string from the cell of a given address
   * 
   * or `undefined` for an address that does not exist and empty values.
   * 
   * Unparses AST.
   * 
   * @param {SimpleCellAddress} address - cell coordinates
   *
   * @category Cell
   */
  public getCellFormula(address: SimpleCellAddress): Maybe<string> {
    return this.serialization.getCellFormula(address)
  }

  /**
   * Returns a serialized content of the cell of a given address
   *
   * either a cell formula or an explicit value.
   *
   * Unparses AST. Applies post-processing.
   *
   * @param {SimpleCellAddress} address - cell coordinates
   *
   * @returns a [[CellValue]] which is a value of a cell or an error
   *
   * @category Cell
   */
  public getCellSerialized(address: SimpleCellAddress): NoErrorCellValue {
    this.ensureEvaluationIsNotSuspended()
    return this.serialization.getCellSerialized(address)
  }

  /**
   * Returns array with values of all cells from Sheet
   *
   * Applies rounding and post-processing.
   * 
   * @throws Throws an error if the given sheet ID does not exist.
   * 
   * @param {number} sheet - sheet ID number
   *
   * @category Sheet
   */
  public getSheetValues(sheet: number): CellValue[][] {
    this.ensureEvaluationIsNotSuspended()
    return this.serialization.getSheetValues(sheet)
  }

  /**
   * Returns an array with normalized formula strings from Sheet,
   *
   * or `undefined` for a cells that have no value.
   *
   * Unparses AST.
   *
   * @param {SimpleCellAddress} sheet - sheet ID number
<<<<<<< HEAD
=======
   *
   * @category Sheet
>>>>>>> 73dfbf93
   */
  public getSheetFormulas(sheet: number): Maybe<string>[][] {
    return this.serialization.getSheetFormulas(sheet)
  }

  /**
   * Returns an array with serialized content of cells from Sheet,
   *
   * either a cell formula or an explicit value.
   *
   * Unparses AST. Applies post-processing.
   *
   * @param {SimpleCellAddress} sheet - sheet ID number
<<<<<<< HEAD
=======
   *
   * @category Sheet
>>>>>>> 73dfbf93
   */
  public getSheetSerialized(sheet: number): NoErrorCellValue[][] {
    this.ensureEvaluationIsNotSuspended()
    return this.serialization.getSheetSerialized(sheet)
  }

  /**
   * Returns a map containing dimensions of all sheets for the engine instance
   * 
   * represented as a key-value pairs where keys are sheet IDs and dimensions are returned as numbers, width and height respectively.
   * 
   * @returns key-value pairs where keys are sheet IDs and dimensions are returned as numbers, width and height respectively.
   *
   * @category Sheet
   */
  public getAllSheetsDimensions(): Record<string, { width: number, height: number }> {
    return this.serialization.genericAllSheetsGetter((arg) => this.getSheetDimensions(arg))
  }

  /**
   * Returns dimensions of a specified sheet.
   * 
   * The sheet dimensions is represented with numbers: width and height.
   * 
   * @throws Throws an error if the given sheet ID does not exist.
   *
   * @param {number} sheet - sheet ID number
   *
   * @category Sheet
   */
  public getSheetDimensions(sheet: number): { width: number, height: number } {
    return {
      width: this.dependencyGraph.getSheetWidth(sheet),
      height: this.dependencyGraph.getSheetHeight(sheet),
    }
  }

  /**
   * Returns map containing values of all sheets.
   * 
   * @returns an object which property keys are strings and values are arrays of arrays of [[CellValue]]
   *
   * @category Sheet
   */
  public getAllSheetsValues(): Record<string, CellValue[][]> {
    this.ensureEvaluationIsNotSuspended()
    return this.serialization.getAllSheetsValues()
  }

  /**
   * Returns map containing formulas of all sheets.
   * 
   * @returns an object which property keys are strings and values are arrays of arrays of strings or possibly `undefined`
   *
   * @category Sheet
   */
  public getAllSheetsFormulas(): Record<string, Maybe<string>[][]> {
    return this.serialization.getAllSheetsFormulas()
  }

  /**
   * Returns map containing formulas or values of all sheets.
   * 
   * @returns an object which property keys are strings and values are arrays of arrays of [[CellValue]]
   *
   * @category Sheet
   */
  public getAllSheetsSerialized(): Record<string, NoErrorCellValue[][]> {
    this.ensureEvaluationIsNotSuspended()
    return this.serialization.getAllSheetsSerialized()
  }

  /**
   * Updates the config with given new parameters.
   *
   * @param newParams
   *
   * @category Instance
   */
  public updateConfig(newParams: Partial<ConfigParams>): void {
    const newConfig = this.config.mergeConfig(newParams)

    const configNewLanguage = newParams.language ? this.config.mergeConfig({language: newParams.language}) : this.config
    const serializedSheets = this.serialization.withNewConfig(configNewLanguage).getAllSheetsSerialized()

    const newEngine = BuildEngineFactory.rebuildWithConfig(newConfig, serializedSheets, this.stats, this.undoRedo)

    Object.assign(this, newEngine)
  }

  /**
   * Returns current configuration of the engine instance.
   */
  public getConfig(): ConfigParams {
    return this.config.getConfig()
  }

  /**
   * Returns snapshot of a computation time statistics.
   * 
   * It returns a map with key-value pairs where keys are enums for stat type and time (number)
   *
   * @category Instance
   */
  public getStats(): Map<StatType, number> {
    return this.stats.snapshot()
  }

  /**
   * @category UndoRedo
   */
  public undo() {
    if (this.undoRedo.isUndoStackEmpty()) {
      throw new NoOperationToUndo()
    }
    this.undoRedo.undo()
    this.recomputeIfDependencyGraphNeedsIt()
  }

  /**
   * @category UndoRedo
   */
  public isThereSomethingToUndo() {
    return !this.undoRedo.isUndoStackEmpty()
  }

  /**
   * Returns information whether it is possible to change the content in a rectangular area bounded by the box.
   * 
   * If returns `true`, doing [[setCellContents]] operation won't throw any errors.
   * 
   * @param {SimpleCellAddress} address - cell coordinates (top left corner)
   * @param {number} width - width of the box
   * @param {number} height - height of the box
   * 
   * @returns `true` if the action is possible, `false` if the operation might be disrupted and causes side-effects by the fact that there is a matrix inside selected cells, the address is invalid or the sheet does not exist
   *
   * @category Cell
   */
  public isItPossibleToSetCellContents(address: SimpleCellAddress, width: number = 1, height: number = 1): boolean {
    try {
      for (let i = 0; i < width; i++) {
        for (let j = 0; j < height; j++) {
          this.crudOperations.ensureItIsPossibleToChangeContent({ col: address.col + i, row: address.row + j, sheet: address.sheet })
        }
      }
    } catch (e) {
      return false
    }
    return true
  }

  /**
   * Sets the content for a block of cells of a given coordinates.
   * 
   * Note that this method may trigger dependency graph recalculation.
   * 
   * @param {SimpleCellAddress} topLeftCornerAddress - top left corner of block of cells
   * @param {(RawCellContent[][]|RawCellContent)} cellContents - array with content
   * 
   * @fires [[valuesUpdated]]
   * 
   * @returns an array of [[ExportedChange]]
   *
   * @category Cell
   */
  public setCellContents(topLeftCornerAddress: SimpleCellAddress, cellContents: RawCellContent[][] | RawCellContent): ExportedChange[] {
    this.crudOperations.setCellContents(topLeftCornerAddress, cellContents)
    return this.recomputeIfDependencyGraphNeedsIt()
  }

  /**
   * Returns information whether it is possible to add rows into a specified position in a given sheet.
   * 
   * Checks against particular rules to ascertain that addRows can be called.
   * 
   * If returns `true`, doing [[addRows]] operation won't throw any errors.
   * 
   * @param {number} sheet - sheet ID in which rows will be added
   * @param {Index[]} indexes - non-contiguous indexes with format [row, amount], where row is a row number above which the rows will be added
   * 
   * @returns `true` if the action is possible, `false` if the operation might be disrupted and causes side-effects by the fact that there is a matrix inside the selected rows.
   *
   * @category Row
   */
  public isItPossibleToAddRows(sheet: number, ...indexes: Index[]): boolean {
    const normalizedIndexes = normalizeAddedIndexes(indexes)
    try {
      this.crudOperations.ensureItIsPossibleToAddRows(sheet, ...normalizedIndexes)
      return true
    } catch (e) {
      return false
    }
  }

  /**
   * Adds multiple rows into a specified position in a given sheet.
   * 
   * Does nothing if rows are outside of effective sheet size.
   * 
   * Note that this method may trigger dependency graph recalculation.
   *
   * @param {number} sheet - sheet ID in which rows will be added
   * @param {Index[]} indexes - non-contiguous indexes with format [row, amount], where row is a row number above which the rows will be added
   * 
   * @fires [[valuesUpdated]]
   *
   * @category Row
   */
  public addRows(sheet: number, ...indexes: Index[]): ExportedChange[] {
    this.crudOperations.addRows(sheet, ...indexes)
    return this.recomputeIfDependencyGraphNeedsIt()
  }

  /**
   * Returns information whether it is possible to remove rows from a specified position in a given sheet.
   * 
   * Checks against particular rules to ascertain that removeRows can be called.
   * 
   * If returns `true`, doing [[removeRows]] operation won't throw any errors.
   *
   * @param {number} sheet - sheet ID from which rows will be removed
   * @param {Index[]} indexes - non-contiguous indexes with format: [row, amount]
   * 
   * @returns `true` if the action is possible, `false` if the operation might be disrupted and causes side-effects by the fact that there is a matrix inside the selected rows.
   *
   * @category Row
   */
  public isItPossibleToRemoveRows(sheet: number, ...indexes: Index[]): boolean {
    const normalizedIndexes = normalizeRemovedIndexes(indexes)
    try {
      this.crudOperations.ensureItIsPossibleToRemoveRows(sheet, ...normalizedIndexes)
      return true
    } catch (e) {
      return false
    }
  }

  /**
   * Removes multiple rows from a specified position in a given sheet.
   * 
   * Does nothing if rows are outside of the effective sheet size.
   * 
   * Note that this method may trigger dependency graph recalculation.
   *
   * @param {number} sheet - sheet ID from which rows will be removed
   * @param {Index[]} indexes - non-contiguous indexes with format: [row, amount]
   * 
   * @fires [[valuesUpdated]]
   *
   * @category Row
   */
  public removeRows(sheet: number, ...indexes: Index[]): ExportedChange[] {
    this.crudOperations.removeRows(sheet, ...indexes)
    return this.recomputeIfDependencyGraphNeedsIt()
  }

  /**
   * Returns information whether it is possible to add columns into a specified position in a given sheet.
   * 
   * Checks against particular rules to ascertain that addColumns can be called.
   * 
   * If returns `true`, doing [[addColumns]] operation won't throw any errors.
   *
   * @param {number} sheet - sheet ID in which columns will be added
   * @param {Index[]} indexes - non-contiguous indexes with format: [column, amount], where column is a column number from which new columns will be added
   * 
   * @returns `true` if the action is possible, `false` if the operation might be disrupted and causes side-effects by the fact that there is a matrix inside the selected columns.
   *
   * @category Column
   */
  public isItPossibleToAddColumns(sheet: number, ...indexes: Index[]): boolean {
    const normalizedIndexes = normalizeAddedIndexes(indexes)
    try {
      this.crudOperations.ensureItIsPossibleToAddColumns(sheet, ...normalizedIndexes)
      return true
    } catch (e) {
      return false
    }
  }

  /**
   * Adds multiple columns into a specified position in a given sheet.
   * 
   * Does nothing if the columns are outside of the effective sheet size.
   * 
   * Note that this method may trigger dependency graph recalculation.
   *
   * @param {number} sheet - sheet ID in which columns will be added
   * @param {Index[]} indexes - non-contiguous indexes with format: [column, amount], where column is a column number from which new columns will be added
   * 
   * @fires [[valuesUpdated]]
   *
   * @category Column
   */
  public addColumns(sheet: number, ...indexes: Index[]): ExportedChange[] {
    this.crudOperations.addColumns(sheet, ...indexes)
    return this.recomputeIfDependencyGraphNeedsIt()
  }

  /**
   * Returns information whether it is possible to remove columns from a specified position in a given sheet.
   * 
   * Checks against particular rules to ascertain that removeColumns can be called.
   * 
   * If returns `true`, doing [[removeColumns]] operation won't throw any errors.
   *
   * @param {number} sheet - sheet ID from which columns will be removed
   * @param {Index[]} indexes - non-contiguous indexes with format [column, amount]
   * 
   * @returns `true` if the action is possible, `false` if the operation might be disrupted and causes side-effects by the fact that there is a matrix inside the selected columns.
   *
   * @category Column
   */
  public isItPossibleToRemoveColumns(sheet: number, ...indexes: Index[]): boolean {
    const normalizedIndexes = normalizeRemovedIndexes(indexes)
    try {
      this.crudOperations.ensureItIsPossibleToRemoveColumns(sheet, ...normalizedIndexes)
      return true
    } catch (e) {
      return false
    }
  }

  /**
   * Removes multiple columns from a specified position in a given sheet.
   * 
   * Does nothing if columns are outside of the effective sheet size.
   * 
   * Note that this method may trigger dependency graph recalculation.
   *
   * @param {number} sheet - sheet ID from which columns will be removed
   * @param {Index[]} indexes - non-contiguous indexes with format: [column, amount]
   * 
   * @fires [[valuesUpdated]]
   *
   * @category Column
   */
  public removeColumns(sheet: number, ...indexes: Index[]): ExportedChange[] {
    this.crudOperations.removeColumns(sheet, ...indexes)
    return this.recomputeIfDependencyGraphNeedsIt()
  }

  /**
   * Returns information whether it is possible to move cells to a specified position in a given sheet.
   * 
   * Checks against particular rules to ascertain that moveCells can be called.
   * 
   * If returns `true`, doing [[moveCells]] operation won't throw any errors.
   *
   * @param {SimpleCellAddress} sourceLeftCorner - address of the upper left corner of a moved block
   * @param {number} width - width of the cell block that is being moved
   * @param {number} height - height of the cell block that is being moved
   * @param {SimpleCellAddress} destinationLeftCorner - upper left address of the target cell block
   * 
   * @returns `true` if the action is possible, `false` if the operation might be disrupted and causes side-effects by the fact that there is a matrix inside the selected columns, the target location has matrix or the provided address is invalid.
   *
   * @category Cell
   */
  public isItPossibleToMoveCells(sourceLeftCorner: SimpleCellAddress, width: number, height: number, destinationLeftCorner: SimpleCellAddress): boolean {
    try {
      this.crudOperations.ensureItIsPossibleToMoveCells(sourceLeftCorner, width, height, destinationLeftCorner)
      return true
    } catch (e) {
      return false
    }
  }

  /**
   * Moves the content of a cell block from source to the target location.
   * 
   * Note that this method may trigger dependency graph recalculation.
   *
   * @param {SimpleCellAddress} sourceLeftCorner - address of the upper left corner of a moved block
   * @param {number} width - width of the cell block that is being moved
   * @param {number} height - height of the cell block that is being moved
   * @param {SimpleCellAddress} destinationLeftCorner - upper left address of the target cell block
   * 
   * @fires [[valuesUpdated]]
   *
   * @category Cell
   */
  public moveCells(sourceLeftCorner: SimpleCellAddress, width: number, height: number, destinationLeftCorner: SimpleCellAddress): ExportedChange[] {
    this.crudOperations.moveCells(sourceLeftCorner, width, height, destinationLeftCorner)
    return this.recomputeIfDependencyGraphNeedsIt()
  }

  /**
   * Returns information whether it is possible to move a particular number of rows to a specified position in a given sheet.
   * 
   * Checks against particular rules to ascertain that moveRows can be called.
   * 
   * If returns `true`, doing [[moveRows]] operation won't throw any errors.
   *
   * @param {number} sheet - a sheet number in which the operation will be performed
   * @param {number} startRow - number of the first row to move
   * @param {number} numberOfRows - number of rows to move
   * @param {number} targetRow - row number before which rows will be moved
   * 
   * @returns `true` if the action is possible, `false` if the operation might be disrupted and causes side-effects by the fact that there is a matrix inside the selected rows, the target location has matrix or the provided address is invalid.
   *
   * @category Row
   */
  public isItPossibleToMoveRows(sheet: number, startRow: number, numberOfRows: number, targetRow: number): boolean {
    try {
      this.crudOperations.ensureItIsPossibleToMoveRows(sheet, startRow, numberOfRows, targetRow)
      return true
    } catch (e) {
      return false
    }
  }

  /**
   * Moves a particular number of rows to a specified position in a given sheet.
   * 
   * Note that this method may trigger dependency graph recalculation.
   *
   * @param {number} sheet - a sheet number in which the operation will be performed
   * @param {number} startRow - number of the first row to move
   * @param {number} numberOfRows - number of rows to move
   * @param {number} targetRow - row number before which rows will be moved
   * 
   * @fires [[valuesUpdated]]
   *
   * @category Row
   */
  public moveRows(sheet: number, startRow: number, numberOfRows: number, targetRow: number): ExportedChange[] {
    this.crudOperations.moveRows(sheet, startRow, numberOfRows, targetRow)
    return this.recomputeIfDependencyGraphNeedsIt()
  }

  /**
   * Returns information whether it is possible to move a particular number of columns to a specified position in a given sheet.
   * 
   * Checks against particular rules to ascertain that moveColumns can be called.
   * 
   * If returns `true`, doing [[moveColumns]] operation won't throw any errors.
   *
   * @param {number} sheet - a sheet number in which the operation will be performed
   * @param {number} startColumn - number of the first column to move
   * @param {number} numberOfColumns - number of columns to move
   * @param {number} targetColumn - column number before which columns will be moved
   * 
   * @returns `true` if the action is possible, `false` if the operation might be disrupted and causes side-effects by the fact that there is a matrix inside the selected columns, the target location has matrix or the provided address is invalid.
   *
   * @category Column
   */
  public isItPossibleToMoveColumns(sheet: number, startColumn: number, numberOfColumns: number, targetColumn: number): boolean {
    try {
      this.crudOperations.ensureItIsPossibleToMoveColumns(sheet, startColumn, numberOfColumns, targetColumn)
      return true
    } catch (e) {
      return false
    }
  }

  /**
   * Moves a particular number of columns to a specified position in a given sheet.
   * 
   * Note that this method may trigger dependency graph recalculation.
   *
   * @param {number} sheet - a sheet number in which the operation will be performed
   * @param {number} startColumn - number of the first column to move
   * @param {number} numberOfColumns - number of columns to move
   * @param {number} targetColumn - column number before which columns will be moved
   * 
   * @fires [[valuesUpdated]]
   *
   * @category Column
   */
  public moveColumns(sheet: number, startColumn: number, numberOfColumns: number, targetColumn: number): ExportedChange[] {
    this.crudOperations.moveColumns(sheet, startColumn, numberOfColumns, targetColumn)
    return this.recomputeIfDependencyGraphNeedsIt()
  }

  /**
   * Stores a copy of the cell block in internal clipboard for the further paste.
   * 
   * Returns values of cells for use in external clipboard.
   *
   * @param {SimpleCellAddress} sourceLeftCorner - address of the upper left corner of a copied block
   * @param {number} width - width of the cell block being copied
   * @param {number} height - height of the cell block being copied
   *
   * @category Clipboard
  */
  public copy(sourceLeftCorner: SimpleCellAddress, width: number, height: number): CellValue[][] {
    this.crudOperations.copy(sourceLeftCorner, width, height)
    return this.getRangeValues(AbsoluteCellRange.spanFrom(sourceLeftCorner, width, height))
  }

  /**
   * Stores information of the cell block in internal clipboard for further paste.
   * 
   * Calling [[paste]] right after this method is equivalent to call [[moveCells]].
   * 
   * Almost any CRUD operation called after this method will abort the cut operation.
   * 
   * Returns values of cells for use in external clipboard.
   *
   * @param {SimpleCellAddress} sourceLeftCorner - address of the upper left corner of a copied block
   * @param {number} width - width of the cell block being copied
   * @param {number} height - height of the cell block being copied
   *
   * @category Clipboard
   */
  public cut(sourceLeftCorner: SimpleCellAddress, width: number, height: number): CellValue[][] {
    this.crudOperations.cut(sourceLeftCorner, width, height)
    return this.getRangeValues(AbsoluteCellRange.spanFrom(sourceLeftCorner, width, height))
  }

  /**
   * When called after [[copy]] it will paste copied values and formulas into a cell block.
   * 
   * When called after [[paste]] it will perform [[moveCells]] operation into the cell block.
   * 
   * Does nothing if the clipboard is empty.
   * 
   * Note that this method may trigger dependency graph recalculation.
   * 
   * @param {SimpleCellAddress} targetLeftCorner - upper left address of the target cell block
   * 
   * @fires [[valuesUpdated]]
   *
   * @category Clipboard
   */
  public paste(targetLeftCorner: SimpleCellAddress): ExportedChange[] {
    this.ensureEvaluationIsNotSuspended()
    this.crudOperations.paste(targetLeftCorner)
    return this.recomputeIfDependencyGraphNeedsIt()
  }

  /**
   * Clears the clipboard content by setting the content to `undefined`.
   *
   * @category Clipboard
   */
  public clearClipboard(): void {
    this.crudOperations.clearClipboard()
  }

  /**
   * Returns the cell content of a given range in a [[InternalCellValue]][][] format.
   *
   * @param {AbsoluteCellRange} range absolute cell range
   *
   * @category Range
   */
  public getRangeValues(range: AbsoluteCellRange): CellValue[][] {
    return range.arrayOfAddressesInRange().map(
      (subarray) => subarray.map(
        (address) => this.getCellValue(address)
      )
    )
  }

  /**
   * Returns cell formulas in given range
   *
   * @param range
   *
   * @category Range
   */
  public getRangeFormulas(range: AbsoluteCellRange): Maybe<string>[][] {
    return range.arrayOfAddressesInRange().map(
      (subarray) => subarray.map(
        (address) => this.getCellFormula(address)
      )
    )
  }

  /**
   * Returns serialized cell in given range
   *
   * @param range
   *
   * @category Range
   */
  public getRangeSerialized(range: AbsoluteCellRange): CellValue[][] {
    return range.arrayOfAddressesInRange().map(
      (subarray) => subarray.map(
        (address) => this.getCellSerialized(address)
      )
    )
  }

  /**
   * Returns information whether it is possible to add a sheet to the engine.
   * 
   * Checks against particular rules to ascertain that addSheet can be called.
   * 
   * If returns `true`, doing [[addSheet]] operation won't throw any errors.
   * 
   * @param {string} name - sheet name, case insensitive
   * 
   * @returns `true` if it possible to add sheet with provided name, meaning the name does not already exists in the instance, `false` if the chosen name is already used
   *
   * @category Sheet
   */
  public isItPossibleToAddSheet(name: string): boolean {
    try {
      this.crudOperations.ensureItIsPossibleToAddSheet(name)
      return true
    } catch (e) {
      return false
    }
  }

  /**
   * Adds a new sheet to the engine.
   * 
   * @param {string} [name] - if not specified, name will be autogenerated
   * 
   * @fires [[sheetAdded]]
   * 
   * @returns given or autogenerated name of a new sheet
   *
   * @category Sheet
   */
  public addSheet(name?: string): string {
    const addedSheetName = this.crudOperations.addSheet(name)
    this.emitter.emit(Events.SheetAdded, addedSheetName)
    return addedSheetName
  }

  /**
   * Returns information whether it is possible to remove sheet for the engine.
   * 
   * If returns true, doing [[removeSheet]] operation won't throw any errors.
   * 
   * @param {string} name - sheet name, case insensitive
   * 
   * @returns `true` if the provided name of a sheet exists and then it can be removed, `false` if there is no sheet with a given name
   *
   * @category Sheet
   */
  public isItPossibleToRemoveSheet(name: string): boolean {
    try {
      this.crudOperations.ensureSheetExists(name)
      return true
    } catch (e) {
      return false
    }
  }

  /**
   * Removes sheet with a specified name.
   * 
   * Note that this method may trigger dependency graph recalculation.
   * 
   * @param {string} name - sheet name, case insensitive
   * 
   * @fires [[sheetRemoved]]
   * @fires [[valuesUpdated]]
   *
   * @category Sheet
   */
  public removeSheet(name: string): ExportedChange[] {
    const displayName = this.sheetMapping.getDisplayNameByName(name)!
    this.crudOperations.removeSheet(name)
    const changes = this.recomputeIfDependencyGraphNeedsIt()
    this.emitter.emit(Events.SheetRemoved, displayName, changes)
    return changes
  }

  /**
   * Returns information whether it is possible to clear a specified sheet.
   * 
   * If returns `true`, doing [[clearSheet]] operation won't throw any errors.
   * 
   * @param {string} name - sheet name, case insensitive.
   * 
   * @returns `true` if the provided name of a sheet exists and then its content can be cleared, `false` if there is no sheet with a given name
   *
   * @category Sheet
   */
  public isItPossibleToClearSheet(name: string): boolean {
    try {
      this.crudOperations.ensureSheetExists(name)
      return true
    } catch (e) {
      return false
    }
  }

  /**
   * Clears the sheet content.
   * 
   * Based on that the method finds the ID of a sheet to be cleared.
   * 
   * Double-checks if the sheet exists.
   * 
   * Note that this method may trigger dependency graph recalculation.
   * 
   * @param {string} name - sheet name, case insensitive.
   * 
   * @fires [[valuesUpdated]]
   *
   * @category Sheet
   */
  public clearSheet(name: string): ExportedChange[] {
    this.crudOperations.ensureSheetExists(name)
    this.crudOperations.clearSheet(name)
    return this.recomputeIfDependencyGraphNeedsIt()
  }

  /**
   * Returns information whether it is possible to replace the sheet content.
   * 
   * If returns `true`, doing [[setSheetContent]] operation won't throw any errors.
   *
   * @param {string} name - sheet name, case insensitive.
   * 
   * @returns `true` if the provided name of a sheet exists and then its content can be replaced, `false` if there is no sheet with a given name
   *
   * @category Sheet
   */
  public isItPossibleToReplaceSheetContent(name: string): boolean {
    try {
      this.crudOperations.ensureSheetExists(name)
      return true
    } catch (e) {
      return false
    }
  }

  /**
   * Replaces the sheet content with new values.
   * 
   * The new value is to be provided as an array of arrays of [[RawCellContent]]
   * 
   * The method finds sheet ID based on the provided sheet name.
   *
   * @param {string} sheetName - sheet name, case insensitive.
   * @param {RawCellContent[][]} values - array of new values
   *
   * @category Sheet
   */
  public setSheetContent(sheetName: string, values: RawCellContent[][]): ExportedChange[] {
    this.crudOperations.setSheetContent(sheetName, values)
    return this.recomputeIfDependencyGraphNeedsIt()
  }

  /**
   * Computes simple (absolute) address of a cell address based on its string representation.
   * 
   * If sheet name is present in string representation but not present in the engine, returns `undefined`.
   * 
   * If sheet name is not present in string representation, returns the sheet number.
   *
   * @param {string} stringAddress - string representation of cell address, e.g. 'C64'
   * @param {number} sheet - override sheet index regardless of sheet mapping
   * 
   * @returns absolute representation of address, e.g. `{ sheet: 0, col: 1, row: 1 }`
   *
   * @category Helper
   */
  public simpleCellAddressFromString(stringAddress: string, sheet: number) {
    return simpleCellAddressFromString(this.sheetMapping.get, stringAddress, sheet)
  }

  /**
   * Returns string representation of an absolute address in A1 notation.
   * 
   * @param {SimpleCellAddress} address - object representation of an absolute address
   * @param {number} sheet - if is not equal with address sheet index, string representation will contain sheet name
   * 
   * @returns absolute address in string or `undefined` if the sheet index is not present in the engine
   *
   * @category Helper
   */
  public simpleCellAddressToString(address: SimpleCellAddress, sheet: number): Maybe<string> {
    return simpleCellAddressToString(this.sheetMapping.fetchDisplayName, address, sheet)
  }

  /**
   * Returns a unique sheet name assigned to the sheet of a given ID.
   * 
   * Or `undefined` if the there is no sheet with a given ID.
   * 
   * @param {number} sheetId - ID of the sheet, for which we want to retrieve name
   * 
   * @returns name of the sheet or `undefined` if the sheet does not exist
   *
   * @category Sheet
   */
  public getSheetName(sheetId: number): Maybe<string> {
    return this.sheetMapping.getDisplayName(sheetId)
  }

  /**
   * Returns a unique sheet ID assigned to the sheet with a given name.
   * 
   * Returns `undefined` if the there's no sheet with a given name.
   * 
   * @param {string} sheetName - name of the sheet, for which we want to retrieve ID, case insensitive.
   * 
   * @returns ID of the sheet or `undefined` if the sheet does not exist
   *
   * @category Sheet
   */
  public getSheetId(sheetName: string): Maybe<number> {
    return this.sheetMapping.get(sheetName)
  }

  /**
   * Returns true whether sheet with a given name exists.
   * 
   * The methods accepts sheet name to be checked.
   * 
   * @param {string} sheetName - name of the sheet, case insensitive.
   * 
   * @returns `true` if a given sheet exists
   *
   * @category Sheet
   */
  public doesSheetExist(sheetName: string): boolean {
    return this.sheetMapping.hasSheetWithName(sheetName)
  }

  /**
   * Returns type of a specified cell of a given address.
   * 
   * The methods accepts cell coordinates as object with column, row and sheet numbers.
   *
   * @param {SimpleCellAddress} address - cell coordinates
   *
   * @category Cell
   */
  public getCellType(address: SimpleCellAddress): CellType {
    const vertex = this.dependencyGraph.getCell(address)
    return getCellType(vertex)
  }

  /**
   * Checks if the specified cell contains a simple value.
   * 
   * The methods accepts cell coordinates as object with column, row and sheet numbers.
   * 
   * @param {SimpleCellAddress} address - cell coordinates
   * 
   * @returns `true` if cell contains a simple value
   *
   * @category Cell
   */
  public doesCellHaveSimpleValue(address: SimpleCellAddress): boolean {
    return this.getCellType(address) === CellType.VALUE
  }

  /**
   * Checks if the specified cell contains a formula.
   * 
   * The methods accepts cell coordinates as object with column, row and sheet numbers.
   *
   * @param {SimpleCellAddress} address - cell coordinates
   * 
   * @returns `true` if cell contains a formula
   *
   * @category Cell
   */
  public doesCellHaveFormula(address: SimpleCellAddress): boolean {
    return this.getCellType(address) === CellType.FORMULA
  }

  /**
   * Checks if the specified cell is empty.
   * 
   * The methods accepts cell coordinates as object with column, row and sheet numbers.
   *
   * @param {SimpleCellAddress} address - cell coordinates
   * 
   * @returns `true` if the cell is empty
   *
   * @category Cell
   */
  public isCellEmpty(address: SimpleCellAddress): boolean {
    return this.getCellType(address) === CellType.EMPTY
  }

  /**
   * Returns true if a given cell is a part of a matrix.
   * 
   * The methods accepts cell coordinates as object with column, row and sheet numbers.
   *
   * @param {SimpleCellAddress} address - cell coordinates
   *
   * @category Cell
   */
  public isCellPartOfMatrix(address: SimpleCellAddress): boolean {
    return this.getCellType(address) === CellType.MATRIX
  }

  /**
   * Returns type of the cell value of a given address.
   * 
   * The methods accepts cell coordinates as object with column, row and sheet numbers.
   * 
   * @param {SimpleCellAddress} address - cell coordinates
   *
   * @category Cell
   */
  public getCellValueType(address: SimpleCellAddress): CellValueType {
    this.ensureEvaluationIsNotSuspended()
    const value = this.dependencyGraph.getCellValue(address)
    return getCellValueType(value)
  }

  /**
   * Returns the number of existing sheets.
   * 
   * @returns which is a number of sheets
   *
   * @category Sheet
   */
  public countSheets(): number {
    return this.sheetMapping.numberOfSheets()
  }

  /**
   * Renames a specified sheet.
   * 
   * @param {number} sheetId - a sheet number
   * @param {string} newName - a name of the sheet to be given, if is the same as the old one the method does nothing
   * 
   * @fires [[sheetRenamed]]
   * 
   * @throws Throws an error if the provided sheet ID does not exists.
   *
   * @category Sheet
   */
  public renameSheet(sheetId: number, newName: string): void {
    const oldName = this.sheetMapping.renameSheet(sheetId, newName)
    if (oldName !== undefined) {
      this.emitter.emit(Events.SheetRenamed, oldName, newName)
    }
  }

  /**
   * Runs multiple operations and recomputes formulas at the end.
   * 
   * Note that this method may trigger dependency graph recalculation.
   * 
   * @param {(e: IBatchExecutor) => void} batchOperations
   * @fires [[valuesUpdated]]
   *
   * @category Instance
   */
  public batch(batchOperations: (e: IBatchExecutor) => void): ExportedChange[] {
    this.suspendEvaluation()
    try {
      batchOperations(this)
    } catch (e) {
      this.resumeEvaluation()
      throw (e)
    }
    return this.resumeEvaluation()
  }

  public suspendEvaluation(): void {
    this.evaluationSuspended = true
  }

  public resumeEvaluation(): ExportedChange[] {
    this.evaluationSuspended = false
    return this.recomputeIfDependencyGraphNeedsIt()
  }

  public isEvaluationSuspended(): boolean {
    return this.evaluationSuspended
  }

  /**
   * Adds a specified named expression.
   *
   * Note that this method may trigger dependency graph recalculation.
   *
   * @param {string} expressionName - a name of the expression to be added
   * @param {RawCellContent} expression - the expression
   * 
   * @fires [[namedExpressionAdded]] always, unless [[batch]] mode is used
   * @fires [[valuesUpdated]] if recalculation was triggered by this change
   *
   * @throws [[NamedExpressionNameIsAlreadyTaken]] when the named expression is not available.
   * @throws [[NamedExpressionNameIsInvalid]] when the named expression is not valid
   *
   * @category Named Expression
   */
  public addNamedExpression(expressionName: string, expression: RawCellContent): ExportedChange[] {
    if (!this.namedExpressions.isNameValid(expressionName)) {
      throw new NamedExpressionNameIsInvalid(expressionName)
    }
    if (!this.namedExpressions.isNameAvailable(expressionName)) {
      throw new NamedExpressionNameIsAlreadyTaken(expressionName)
    }
    this.namedExpressions.addNamedExpression(expressionName, expression)
    const changes = this.recomputeIfDependencyGraphNeedsIt()
    this.emitter.emit(Events.NamedExpressionAdded, expressionName, changes)
    return changes
  }

  /**
   * Gets specified named expression value.
   *
   * @param {string} expressionName - expression name, case insensitive.
   * 
   * @returns a [[CellValue]] or null if the given named expression does not exists
   *
   * @category Named Expression
   */
  public getNamedExpressionValue(expressionName: string): CellValue | null {
    const namedExpressionValue = this.namedExpressions.getNamedExpressionValue(expressionName)
    if (namedExpressionValue === null) {
      return null
    } else {
      return this.exporter.exportValue(namedExpressionValue)
    }
  }

  /**
   * Changes a given named expression to a specified formula.
   * 
   * @throws Throws an error if the given expression does not exist.
   * 
   * Note that this method may trigger dependency graph recalculation.
   *
   * @param {string} expressionName - an expression name, case insensitive.
   * @param {RawCellContent} newExpression - a new expression
   * 
   * @fires [[valuesUpdated]]
   *
   * @category Named Expression
   */
  public changeNamedExpression(expressionName: string, newExpression: RawCellContent): ExportedChange[] {
    if (!this.namedExpressions.doesNamedExpressionExist(expressionName)) {
      throw new NamedExpressionDoesNotExist(expressionName)
    }
    this.namedExpressions.changeNamedExpressionExpression(expressionName, newExpression)
    return this.recomputeIfDependencyGraphNeedsIt()
  }

  /**
   * Removes a named expression.
   * 
   * Note that this method may trigger dependency graph recalculation.
   *
   * @param {string} expressionName - expression name, case insensitive.
   * 
   * @fires [[namedExpressionRemoved]]
   * @fires [[valuesUpdated]]
   *
   * @category Named Expression
   */
  public removeNamedExpression(expressionName: string): ExportedChange[] {
    const namedExpressionDisplayName = this.namedExpressions.getDisplayNameByName(expressionName)!
    const actuallyRemoved = this.namedExpressions.removeNamedExpression(expressionName)
    if (actuallyRemoved) {
      const changes = this.recomputeIfDependencyGraphNeedsIt()
      this.emitter.emit(Events.NamedExpressionRemoved, namedExpressionDisplayName, changes)
      return changes
    } else {
      return []
    }
  }

  /**
   * Lists all named expressions.
   * 
   * The method does not accept any parameters.
   * 
   * @returns an array of expression names as strings
   *
   * @category Named Expression
   */
  public listNamedExpressions(): string[] {
    return this.namedExpressions.getAllNamedExpressionsNames()
  }

  /**
   * Normalizes the formula.
   * 
   * @throws Throws an error if the provided parameter is not a valid formula.
   *
   * @param {string} formulaString - a formula, ex. "=SUM(Sheet1!A1:A100)"
   *
   * @returns a normalized formula, throws an error if the provided string is not a formula, i.e does not start with "="
   *
   * @category Helper
   */
  public normalizeFormula(formulaString: string): string {
    const [ast, address] = this.extractTemporaryFormula(formulaString)
    if (!ast) {
      throw new Error('This is not a formula')
    }
    return this.unparser.unparse(ast, address)
  }

  /**
   * Calculates fire-and-forget formula
   *
   * @param {string} formulaString - a formula, ex. "=SUM(Sheet1!A1:A100)"
   * @param {string} sheetName - a name of the sheet in context of which we evaluate formula, case insensitive.
   * 
   * @returns value of the formula
   *
   * @category Helper
   */
  public calculateFormula(formulaString: string, sheetName: string): CellValue {
    this.crudOperations.ensureSheetExists(sheetName)
    const sheetId = this.sheetMapping.fetch(sheetName)
    const [ast, address] = this.extractTemporaryFormula(formulaString, sheetId)
    if (!ast) {
      throw new Error('This is not a formula')
    }
    const internalCellValue = this.evaluator.runAndForget(ast, address)
    return this.exporter.exportValue(internalCellValue)
  }

  /**
   * Validates the formula.
   * 
   * If the provided string starts with "=" and is a parsable formula the method returns true.
   *
   * @param {string} formulaString - a formula, ex. "=SUM(Sheet1!A1:A100)"
   *
   * @returns `true` if the string is a parsable formula
   *
   * @category Helper
   */
  public validateFormula(formulaString: string): boolean {
    const [ast, address] = this.extractTemporaryFormula(formulaString)
    if (!ast) {
      return false
    }
    if (ast.type === AstNodeType.ERROR && !ast.error) {
      return false
    }
    return true
  }

  private extractTemporaryFormula(formulaString: string, sheetId: number = 1): [Ast | false, SimpleCellAddress] {
    const parsedCellContent = this.cellContentParser.parse(formulaString)
    const exampleTemporaryFormulaAddress = { sheet: sheetId, col: 0, row: 0 }
    if (!(parsedCellContent instanceof CellContent.Formula)) {
      return [false, exampleTemporaryFormulaAddress]
    }

    const { ast, errors } = this.parser.parse(parsedCellContent.formula, exampleTemporaryFormulaAddress)

    if (errors.length > 0) {
      return [false, exampleTemporaryFormulaAddress]
    }

    return [ast, exampleTemporaryFormulaAddress]
  }

  /**
   * A method that listens on events.
   * 
   * @param {Event} event to listen on
   * @param {Listener} handler to be called on event
   */
  public on<Event extends keyof Listeners>(event: Event, listener: Listeners[Event]): void {
    this.emitter.on(event, listener)
  }

  public once<Event extends keyof Listeners>(event: Event, listener: Listeners[Event]): void {
    this.emitter.once(event, listener)
  }

  public off<Event extends keyof Listeners>(event: Event, listener: Listeners[Event]): void {
    this.emitter.off(event, listener)
  }

  /**
   *  Destroys instance of HyperFormula.
   * 
   *  Dependency graph, optimization indexes, statistics and parser are removed.
   *
   * @category Instance
   */
  public destroy(): void {
    this.dependencyGraph.destroy()
    this.columnSearch.destroy()
    this.evaluator.destroy()
    this.parser.destroy()
    this.lazilyTransformingAstService.destroy()
    this.stats.destroy()
    this.crudOperations.clearClipboard()
  }

  /**
   * Runs a recomputation starting from recently changed vertices.
   * 
   * Note that this method may trigger dependency graph recalculation.
   * 
   * @fires [[valuesUpdated]]
   */
  private recomputeIfDependencyGraphNeedsIt(): ExportedChange[] {
    if (!this.evaluationSuspended) {
      const changes = this.crudOperations.getAndClearContentChanges()
      const verticesToRecomputeFrom = Array.from(this.dependencyGraph.verticesToRecompute())
      this.dependencyGraph.clearRecentlyChangedVertices()

      if (verticesToRecomputeFrom.length > 0) {
        changes.addAll(this.evaluator.partialRun(verticesToRecomputeFrom))
      }

      const exportedChanges = changes.exportChanges(this.exporter)

      if (!changes.isEmpty()) {
        this.emitter.emit(Events.ValuesUpdated, exportedChanges)
      }

      return exportedChanges
    } else {
      return []
    }
  }
}<|MERGE_RESOLUTION|>--- conflicted
+++ resolved
@@ -21,12 +21,7 @@
   SheetMapping,
   Vertex,
 } from './DependencyGraph'
-<<<<<<< HEAD
-import { NamedExpressionDoesNotExist, NamedExpressionNameIsAlreadyTaken, NamedExpressionNameIsInvalid, NoOperationToUndo} from './errors'
-=======
-import {EmptyEngineFactory} from './EmptyEngineFactory'
 import { NamedExpressionDoesNotExist, NamedExpressionNameIsAlreadyTaken, NamedExpressionNameIsInvalid, NoOperationToUndo, EvaluationSuspendedError} from './errors'
->>>>>>> 73dfbf93
 import {Evaluator} from './Evaluator'
 import {Sheet, Sheets} from './GraphBuilder'
 import {IBatchExecutor} from './IBatchExecutor'
@@ -47,7 +42,7 @@
 import {Statistics, StatType} from './statistics/Statistics'
 import {Emitter, TypedEmitter, Listeners, Events} from './Emitter'
 import {UndoRedo} from './UndoRedo'
-import {BuildEngineFactory, Engine} from './BuildEngineFactory'
+import {BuildEngineFactory, EngineState} from './BuildEngineFactory'
 
 export type Index = [number, number]
 
@@ -121,7 +116,7 @@
     return this.dependencyGraph.addressMapping
   }
 
-  private static buildFromObject(engine: Engine): HyperFormula {
+  private static buildFromEngineState(engine: EngineState): HyperFormula {
     return new HyperFormula(
       engine.config,
       engine.stats,
@@ -155,7 +150,7 @@
    * @category Factory
    */
   public static buildFromArray(sheet: Sheet, configInput?: Partial<ConfigParams>): HyperFormula {
-    return this.buildFromObject(BuildEngineFactory.buildFromSheet(sheet, configInput))
+    return this.buildFromEngineState(BuildEngineFactory.buildFromSheet(sheet, configInput))
   }
 
   /**
@@ -173,7 +168,7 @@
    * @category Factory
    */
   public static buildFromSheets(sheets: Sheets, configInput?: Partial<ConfigParams>): HyperFormula {
-    return this.buildFromObject(BuildEngineFactory.buildFromSheets(sheets, configInput))
+    return this.buildFromEngineState(BuildEngineFactory.buildFromSheets(sheets, configInput))
   }
 
   /**
@@ -188,49 +183,16 @@
    * @category Factory
    */
   public static buildEmpty(configInput?: Partial<ConfigParams>): HyperFormula {
-    return this.buildFromObject(BuildEngineFactory.buildEmpty(configInput))
-  }
-
-<<<<<<< HEAD
-  private readonly emitter: TinyEmitter = new TinyEmitter()
-
+    return this.buildFromEngineState(BuildEngineFactory.buildEmpty(configInput))
+  }
+
+  private readonly emitter: Emitter = new Emitter()
+  private evaluationSuspended: boolean = false
+
+  /** @internal */
   protected constructor(
-    /* Engine configuration. */
     private config: Config,
-    /* Statistics module for benchmarking. */
     private stats: Statistics,
-    /* Dependency graph storing sheets structure. */
-    public dependencyGraph: DependencyGraph,
-    /* Column search strategy used by VLOOKUP plugin. */
-    public columnSearch: ColumnSearchStrategy,
-    /* Parser with caching. */
-    private parser: ParserWithCaching,
-    private unparser: Unparser,
-    private cellContentParser: CellContentParser,
-    /* Formula evaluator. */
-    public evaluator: Evaluator,
-    /* Service handling postponed CRUD transformations. */
-    public lazilyTransformingAstService: LazilyTransformingAstService,
-    private undoRedo: UndoRedo,
-    private crudOperations: CrudOperations,
-    private exporter: Exporter,
-    private namedExpressions: NamedExpressions,
-    private serialization: Serialization
-  ) {
-=======
-  private crudOperations: CrudOperations
-  private exporter: Exporter
-  private namedExpressions: NamedExpressions
-  private readonly emitter: Emitter = new Emitter()
-  public serialization: Serialization
-  private evaluationSuspended: boolean
-
-  /** @internal */
-  constructor(
-    /** @internal */
-    public config: Config,
-    /** @internal */
-    public stats: Statistics,
     /** @internal */
     public dependencyGraph: DependencyGraph,
     /** @internal */
@@ -242,16 +204,12 @@
     public evaluator: Evaluator,
     /** @internal */
     public lazilyTransformingAstService: LazilyTransformingAstService,
-    /** @internal */
-    public undoRedo: UndoRedo,
+    private undoRedo: UndoRedo,
+    private crudOperations: CrudOperations,
+    private exporter: Exporter,
+    private namedExpressions: NamedExpressions,
+    private serialization: Serialization
   ) {
-    this.crudOperations = new CrudOperations(config, stats, dependencyGraph, columnSearch, parser, cellContentParser, lazilyTransformingAstService, undoRedo)
-    undoRedo.crudOperations = this.crudOperations
-    this.namedExpressions = new NamedExpressions(this.addressMapping, this.cellContentParser, this.dependencyGraph, this.parser, this.crudOperations)
-    this.exporter = new Exporter(config, this.namedExpressions)
-    this.serialization = new Serialization(this.dependencyGraph, this.unparser, this.config, this.exporter)
-    this.evaluationSuspended = false
->>>>>>> 73dfbf93
   }
 
   /**
@@ -333,11 +291,8 @@
    * Unparses AST.
    *
    * @param {SimpleCellAddress} sheet - sheet ID number
-<<<<<<< HEAD
-=======
-   *
-   * @category Sheet
->>>>>>> 73dfbf93
+   *
+   * @category Sheet
    */
   public getSheetFormulas(sheet: number): Maybe<string>[][] {
     return this.serialization.getSheetFormulas(sheet)
@@ -351,11 +306,8 @@
    * Unparses AST. Applies post-processing.
    *
    * @param {SimpleCellAddress} sheet - sheet ID number
-<<<<<<< HEAD
-=======
-   *
-   * @category Sheet
->>>>>>> 73dfbf93
+   *
+   * @category Sheet
    */
   public getSheetSerialized(sheet: number): NoErrorCellValue[][] {
     this.ensureEvaluationIsNotSuspended()
