/**
 * @license
 * Copyright (c) 2021 Handsoncode. All rights reserved.
 */

import {AbsoluteCellRange} from './AbsoluteCellRange'
import {SimpleCellAddress} from './Cell'
import {Config} from './Config'
import {FunctionRegistry} from './interpreter/FunctionRegistry'
import {InterpreterState} from './interpreter/InterpreterState'
import {Maybe} from './Maybe'
import {Ast, AstNodeType} from './parser'

export class MatrixSize {
  public static fromMatrix<T>(matrix: T[][]): MatrixSize {
    return new MatrixSize(matrix.length > 0 ? matrix[0].length : 0, matrix.length)
  }
  constructor(
    public width: number,
    public height: number,
    public isRef?: boolean,
  ) {
    if (width <= 0 || height <= 0) {
      throw Error('Incorrect matrix size')
    }
  }
}

export function matrixSizeForTranspose(inputSize: MatrixSize): MatrixSize {
  return new MatrixSize(inputSize.height, inputSize.width)
}

export function matrixSizeForMultiplication(leftMatrixSize: MatrixSize, rightMatrixSize: MatrixSize): MatrixSize {
  return new MatrixSize(rightMatrixSize.width, leftMatrixSize.height)
}

export function matrixSizeForPoolFunction(inputMatrix: MatrixSize, windowSize: number, stride: number): MatrixSize {
  return new MatrixSize(
    1 + (inputMatrix.width - windowSize) / stride,
    1 + (inputMatrix.height - windowSize) / stride,
  )
}

function matrixSizeForBinaryOp(leftMatrixSize: MatrixSize, rightMatrixSize: MatrixSize): MatrixSize {
  return new MatrixSize(Math.max(leftMatrixSize.width, rightMatrixSize.width), Math.max(leftMatrixSize.height, rightMatrixSize.height))
}

function matrixSizeForUnaryOp(matrixSize: MatrixSize): MatrixSize {
  return new MatrixSize(matrixSize.width, matrixSize.height)
}

export class MatrixSizePredictor {
  constructor(
    private config: Config,
    private functionRegistry: FunctionRegistry,
  ) {
  }

  public checkMatrixSize(ast: Ast, formulaAddress: SimpleCellAddress): Maybe<MatrixSize> {
    return this._checkMatrixSize(ast, {formulaAddress, arraysFlag: this.config.arrays})
  }

  private _checkMatrixSize(ast: Ast, state: InterpreterState): Maybe<MatrixSize> {
    switch (ast.type) {
      case AstNodeType.FUNCTION_CALL: {
        const metadata = this.functionRegistry.getMetadata(ast.procedureName)
        const subChecks = ast.args.map((arg) => this._checkMatrixSize(arg, new InterpreterState(state.formulaAddress, state.arraysFlag || (metadata?.arrayFunction ?? false))))
        switch (ast.procedureName) {
          case 'MMULT': {
            if (ast.args.length !== 2) {
              return undefined
            }

            const [left, right] = subChecks

            if (left === undefined) {
              return left
            } else if (right === undefined) {
              return right
            } else if (left.width !== right.height) {
              return undefined
            } else {
              return matrixSizeForMultiplication(left, right)
            }
          }
          case 'MEDIANPOOL':
          case 'MAXPOOL': {
            if (ast.args.length < 2 || ast.args.length > 3) {
              return undefined
            }

            const matrix = subChecks[0]
            if (matrix === undefined) {
              return undefined
            }
            const windowArg = ast.args[1]
            let window

            if (windowArg.type === AstNodeType.NUMBER) {
              window = windowArg.value
            } else {
              window = 1
            }

            let stride = window

            if (ast.args.length === 3) {
              const strideArg = ast.args[2]
              if (strideArg.type === AstNodeType.NUMBER) {
                stride = strideArg.value
              } else {
                stride = 1
              }
            }

            if (window > matrix.width || window > matrix.height
              || stride > window
              || (matrix.width - window) % stride !== 0 || (matrix.height - window) % stride !== 0) {
              return undefined
            }

            return matrixSizeForPoolFunction(matrix, window, stride)
          }
          case 'TRANSPOSE': {
            if (ast.args.length !== 1) {
              return undefined
            }

            const size = subChecks[0]

            return size === undefined ? undefined : matrixSizeForTranspose(size)
          }
          case 'ARRAYFORMULA': {
            if (ast.args.length !== 1) {
              return undefined
            }
            return subChecks[0]
          }
<<<<<<< HEAD
          case 'ARRAY_CONSTRAIN': {
            if (ast.args.length !== 3) {
              return undefined
            }
            if(subChecks[0]===undefined) {
              return undefined
            }
            let height = subChecks[0].height
            let width = subChecks[0].width
            if(ast.args[1].type === AstNodeType.NUMBER) {
              height = Math.min(height, ast.args[1].value)
            }
            if(ast.args[2].type === AstNodeType.NUMBER) {
              width = Math.min(width, ast.args[2].value)
            }
            if(height<1 || width<1 || !Number.isInteger(height) || !Number.isInteger(width)) {
              return undefined
            }
            return new MatrixSize(width, height)
=======
          case 'SWITCH': {
            if(ast.args.length === 0) {
              return undefined
            }
            const size = subChecks[0]
            if(size === undefined) {
              return undefined
            }
            return new MatrixSize(size.width, size.height)
>>>>>>> bcb83a96
          }
          default: {
            return new MatrixSize(1, 1)
          }
        }
      }
      case AstNodeType.CELL_RANGE: {
        const range = AbsoluteCellRange.fromCellRangeOrUndef(ast, state.formulaAddress)
        if (range === undefined) {
          return undefined
        } else {
          return new MatrixSize(range.width(), range.height(), true)
        }
      }
      case AstNodeType.STRING:
      case AstNodeType.NUMBER:
        return new MatrixSize(1, 1)
      case AstNodeType.CELL_REFERENCE:
        return new MatrixSize(1, 1, true)
      case AstNodeType.DIV_OP:
      case AstNodeType.CONCATENATE_OP:
      case AstNodeType.EQUALS_OP:
      case AstNodeType.GREATER_THAN_OP:
      case AstNodeType.GREATER_THAN_OR_EQUAL_OP:
      case AstNodeType.LESS_THAN_OP:
      case AstNodeType.LESS_THAN_OR_EQUAL_OP:
      case AstNodeType.MINUS_OP:
      case AstNodeType.NOT_EQUAL_OP:
      case AstNodeType.PLUS_OP:
      case AstNodeType.POWER_OP:
      case AstNodeType.TIMES_OP: {
        const left = this._checkMatrixSize(ast.left, state)
        if (left === undefined) {
          return undefined
        }
        const right = this._checkMatrixSize(ast.right, state)
        if (right === undefined) {
          return right
        }
        if(!state.arraysFlag && (left.height>1 || left.width>1 || right.height>1 || right.width>1)) {
          return undefined
        }
        return matrixSizeForBinaryOp(left, right)
      }
      case AstNodeType.MINUS_UNARY_OP:
      case AstNodeType.PLUS_UNARY_OP:
      case AstNodeType.PERCENT_OP: {
        const val = this._checkMatrixSize(ast.value, state)
        if (val === undefined) {
          return undefined
        }
        if(!state.arraysFlag && (val.height>1 || val.width>1)) {
          return undefined
        }
        return matrixSizeForUnaryOp(val)
      }
      case AstNodeType.EMPTY:
        return undefined
      default:
        return undefined
    }
  }
}
<|MERGE_RESOLUTION|>--- conflicted
+++ resolved
@@ -136,27 +136,26 @@
             }
             return subChecks[0]
           }
-<<<<<<< HEAD
           case 'ARRAY_CONSTRAIN': {
             if (ast.args.length !== 3) {
               return undefined
             }
-            if(subChecks[0]===undefined) {
+            if (subChecks[0] === undefined) {
               return undefined
             }
             let height = subChecks[0].height
             let width = subChecks[0].width
-            if(ast.args[1].type === AstNodeType.NUMBER) {
+            if (ast.args[1].type === AstNodeType.NUMBER) {
               height = Math.min(height, ast.args[1].value)
             }
-            if(ast.args[2].type === AstNodeType.NUMBER) {
+            if (ast.args[2].type === AstNodeType.NUMBER) {
               width = Math.min(width, ast.args[2].value)
             }
-            if(height<1 || width<1 || !Number.isInteger(height) || !Number.isInteger(width)) {
+            if (height < 1 || width < 1 || !Number.isInteger(height) || !Number.isInteger(width)) {
               return undefined
             }
             return new MatrixSize(width, height)
-=======
+          }
           case 'SWITCH': {
             if(ast.args.length === 0) {
               return undefined
@@ -166,7 +165,6 @@
               return undefined
             }
             return new MatrixSize(size.width, size.height)
->>>>>>> bcb83a96
           }
           default: {
             return new MatrixSize(1, 1)
