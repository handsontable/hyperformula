/**
 * @license
 * Copyright (c) 2021 Handsoncode. All rights reserved.
 */

import {AbsoluteCellRange} from './AbsoluteCellRange'
import {CellError, ErrorType, SimpleCellAddress} from './Cell'
import {Config} from './Config'
import {ErrorMessage} from './error-message'
import {FunctionRegistry} from './interpreter/FunctionRegistry'
import {InterpreterState} from './interpreter/InterpreterState'
import {Maybe} from './Maybe'
import {Ast, AstNodeType} from './parser'

export class MatrixSize {
  public static fromMatrix<T>(matrix: T[][]): MatrixSize {
    return new MatrixSize(matrix.length > 0 ? matrix[0].length : 0, matrix.length)
  }
  constructor(
    public width: number,
    public height: number,
    public isRef?: boolean,
  ) {
    if (width <= 0 || height <= 0) {
      throw Error('Incorrect matrix size')
    }
  }
}

export function matrixSizeForTranspose(inputSize: MatrixSize): MatrixSize {
  return new MatrixSize(inputSize.height, inputSize.width)
}

export function matrixSizeForMultiplication(leftMatrixSize: MatrixSize, rightMatrixSize: MatrixSize): MatrixSize {
  return new MatrixSize(rightMatrixSize.width, leftMatrixSize.height)
}

export function matrixSizeForPoolFunction(inputMatrix: MatrixSize, windowSize: number, stride: number): MatrixSize {
  return new MatrixSize(
    1 + (inputMatrix.width - windowSize) / stride,
    1 + (inputMatrix.height - windowSize) / stride,
  )
}

function matrixSizeForBinaryOp(leftMatrixSize: MatrixSize, rightMatrixSize: MatrixSize): MatrixSize {
  return new MatrixSize(Math.max(leftMatrixSize.width, rightMatrixSize.width), Math.max(leftMatrixSize.height, rightMatrixSize.height))
}

function matrixSizeForUnaryOp(matrixSize: MatrixSize): MatrixSize {
  return new MatrixSize(matrixSize.width, matrixSize.height)
}

export class MatrixSizePredictor {
  constructor(
    private config: Config,
    private functionRegistry: FunctionRegistry,
  ) {
  }

  public checkMatrixSize(ast: Ast, formulaAddress: SimpleCellAddress): Maybe<MatrixSize> {
    return this._checkMatrixSize(ast, {formulaAddress, arraysFlag: this.config.arrays})
  }

  private _checkMatrixSize(ast: Ast, state: InterpreterState): Maybe<MatrixSize> {
    switch (ast.type) {
      case AstNodeType.FUNCTION_CALL: {
        const metadata = this.functionRegistry.getMetadata(ast.procedureName)
        const subChecks = ast.args.map((arg) => this._checkMatrixSize(arg, new InterpreterState(state.formulaAddress, state.arraysFlag || (metadata?.arrayFunction ?? false))))
        switch (ast.procedureName) {
          case 'MMULT': {
            if (ast.args.length !== 2) {
              return undefined
            }

            const [left, right] = subChecks

            if (left === undefined) {
              return left
            } else if (right === undefined) {
              return right
            } else if (left.width !== right.height) {
              return undefined
            } else {
              return matrixSizeForMultiplication(left, right)
            }
          }
          case 'MEDIANPOOL':
          case 'MAXPOOL': {
            if (ast.args.length < 2 || ast.args.length > 3) {
              return undefined
            }

            const matrix = subChecks[0]
            if (matrix === undefined) {
              return undefined
            }
            const windowArg = ast.args[1]
            let window

            if (windowArg.type === AstNodeType.NUMBER) {
              window = windowArg.value
            } else {
              window = 1
            }

            let stride = window

            if (ast.args.length === 3) {
              const strideArg = ast.args[2]
              if (strideArg.type === AstNodeType.NUMBER) {
                stride = strideArg.value
              } else {
                stride = 1
              }
            }

            if (window > matrix.width || window > matrix.height
              || stride > window
              || (matrix.width - window) % stride !== 0 || (matrix.height - window) % stride !== 0) {
              return undefined
            }

            return matrixSizeForPoolFunction(matrix, window, stride)
          }
          case 'TRANSPOSE': {
            if (ast.args.length !== 1) {
              return undefined
            }

            const size = subChecks[0]

            return size === undefined ? undefined : matrixSizeForTranspose(size)
          }
          case 'ARRAYFORMULA': {
            if (ast.args.length !== 1) {
              return undefined
            }
            return subChecks[0]
          }
<<<<<<< HEAD
          case 'FILTER': {
            if(ast.args.length <= 1) {
              return undefined
            }
            for(const subcheck of subChecks) {
              if(subcheck === undefined) {
                return undefined
              }
            }
            const width = Math.max(...(subChecks as MatrixSize[]).map(val => val.width))
            const height = Math.max(...(subChecks as MatrixSize[]).map(val => val.height))
            return new MatrixSize(width, height)
=======
          case 'SWITCH': {
            if(ast.args.length === 0) {
              return undefined
            }
            const size = subChecks[0]
            if(size === undefined) {
              return undefined
            }
            return new MatrixSize(size.width, size.height)
>>>>>>> bcb83a96
          }
          default: {
            return new MatrixSize(1, 1)
          }
        }
      }
      case AstNodeType.CELL_RANGE: {
        const range = AbsoluteCellRange.fromCellRangeOrUndef(ast, state.formulaAddress)
        if (range === undefined) {
          return undefined
        } else {
          return new MatrixSize(range.width(), range.height(), true)
        }
      }
      case AstNodeType.STRING:
      case AstNodeType.NUMBER:
        return new MatrixSize(1, 1)
      case AstNodeType.CELL_REFERENCE:
        return new MatrixSize(1, 1, true)
      case AstNodeType.DIV_OP:
      case AstNodeType.CONCATENATE_OP:
      case AstNodeType.EQUALS_OP:
      case AstNodeType.GREATER_THAN_OP:
      case AstNodeType.GREATER_THAN_OR_EQUAL_OP:
      case AstNodeType.LESS_THAN_OP:
      case AstNodeType.LESS_THAN_OR_EQUAL_OP:
      case AstNodeType.MINUS_OP:
      case AstNodeType.NOT_EQUAL_OP:
      case AstNodeType.PLUS_OP:
      case AstNodeType.POWER_OP:
      case AstNodeType.TIMES_OP: {
        const left = this._checkMatrixSize(ast.left, state)
        if (left === undefined) {
          return undefined
        }
        const right = this._checkMatrixSize(ast.right, state)
        if (right === undefined) {
          return right
        }
        if(!state.arraysFlag && (left.height>1 || left.width>1 || right.height>1 || right.width>1)) {
          return undefined
        }
        return matrixSizeForBinaryOp(left, right)
      }
      case AstNodeType.MINUS_UNARY_OP:
      case AstNodeType.PLUS_UNARY_OP:
      case AstNodeType.PERCENT_OP: {
        const val = this._checkMatrixSize(ast.value, state)
        if (val === undefined) {
          return undefined
        }
        if(!state.arraysFlag && (val.height>1 || val.width>1)) {
          return undefined
        }
        return matrixSizeForUnaryOp(val)
      }
      case AstNodeType.EMPTY:
        return undefined
      default:
        return undefined
    }
  }
}
<|MERGE_RESOLUTION|>--- conflicted
+++ resolved
@@ -137,30 +137,28 @@
             }
             return subChecks[0]
           }
-<<<<<<< HEAD
           case 'FILTER': {
-            if(ast.args.length <= 1) {
-              return undefined
-            }
-            for(const subcheck of subChecks) {
-              if(subcheck === undefined) {
+            if (ast.args.length <= 1) {
+              return undefined
+            }
+            for (const subcheck of subChecks) {
+              if (subcheck === undefined) {
                 return undefined
               }
             }
             const width = Math.max(...(subChecks as MatrixSize[]).map(val => val.width))
             const height = Math.max(...(subChecks as MatrixSize[]).map(val => val.height))
             return new MatrixSize(width, height)
-=======
+          }
           case 'SWITCH': {
-            if(ast.args.length === 0) {
+            if (ast.args.length === 0) {
               return undefined
             }
             const size = subChecks[0]
-            if(size === undefined) {
+            if (size === undefined) {
               return undefined
             }
             return new MatrixSize(size.width, size.height)
->>>>>>> bcb83a96
           }
           default: {
             return new MatrixSize(1, 1)
