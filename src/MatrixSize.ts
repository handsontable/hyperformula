--- conflicted
+++ resolved
@@ -136,7 +136,6 @@
             }
             return subChecks[0]
           }
-<<<<<<< HEAD
           case 'FILTER': {
             if (ast.args.length <= 1) {
               return undefined
@@ -159,7 +158,7 @@
               return undefined
             }
             return new MatrixSize(size.width, size.height)
-=======
+          }
           case 'ARRAY_CONSTRAIN': {
             if (ast.args.length !== 3) {
               return undefined
@@ -179,7 +178,6 @@
               return undefined
             }
             return new MatrixSize(width, height)
->>>>>>> fd058646
           }
           default: {
             return new MatrixSize(1, 1)
