--- conflicted
+++ resolved
@@ -136,7 +136,6 @@
             }
             return subChecks[0]
           }
-<<<<<<< HEAD
           case 'SWITCH': {
             if(ast.args.length === 0) {
               return undefined
@@ -146,7 +145,7 @@
               return undefined
             }
             return new MatrixSize(size.width, size.height)
-=======
+          }
           case 'ARRAY_CONSTRAIN': {
             if (ast.args.length !== 3) {
               return undefined
@@ -166,7 +165,6 @@
               return undefined
             }
             return new MatrixSize(width, height)
->>>>>>> 1e458b0d
           }
           default: {
             return new MatrixSize(1, 1)
