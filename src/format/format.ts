--- conflicted
+++ resolved
@@ -94,15 +94,6 @@
       continue
     }
 
-<<<<<<< HEAD
-=======
-    if (secondsExtendedRegexp.test(token.value)) {
-      const fractionOfSecondPrecision = token.value.length - 3
-      result += (time.seconds < 10 ? '0' : '') + Math.floor(time.seconds * Math.pow(10, fractionOfSecondPrecision)) / Math.pow(10, fractionOfSecondPrecision)
-      continue
-    }
-
->>>>>>> 06047d2b
     switch (token.value.toLowerCase()) {
       case 'h':
       case 'hh': {
@@ -141,7 +132,7 @@
       default: {
         if (secondsExtendedRegexp.test(token.value)) {
           const fractionOfSecondPrecision = Math.max(token.value.length - 3, 0)
-          result += (time.seconds < 10 ? '0' : '') + Math.round(time.seconds * Math.pow(10, fractionOfSecondPrecision)) / Math.pow(10, fractionOfSecondPrecision)
+          result += (time.seconds < 10 ? '0' : '') + Math.floor(time.seconds * Math.pow(10, fractionOfSecondPrecision)) / Math.pow(10, fractionOfSecondPrecision)
           continue
         }
         return undefined
