/**
 * @license
 * Copyright (c) 2020 Handsoncode. All rights reserved.
 */

import {InternalScalarValue} from '../Cell'
import {Config} from '../Config'
import {secondsExtendedRegexp} from '../DateTimeDefault'
import {DateTimeHelper, SimpleDateTime, SimpleTime} from '../DateTimeHelper'
import {Maybe} from '../Maybe'
import {FormatToken, parseForDateTimeFormat, parseForNumberFormat, TokenType} from './parser'

<<<<<<< HEAD
export function format(value: number, formatArg: string, config: Config, dateHelper: DateTimeHelper): InternalCellValue {
  const tryDateTime = config.stringifyDateTime(dateHelper.numberToDateTime(value), formatArg) // default points to defaultStringifyDateTime()
  if (tryDateTime !== undefined) {
    return tryDateTime
  }
  const tryDuration = config.stringifyDuration(dateHelper.numberToTime(value), formatArg)
  if(tryDuration !== undefined) {
    return tryDuration
=======
export function format(value: number, formatArg: string, config: Config, dateHelper: DateTimeHelper): InternalScalarValue {
  const tryString = config.stringifyDateTime(dateHelper.numberToDateTime(value), formatArg) // default points to defaultStringifyDateTime()
  if (tryString !== undefined) {
    return tryString
  } else {
    const expression = parseForNumberFormat(formatArg)

    if (expression !== undefined) {
      return numberFormat(expression.tokens, value)
    } else {
      return formatArg
    }
>>>>>>> 1c93678f
  }
  const expression = parseForNumberFormat(formatArg)
  if (expression !== undefined) {
    return numberFormat(expression.tokens, value)
  }
  return formatArg
}

export function padLeft(number: number | string, size: number) {
  let result = number + ''
  while (result.length < size) {
    result = '0' + result
  }
  return result
}

export function padRight(number: number | string, size: number) {
  let result = number + ''
  while (result.length < size) {
    result = result + '0'
  }
  return result
}

function countChars(text: string, char: string) {
  return text.split(char).length - 1
}

function numberFormat(tokens: FormatToken[], value: number): InternalScalarValue {
  let result = ''

  for (let i = 0; i < tokens.length; ++i) {
    const token = tokens[i]
    if (token.type === TokenType.FREE_TEXT) {
      result += token.value
      continue
    }

    const tokenParts = token.value.split('.')
    const integerFormat = tokenParts[0]
    const decimalFormat = tokenParts[1] || ''
    const separator = tokenParts[1] ? '.' : ''

    /* get fixed-point number without trailing zeros */
    const valueParts = Number(value.toFixed(decimalFormat.length)).toString().split('.')
    let integerPart = valueParts[0] || ''
    let decimalPart = valueParts[1] || ''

    if (integerFormat.length > integerPart.length) {
      const padSize = countChars(integerFormat.substr(0, integerFormat.length - integerPart.length), '0')
      integerPart = padLeft(integerPart, padSize + integerPart.length)
    }

    const padSize = countChars(decimalFormat.substr(decimalPart.length, decimalFormat.length - decimalPart.length), '0')
    decimalPart = padRight(decimalPart, padSize + decimalPart.length)

    result += integerPart + separator + decimalPart
  }

  return result
}

export function defaultStringifyDuration(time: SimpleTime, formatArg: string): Maybe<string> {
  const expression = parseForDateTimeFormat(formatArg)
  if (expression === undefined) {
    return undefined
  }
  const tokens = expression.tokens
  let result = ''

  for (const token of tokens) {
    if (token.type === TokenType.FREE_TEXT) {
      result += token.value
      continue
    }

    if(secondsExtendedRegexp.test(token.value)) {
      const fractionOfSecondPrecision = token.value.length-3
      result += (time.second < 10 ? '0' : '') + Math.round(time.second * Math.pow(10, fractionOfSecondPrecision))/Math.pow(10, fractionOfSecondPrecision)
      continue
    }

    switch (token.value.toLowerCase()) {
      case 'h':
      case 'hh': {
        result += padLeft( time.hour, token.value.length)
        time.hour = 0
        break
      }

      case '[hh]': {
        result += padLeft( time.hour, token.value.length-2)
        time.hour = 0
        break
      }

      case 'm':
      case 'mm': {
        result += padLeft(time.minute, token.value.length)
        time.minute = 0
        break
      }

      case '[mm]': {
        result += padLeft(time.minute + 60*time.hour, token.value.length-2)
        time.minute = 0
        time.hour = 0
        break
      }

      /* seconds */
      case 's':
      case 'ss': {
        result += padLeft(time.second, token.value.length)
        break
      }

      default: {
        return undefined
      }
    }
  }
  return result
}

export function defaultStringifyDateTime(dateTime: SimpleDateTime, formatArg: string): Maybe<string> {
  const expression = parseForDateTimeFormat(formatArg)
  if (expression === undefined) {
    return undefined
  }
  const tokens = expression.tokens
  let result = ''
  let minutes: boolean = false

  const ampm = tokens.some( (token) => token.type === TokenType.FORMAT &&
    (token.value === 'a/p' || token.value === 'A/P' || token.value === 'am/pm' || token.value === 'AM/PM') )

  for (let i=0; i<tokens.length; i++){
    const token = tokens[i]
    if (token.type === TokenType.FREE_TEXT) {
      result += token.value
      continue
    }

    if(secondsExtendedRegexp.test(token.value)) {
      const fractionOfSecondPrecision = token.value.length-3
      result += (dateTime.second < 10 ? '0' : '') + Math.round(dateTime.second * Math.pow(10, fractionOfSecondPrecision))/Math.pow(10, fractionOfSecondPrecision)
      continue
    }


    switch (token.value.toLowerCase()) {
      /* hours*/
      case 'h':
      case 'hh': {
        minutes = true
        result += padLeft( ampm? (dateTime.hour+11)%12+1 : dateTime.hour, token.value.length)
        break
      }

      /* days */
      case 'd':
      case 'dd': {
        result += padLeft(dateTime.day, token.value.length)
        break
      }

      /* seconds */
      case 's':
      case 'ss': {
        result += padLeft(Math.round(dateTime.second), token.value.length)
        break
      }

      /* minutes / months */
      case 'm':
      case 'mm': {
        if(i+1 < tokens.length && tokens[i+1].value.startsWith(':')) {
          minutes = true
        }
        if (minutes) {
          result += padLeft(dateTime.minute, token.value.length)
        } else {
          result += padLeft(dateTime.month, token.value.length)
        }
        minutes = true
        break
      }

      /* years */
      case 'yy': {
        result += padLeft(dateTime.year % 100, token.value.length)
        break
      }
      case 'yyyy': {
        result += dateTime.year
        break
      }

      /* AM / PM */
      case 'am/pm':
      case 'a/p': {
       const [am, pm] = token.value.split('/')
       result += dateTime.hour < 12 ? am : pm
       break
      }
      default: {
        return undefined
      }
    }
  }

  return result
}<|MERGE_RESOLUTION|>--- conflicted
+++ resolved
@@ -3,14 +3,13 @@
  * Copyright (c) 2020 Handsoncode. All rights reserved.
  */
 
-import {InternalScalarValue} from '../Cell'
+import {InternalCellValue, InternalScalarValue} from '../Cell'
 import {Config} from '../Config'
 import {secondsExtendedRegexp} from '../DateTimeDefault'
 import {DateTimeHelper, SimpleDateTime, SimpleTime} from '../DateTimeHelper'
 import {Maybe} from '../Maybe'
 import {FormatToken, parseForDateTimeFormat, parseForNumberFormat, TokenType} from './parser'
 
-<<<<<<< HEAD
 export function format(value: number, formatArg: string, config: Config, dateHelper: DateTimeHelper): InternalCellValue {
   const tryDateTime = config.stringifyDateTime(dateHelper.numberToDateTime(value), formatArg) // default points to defaultStringifyDateTime()
   if (tryDateTime !== undefined) {
@@ -19,20 +18,6 @@
   const tryDuration = config.stringifyDuration(dateHelper.numberToTime(value), formatArg)
   if(tryDuration !== undefined) {
     return tryDuration
-=======
-export function format(value: number, formatArg: string, config: Config, dateHelper: DateTimeHelper): InternalScalarValue {
-  const tryString = config.stringifyDateTime(dateHelper.numberToDateTime(value), formatArg) // default points to defaultStringifyDateTime()
-  if (tryString !== undefined) {
-    return tryString
-  } else {
-    const expression = parseForNumberFormat(formatArg)
-
-    if (expression !== undefined) {
-      return numberFormat(expression.tokens, value)
-    } else {
-      return formatArg
-    }
->>>>>>> 1c93678f
   }
   const expression = parseForNumberFormat(formatArg)
   if (expression !== undefined) {
