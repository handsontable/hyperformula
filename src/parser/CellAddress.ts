--- conflicted
+++ resolved
@@ -1,11 +1,8 @@
-<<<<<<< HEAD
 /**
  * @license
  * Copyright (c) 2020 Handsoncode. All rights reserved.
  */
 
-import {absoluteSheetReference, simpleCellAddress, SimpleCellAddress} from '../Cell'
-=======
 import {
   absoluteSheetReference,
   simpleCellAddress,
@@ -17,7 +14,6 @@
 } from '../Cell'
 import {columnIndexToLabel} from './addressRepresentationConverters'
 import {AddressWithColumn, AddressWithRow} from './Address'
->>>>>>> f5180094
 
 /** Possible kinds of cell references */
 export enum CellReferenceType {
