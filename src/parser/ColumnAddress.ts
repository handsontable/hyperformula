--- conflicted
+++ resolved
@@ -3,9 +3,6 @@
  * Copyright (c) 2020 Handsoncode. All rights reserved.
  */
 
-<<<<<<< HEAD
-import {absoluteSheetReference, SimpleCellAddress, simpleColumnAddress, SimpleColumnAddress} from '../Cell'
-=======
 import {
   absoluteSheetReference,
   invalidSimpleColumnAddress,
@@ -14,7 +11,6 @@
   SimpleColumnAddress
 } from '../Cell'
 import {Maybe} from '../Maybe'
->>>>>>> 6870a3a7
 import {AddressWithColumn} from './Address'
 import {columnIndexToLabel} from './addressRepresentationConverters'
 
