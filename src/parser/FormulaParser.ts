--- conflicted
+++ resolved
@@ -467,10 +467,10 @@
     const [startImage, endImage] = range.image.split(':')
 
     const start = this.ACTION(() => {
-      return columnAddressFromString(this.sheetMapping, startImage, this.formulaAddress!)
+      return columnAddressFromString(this.sheetMapping, startImage, this.formulaAddress)
     })
     let end = this.ACTION(() => {
-      return columnAddressFromString(this.sheetMapping, endImage, this.formulaAddress!)
+      return columnAddressFromString(this.sheetMapping, endImage, this.formulaAddress)
     })
 
     if (start === undefined || end === undefined) {
@@ -497,10 +497,10 @@
     const [startImage, endImage] = range.image.split(':')
 
     const start = this.ACTION(() => {
-      return rowAddressFromString(this.sheetMapping, startImage, this.formulaAddress!)
+      return rowAddressFromString(this.sheetMapping, startImage, this.formulaAddress)
     })
     let end = this.ACTION(() => {
-      return rowAddressFromString(this.sheetMapping, endImage, this.formulaAddress!)
+      return rowAddressFromString(this.sheetMapping, endImage, this.formulaAddress)
     })
 
     if (start === undefined || end === undefined) {
@@ -649,18 +649,7 @@
       return this.parsingError(ParsingErrorType.ParserError, 'Malformed range expression')
     }
 
-<<<<<<< HEAD
-    const sheetReferenceType = this.rangeSheetReferenceType(startSheet, end.sheet)
-=======
-    let sheetReferenceType: RangeSheetReferenceType
-    if (startAddress.sheet === null) {
-      sheetReferenceType = RangeSheetReferenceType.RELATIVE
-    } else if (endAddress.sheet === null) {
-      sheetReferenceType = RangeSheetReferenceType.START_ABSOLUTE
-    } else {
-      sheetReferenceType = RangeSheetReferenceType.BOTH_ABSOLUTE
-    }
->>>>>>> 18fb9296
+    const sheetReferenceType = this.rangeSheetReferenceType(startAddress.sheet, endAddress.sheet)
 
     if (startAddress.sheet !== null && endAddress.sheet === null) {
       endAddress = endAddress.withAbsoluteSheet(startAddress.sheet)
