/**
 * @license
 * Copyright (c) 2021 Handsoncode. All rights reserved.
 */

import {
  EmbeddedActionsParser,
  EMPTY_ALT,
  ILexingResult,
  IOrAlt,
  IToken,
  Lexer,
  OrMethodOpts,
  tokenMatcher
} from 'chevrotain'

import {CellError, ErrorType, simpleCellAddress, SimpleCellAddress} from '../Cell'
import {ErrorMessage} from '../error-message'
import {Maybe} from '../Maybe'
import {
  cellAddressFromString,
  columnAddressFromString,
  rowAddressFromString,
  SheetMappingFn,
} from './addressRepresentationConverters'
import {
  ArrayAst,
  Ast,
  AstNodeType,
  buildArrayAst,
  buildCellErrorAst,
  buildCellRangeAst,
  buildCellReferenceAst,
  buildColumnRangeAst,
  buildConcatenateOpAst,
  buildDivOpAst,
  buildEmptyArgAst,
  buildEqualsOpAst,
  buildErrorWithRawInputAst,
  buildGreaterThanOpAst,
  buildGreaterThanOrEqualOpAst,
  buildLessThanOpAst,
  buildLessThanOrEqualOpAst,
  buildMinusOpAst,
  buildMinusUnaryOpAst,
  buildNamedExpressionAst,
  buildNotEqualOpAst,
  buildNumberAst,
  buildParenthesisAst,
  buildParsingErrorAst,
  buildPercentOpAst,
  buildPlusOpAst,
  buildPlusUnaryOpAst,
  buildPowerOpAst,
  buildProcedureAst,
  buildRowRangeAst,
  buildStringAst,
  buildTimesOpAst,
  CellReferenceAst,
  ErrorAst,
  parsingError,
  ParsingError,
  ParsingErrorType,
  RangeSheetReferenceType,
} from './Ast'
import {CellAddress, CellReferenceType} from './CellAddress'
import {
  AdditionOp,
  ArrayLParen,
  ArrayRParen,
  BooleanOp,
  CellReference,
  ColumnRange,
  ConcatenateOp,
  DivOp,
  EqualsOp,
  ErrorLiteral,
  GreaterThanOp,
  GreaterThanOrEqualOp,
  ILexerConfig,
  LessThanOp,
  LessThanOrEqualOp,
  LParen,
  MinusOp,
  MultiplicationOp,
  NamedExpression,
  NotEqualOp,
  PercentOp,
  PlusOp,
  PowerOp,
  ProcedureName,
  RangeSeparator,
  RowRange,
  RParen,
  StringLiteral,
  TimesOp,
} from './LexerConfig'
import {RowAddress} from './RowAddress'
import {ColumnAddress} from './ColumnAddress'
import {AddressWithSheet} from './Address'

export interface FormulaParserResult {
  ast: Ast,
  errors: ParsingError[],
}

/**
 * LL(k) formula parser described using Chevrotain DSL
 *
 * It is equivalent to the grammar below:
 *
 * F -> '=' E <br/>
 * B -> K < B | K >= B ... | K <br/>
 * K -> E & K | E <br/>
 * E -> M + E | M - E | M <br/>
 * M -> W * M | W / M | W <br/>
 * W -> C * W | C <br/>
 * C -> N | R | O | A | P | num <br/>
 * N -> '(' E ')' <br/>
 * R -> A:OFFSET(..) | A:A <br/>
 * O -> OFFSET(..) | OFFSET(..):A | OFFSET(..):OFFSET(..) <br/>
 * A -> A1 | $A1 | A$1 | $A$1 <br/>
 * P -> SUM(..) <br/>
 */
export class FormulaParser extends EmbeddedActionsParser {
  private lexerConfig: ILexerConfig

  /**
   * Address of the cell in which formula is located
   */
  private formulaAddress: SimpleCellAddress

  private customParsingError?: ParsingError

  private readonly sheetMapping: SheetMappingFn

  /**
   * Cache for positiveAtomicExpression alternatives
   */
  private atomicExpCache: Maybe<OrArg>
  private booleanExpressionOrEmpty: AstRule = this.RULE('booleanExpressionOrEmpty', () => {
    return this.OR([
      {ALT: () => this.SUBRULE(this.booleanExpression)},
      {ALT: EMPTY_ALT(buildEmptyArgAst())}
    ])
  })
  /**
   * Rule for procedure expressions: SUM(1,A1)
   */
  private procedureExpression: AstRule = this.RULE('procedureExpression', () => {
    const procedureNameToken = this.CONSUME(ProcedureName) as ExtendedToken
    const procedureName = procedureNameToken.image.toUpperCase().slice(0, -1)
    const canonicalProcedureName = this.lexerConfig.functionMapping[procedureName] ?? procedureName
    const args: Ast[] = []

    let argument = this.SUBRULE(this.booleanExpressionOrEmpty)
    this.MANY(() => {
      const separator = this.CONSUME(this.lexerConfig.ArgSeparator) as ExtendedToken
      if (argument.type === AstNodeType.EMPTY) {
        argument.leadingWhitespace = separator.leadingWhitespace?.image
      }
      args.push(argument)
      argument = this.SUBRULE2(this.booleanExpressionOrEmpty)
    })

    args.push(argument)

    if (args.length === 1 && args[0].type === AstNodeType.EMPTY) {
      args.length = 0
    }

    const rParenToken = this.CONSUME(RParen) as ExtendedToken
    return buildProcedureAst(canonicalProcedureName, args, procedureNameToken.leadingWhitespace, rParenToken.leadingWhitespace)
  })
  private namedExpressionExpression: AstRule = this.RULE('namedExpressionExpression', () => {
    const name = this.CONSUME(NamedExpression) as ExtendedToken
    return buildNamedExpressionAst(name.image, name.leadingWhitespace)
  })
  /**
   * Rule for OFFSET() function expression
   */
  private offsetProcedureExpression: AstRule = this.RULE('offsetProcedureExpression', () => {
    const args: Ast[] = []
    this.CONSUME(this.lexerConfig.OffsetProcedureName)
    this.CONSUME(LParen)
    this.MANY_SEP({
      SEP: this.lexerConfig.ArgSeparator,
      DEF: () => {
        args.push(this.SUBRULE(this.booleanExpression))
      },
    })
    this.CONSUME(RParen)
    return this.handleOffsetHeuristic(args)
  })

  /**
   * Rule for column range, e.g. A:B, Sheet1!A:B, Sheet1!A:Sheet1!B
   */
  private columnRangeExpression: AstRule = this.RULE('columnRangeExpression', () => {
    const range = this.CONSUME(ColumnRange) as ExtendedToken
    const [startImage, endImage] = range.image.split(':')
    const firstAddress = this.ACTION(() => columnAddressFromString(this.sheetMapping, startImage, this.formulaAddress))
    const secondAddress = this.ACTION(() => columnAddressFromString(this.sheetMapping, endImage, this.formulaAddress))

    if (firstAddress === undefined || secondAddress === undefined) {
      return buildCellErrorAst(new CellError(ErrorType.REF))
    }

    if (firstAddress.exceedsSheetSizeLimits(this.lexerConfig.maxColumns) || secondAddress.exceedsSheetSizeLimits(this.lexerConfig.maxColumns)) {
      return buildErrorWithRawInputAst(range.image, new CellError(ErrorType.NAME), range.leadingWhitespace)
    }

    if (firstAddress.sheet === undefined && secondAddress.sheet !== undefined) {
      return this.parsingError(ParsingErrorType.ParserError, 'Malformed range expression')
    }

    const { firstEnd, secondEnd, sheetRefType } = FormulaParser.fixSheetIdsForRangeEnds(firstAddress, secondAddress)
    const { start, end } = this.orderColumnRangeEnds(firstEnd, secondEnd)

    return buildColumnRangeAst(start, end, sheetRefType, range.leadingWhitespace)
  })

  /**
   * Rule for row range, e.g. 1:2, Sheet1!1:2, Sheet1!1:Sheet1!2
   */
  private rowRangeExpression: AstRule = this.RULE('rowRangeExpression', () => {
    const range = this.CONSUME(RowRange) as ExtendedToken
    const [startImage, endImage] = range.image.split(':')
    const firstAddress = this.ACTION(() => rowAddressFromString(this.sheetMapping, startImage, this.formulaAddress))
    const secondAddress = this.ACTION(() => rowAddressFromString(this.sheetMapping, endImage, this.formulaAddress))

    if (firstAddress === undefined || secondAddress === undefined) {
      return buildCellErrorAst(new CellError(ErrorType.REF))
    }

    if (firstAddress.exceedsSheetSizeLimits(this.lexerConfig.maxRows) || secondAddress.exceedsSheetSizeLimits(this.lexerConfig.maxRows)) {
      return buildErrorWithRawInputAst(range.image, new CellError(ErrorType.NAME), range.leadingWhitespace)
    }

    if (firstAddress.sheet === undefined && secondAddress.sheet !== undefined) {
      return this.parsingError(ParsingErrorType.ParserError, 'Malformed range expression')
    }

    const { firstEnd, secondEnd, sheetRefType } = FormulaParser.fixSheetIdsForRangeEnds(firstAddress, secondAddress)
    const { start, end } = this.orderRowRangeEnds(firstEnd, secondEnd)

    return buildRowRangeAst(start, end, sheetRefType, range.leadingWhitespace)
  })

  /**
   * Rule for cell reference expression (e.g. A1, $A1, A$1, $A$1, $Sheet42!A$17)
   */
  private cellReference: AstRule = this.RULE('cellReference', () => {
    const cell = this.CONSUME(CellReference) as ExtendedToken
    const address = this.ACTION(() => {
      return cellAddressFromString(this.sheetMapping, cell.image, this.formulaAddress)
    })
    if (address === undefined) {
      return buildErrorWithRawInputAst(cell.image, new CellError(ErrorType.REF), cell.leadingWhitespace)
    } else if (address.exceedsSheetSizeLimits(this.lexerConfig.maxColumns, this.lexerConfig.maxRows)) {
      return buildErrorWithRawInputAst(cell.image, new CellError(ErrorType.NAME), cell.leadingWhitespace)
    } else {
      return buildCellReferenceAst(address, cell.leadingWhitespace)
    }
  })
  /**
   * Rule for end range reference expression with additional checks considering range start
   */
  private endRangeReference: AstRule = this.RULE('endRangeReference', (start: ExtendedToken) => {
    const end = this.CONSUME(CellReference) as ExtendedToken

    const startAddress = this.ACTION(() => {
      return cellAddressFromString(this.sheetMapping, start.image, this.formulaAddress)
    })
    const endAddress = this.ACTION(() => {
      return cellAddressFromString(this.sheetMapping, end.image, this.formulaAddress)
    })

    if (startAddress === undefined || endAddress === undefined) {
      return this.ACTION(() => {
        return buildErrorWithRawInputAst(`${start.image}:${end.image}`, new CellError(ErrorType.REF), start.leadingWhitespace)
      })
    } else if (startAddress.exceedsSheetSizeLimits(this.lexerConfig.maxColumns, this.lexerConfig.maxRows)
      || endAddress.exceedsSheetSizeLimits(this.lexerConfig.maxColumns, this.lexerConfig.maxRows)) {
      return this.ACTION(() => {
        return buildErrorWithRawInputAst(`${start.image}:${end.image}`, new CellError(ErrorType.NAME), start.leadingWhitespace)
      })
    }

    return this.buildCellRange(startAddress, endAddress, start.leadingWhitespace?.image)
  })
  /**
   * Rule for end of range expression
   *
   * End of range may be a cell reference or OFFSET() function call
   */
  private endOfRangeExpression: AstRule = this.RULE('endOfRangeExpression', (start: ExtendedToken) => {
    return this.OR([
      {
        ALT: () => {
          return this.SUBRULE(this.endRangeReference, {ARGS: [start]})
        },
      },
      {
        ALT: () => {
          const offsetProcedure = this.SUBRULE(this.offsetProcedureExpression)
          const startAddress = this.ACTION(() => {
            return cellAddressFromString(this.sheetMapping, start.image, this.formulaAddress)
          })
          if (startAddress === undefined) {
            return buildCellErrorAst(new CellError(ErrorType.REF))
          }
          if (offsetProcedure.type === AstNodeType.CELL_REFERENCE) {
            return this.buildCellRange(startAddress, offsetProcedure.reference, start.leadingWhitespace?.image)
          } else {
            return this.parsingError(ParsingErrorType.RangeOffsetNotAllowed, 'Range offset not allowed here')
          }
        },
      },
    ])
  })
  /**
   * Rule for cell ranges (e.g. A1:B$3, A1:OFFSET())
   */
  private cellRangeExpression: AstRule = this.RULE('cellRangeExpression', () => {
    const start = this.CONSUME(CellReference)
    this.CONSUME2(RangeSeparator)
    return this.SUBRULE(this.endOfRangeExpression, {ARGS: [start]})
  })
  /**
   * Rule for end range reference expression starting with offset procedure with additional checks considering range start
   */
  private endRangeWithOffsetStartReference: AstRule = this.RULE('endRangeWithOffsetStartReference', (start: CellReferenceAst) => {
    const end = this.CONSUME(CellReference) as ExtendedToken

    const endAddress = this.ACTION(() => {
      return cellAddressFromString(this.sheetMapping, end.image, this.formulaAddress)
    })

    if (endAddress === undefined) {
      return this.ACTION(() => {
        return buildCellErrorAst(new CellError(ErrorType.REF))
      })
    }

    return this.buildCellRange(start.reference, endAddress, start.leadingWhitespace)
  })
  /**
   * Rule for end of range expression
   *
   * End of range may be a cell reference or OFFSET() function call
   */
  private endOfRangeWithOffsetStartExpression: AstRule = this.RULE('endOfRangeWithOffsetStartExpression', (start: CellReferenceAst) => {
    return this.OR([
      {
        ALT: () => {
          return this.SUBRULE(this.endRangeWithOffsetStartReference, {ARGS: [start]})
        },
      },
      {
        ALT: () => {
          const offsetProcedure = this.SUBRULE(this.offsetProcedureExpression)
          if (offsetProcedure.type === AstNodeType.CELL_REFERENCE) {
            return this.buildCellRange(start.reference, offsetProcedure.reference, start.leadingWhitespace)
          } else {
            return this.parsingError(ParsingErrorType.RangeOffsetNotAllowed, 'Range offset not allowed here')
          }
        },
      },
    ])
  })
  /**
   * Rule for expressions that start with OFFSET() function
   *
   * OFFSET() function can occur as cell reference or part of cell range.
   * In order to preserve LL(k) properties, expressions that start with OFFSET() functions needs to have separate rule.
   *
   * Proper {@link Ast} node type is built depending on the presence of {@link RangeSeparator}
   */
  private offsetExpression: AstRule = this.RULE('offsetExpression', () => {
    const offsetProcedure = this.SUBRULE(this.offsetProcedureExpression)

    let end: Maybe<Ast>
    this.OPTION(() => {
      this.CONSUME(RangeSeparator)
      if (offsetProcedure.type === AstNodeType.CELL_RANGE) {
        end = this.parsingError(ParsingErrorType.RangeOffsetNotAllowed, 'Range offset not allowed here')
      } else {
        end = this.SUBRULE(this.endOfRangeWithOffsetStartExpression, {ARGS: [offsetProcedure]})
      }
    })

    if (end !== undefined) {
      return end
    }

    return offsetProcedure
  })
  private insideArrayExpression: AstRule = this.RULE('insideArrayExpression', () => {
    const ret: Ast[][] = [[]]
    ret[ret.length - 1].push(this.SUBRULE(this.booleanExpression))
    this.MANY(() => {
      this.OR([
        {
          ALT: () => {
            this.CONSUME(this.lexerConfig.ArrayColSeparator)
            ret[ret.length - 1].push(this.SUBRULE2(this.booleanExpression))
          }
        },
        {
          ALT: () => {
            this.CONSUME(this.lexerConfig.ArrayRowSeparator)
            ret.push([])
            ret[ret.length - 1].push(this.SUBRULE3(this.booleanExpression))
          }
        }
      ])
    })
    return buildArrayAst(ret)
  })
  /**
   * Rule for parenthesis expression
   */
  private parenthesisExpression: AstRule = this.RULE('parenthesisExpression', () => {
    const lParenToken = this.CONSUME(LParen) as ExtendedToken
    const expression = this.SUBRULE(this.booleanExpression)
    const rParenToken = this.CONSUME(RParen) as ExtendedToken
    return buildParenthesisAst(expression, lParenToken.leadingWhitespace, rParenToken.leadingWhitespace)
  })
  private arrayExpression: AstRule = this.RULE('arrayExpression', () => {
    return this.OR([
      {
        ALT: () => {
          const ltoken = this.CONSUME(ArrayLParen) as ExtendedToken
          const ret = this.SUBRULE(this.insideArrayExpression) as ArrayAst
          const rtoken = this.CONSUME(ArrayRParen) as ExtendedToken
          return buildArrayAst(ret.args, ltoken.leadingWhitespace, rtoken.leadingWhitespace)
        }
      },
      {
        ALT: () => this.SUBRULE(this.parenthesisExpression)
      }
    ])
  })

  constructor(lexerConfig: ILexerConfig, sheetMapping: SheetMappingFn) {
    super(lexerConfig.allTokens, {outputCst: false, maxLookahead: 7})
    this.lexerConfig = lexerConfig
    this.sheetMapping = sheetMapping
    this.formulaAddress = simpleCellAddress(0, 0, 0)
    this.performSelfAnalysis()
  }

  /**
   * Parses tokenized formula and builds abstract syntax tree
   *
   * @param tokens - tokenized formula
   * @param formulaAddress - address of the cell in which formula is located
   */
  public parseFromTokens(tokens: ExtendedToken[], formulaAddress: SimpleCellAddress): FormulaParserResult {
    this.input = tokens

    let ast = this.formulaWithContext(formulaAddress)

    let errors: ParsingError[] = []

    if (this.customParsingError) {
      errors.push(this.customParsingError)
    }

    errors = errors.concat(
      this.errors.map((e) => ({
        type: ParsingErrorType.ParserError,
        message: e.message,
      }))
    )

    if (errors.length > 0) {
      ast = buildParsingErrorAst()
    }

    return {
      ast,
      errors
    }
  }

  public reset() {
    super.reset()
    this.customParsingError = undefined
  }

  public numericStringToNumber = (input: string): number => {
    const normalized = input.replace(this.lexerConfig.decimalSeparator, '.')
    return Number(normalized)
  }

  /**
   * Rule for positive atomic expressions
   */
  private positiveAtomicExpression: AstRule = this.RULE('positiveAtomicExpression', () => {
    return this.OR(this.atomicExpCache ?? (this.atomicExpCache = [
      {
        ALT: () => this.SUBRULE(this.arrayExpression),
      },
      {
        ALT: () => this.SUBRULE(this.cellRangeExpression),
      },
      {
        ALT: () => this.SUBRULE(this.columnRangeExpression),
      },
      {
        ALT: () => this.SUBRULE(this.rowRangeExpression),
      },
      {
        ALT: () => this.SUBRULE(this.offsetExpression),
      },
      {
        ALT: () => this.SUBRULE(this.cellReference),
      },
      {
        ALT: () => this.SUBRULE(this.procedureExpression),
      },
      {
        ALT: () => this.SUBRULE(this.namedExpressionExpression),
      },
      {
        ALT: () => {
          const number = this.CONSUME(this.lexerConfig.NumberLiteral) as ExtendedToken
          return buildNumberAst(this.numericStringToNumber(number.image), number.leadingWhitespace)
        },
      },
      {
        ALT: () => {
          const str = this.CONSUME(StringLiteral) as ExtendedToken
          return buildStringAst(str)
        },
      },
      {
        ALT: () => {
          const token = this.CONSUME(ErrorLiteral) as ExtendedToken
          const errString = token.image.toUpperCase()
          const errorType = this.lexerConfig.errorMapping[errString]
          if (errorType) {
            return buildCellErrorAst(new CellError(errorType), token.leadingWhitespace)
          } else {
            return this.parsingError(ParsingErrorType.ParserError, 'Unknown error literal')
          }
        },
      },
    ]))
  })
  private rightUnaryOpAtomicExpression: AstRule = this.RULE('rightUnaryOpAtomicExpression', () => {
    const positiveAtomicExpression = this.SUBRULE(this.positiveAtomicExpression)

    const percentage = this.OPTION(() => {
      return this.CONSUME(PercentOp)
    }) as Maybe<ExtendedToken>

    if (percentage) {
      return buildPercentOpAst(positiveAtomicExpression, percentage.leadingWhitespace)
    }

    return positiveAtomicExpression
  })
  /**
   * Rule for atomic expressions, which is positive atomic expression or negation of it
   */
  private atomicExpression: AstRule = this.RULE('atomicExpression', () => {
    return this.OR([
      {
        ALT: () => {
          const op = this.CONSUME(AdditionOp) as ExtendedToken
          const value = this.SUBRULE(this.atomicExpression)
          if (tokenMatcher(op, PlusOp)) {
            return buildPlusUnaryOpAst(value, op.leadingWhitespace)
          } else if (tokenMatcher(op, MinusOp)) {
            return buildMinusUnaryOpAst(value, op.leadingWhitespace)
          } else {
            this.customParsingError = parsingError(ParsingErrorType.ParserError, 'Mismatched token type')
            return this.customParsingError
          }
        },
      },
      {
        ALT: () => this.SUBRULE2(this.rightUnaryOpAtomicExpression),
      },
    ])
  })
  /**
   * Rule for power expression
   */
  private powerExpression: AstRule = this.RULE('powerExpression', () => {
    let lhs: Ast = this.SUBRULE(this.atomicExpression)

    this.MANY(() => {
      const op = this.CONSUME(PowerOp) as ExtendedToken
      const rhs = this.SUBRULE2(this.atomicExpression)

      if (tokenMatcher(op, PowerOp)) {
        lhs = buildPowerOpAst(lhs, rhs, op.leadingWhitespace)
      } else {
        this.ACTION(() => {
          throw Error('Operator not supported')
        })
      }
    })

    return lhs
  })
  /**
   * Rule for multiplication category operators (e.g. 1 * A1, 1 / A1)
   */
  private multiplicationExpression: AstRule = this.RULE('multiplicationExpression', () => {
    let lhs: Ast = this.SUBRULE(this.powerExpression)

    this.MANY(() => {
      const op = this.CONSUME(MultiplicationOp) as ExtendedToken
      const rhs = this.SUBRULE2(this.powerExpression)

      if (tokenMatcher(op, TimesOp)) {
        lhs = buildTimesOpAst(lhs, rhs, op.leadingWhitespace)
      } else if (tokenMatcher(op, DivOp)) {
        lhs = buildDivOpAst(lhs, rhs, op.leadingWhitespace)
      } else {
        this.ACTION(() => {
          throw Error('Operator not supported')
        })
      }
    })

    return lhs
  })
  /**
   * Rule for addition category operators (e.g. 1 + A1, 1 - A1)
   */
  private additionExpression: AstRule = this.RULE('additionExpression', () => {
    let lhs: Ast = this.SUBRULE(this.multiplicationExpression)

    this.MANY(() => {
      const op = this.CONSUME(AdditionOp) as ExtendedToken
      const rhs = this.SUBRULE2(this.multiplicationExpression)

      if (tokenMatcher(op, PlusOp)) {
        lhs = buildPlusOpAst(lhs, rhs, op.leadingWhitespace)
      } else if (tokenMatcher(op, MinusOp)) {
        lhs = buildMinusOpAst(lhs, rhs, op.leadingWhitespace)
      } else {
        this.ACTION(() => {
          throw Error('Operator not supported')
        })
      }
    })

    return lhs
  })
  /**
   * Rule for concatenation operator expression (e.g. "=" & A1)
   */
  private concatenateExpression: AstRule = this.RULE('concatenateExpression', () => {
    let lhs: Ast = this.SUBRULE(this.additionExpression)

    this.MANY(() => {
      const op = this.CONSUME(ConcatenateOp) as ExtendedToken
      const rhs = this.SUBRULE2(this.additionExpression)
      lhs = buildConcatenateOpAst(lhs, rhs, op.leadingWhitespace)
    })

    return lhs
  })
  /**
   * Rule for boolean expression (e.g. 1 <= A1)
   */
  private booleanExpression: AstRule = this.RULE('booleanExpression', () => {
    let lhs: Ast = this.SUBRULE(this.concatenateExpression)

    this.MANY(() => {
      const op = this.CONSUME(BooleanOp) as ExtendedToken
      const rhs = this.SUBRULE2(this.concatenateExpression)

      if (tokenMatcher(op, EqualsOp)) {
        lhs = buildEqualsOpAst(lhs, rhs, op.leadingWhitespace)
      } else if (tokenMatcher(op, NotEqualOp)) {
        lhs = buildNotEqualOpAst(lhs, rhs, op.leadingWhitespace)
      } else if (tokenMatcher(op, GreaterThanOp)) {
        lhs = buildGreaterThanOpAst(lhs, rhs, op.leadingWhitespace)
      } else if (tokenMatcher(op, LessThanOp)) {
        lhs = buildLessThanOpAst(lhs, rhs, op.leadingWhitespace)
      } else if (tokenMatcher(op, GreaterThanOrEqualOp)) {
        lhs = buildGreaterThanOrEqualOpAst(lhs, rhs, op.leadingWhitespace)
      } else if (tokenMatcher(op, LessThanOrEqualOp)) {
        lhs = buildLessThanOrEqualOpAst(lhs, rhs, op.leadingWhitespace)
      } else {
        this.ACTION(() => {
          throw Error('Operator not supported')
        })
      }
    })

    return lhs
  })
  /**
   * Entry rule
   */
  public formula: AstRule = this.RULE('formula', () => {
    this.CONSUME(EqualsOp)
    return this.SUBRULE(this.booleanExpression)
  })

  /**
   * Entry rule wrapper that sets formula address
   *
   * @param address - address of the cell in which formula is located
   */
  private formulaWithContext(address: SimpleCellAddress): Ast {
    this.formulaAddress = address
    return this.formula()
  }

  private buildCellRange(firstAddress: CellAddress, secondAddress: CellAddress, leadingWhitespace?: string): Ast {
    if (firstAddress.sheet === undefined && secondAddress.sheet !== undefined) {
      return this.parsingError(ParsingErrorType.ParserError, 'Malformed range expression')
    }

    const { firstEnd, secondEnd, sheetRefType } = FormulaParser.fixSheetIdsForRangeEnds(firstAddress, secondAddress)
    const { start, end } = this.orderCellRangeEnds(firstEnd, secondEnd)

    return buildCellRangeAst(start, end, sheetRefType, leadingWhitespace)
  }

  private static fixSheetIdsForRangeEnds<T extends AddressWithSheet>(firstEnd: T, secondEnd: T): { firstEnd: T, secondEnd: T, sheetRefType: RangeSheetReferenceType } {
    const sheetRefType = FormulaParser.rangeSheetReferenceType(firstEnd.sheet, secondEnd.sheet)
    const secondEndFixed = (firstEnd.sheet !== undefined && secondEnd.sheet === undefined)
      ? secondEnd.withSheet(firstEnd.sheet) as T
      : secondEnd

    return { firstEnd, secondEnd: secondEndFixed, sheetRefType }
  }

  private orderCellRangeEnds(endA: CellAddress, endB: CellAddress): { start: CellAddress, end: CellAddress } {
    const ends = [ endA, endB ]
    const [ startCol, endCol ] = ends.map(e => e.toColumnAddress()).sort(ColumnAddress.compareByAbsoluteAddress(this.formulaAddress))
    const [ startRow, endRow ] = ends.map(e => e.toRowAddress()).sort(RowAddress.compareByAbsoluteAddress(this.formulaAddress))
    const [ startSheet, endSheet ] = ends.map(e => e.sheet).sort(FormulaParser.compareSheetIds.bind(this))

    return {
      start: CellAddress.fromColAndRow(startCol, startRow, startSheet),
      end: CellAddress.fromColAndRow(endCol, endRow, endSheet),
    }
  }

  private orderColumnRangeEnds(endA: ColumnAddress, endB: ColumnAddress): { start: ColumnAddress, end: ColumnAddress } {
    const ends = [ endA, endB ]
    const [ startCol, endCol ] = ends.sort(ColumnAddress.compareByAbsoluteAddress(this.formulaAddress))
    const [ startSheet, endSheet ] = ends.map(e => e.sheet).sort(FormulaParser.compareSheetIds.bind(this))

    return {
      start: new ColumnAddress(startCol.type, startCol.col, startSheet),
      end: new ColumnAddress(endCol.type, endCol.col, endSheet),
    }
  }

  private orderRowRangeEnds(endA: RowAddress, endB: RowAddress): { start: RowAddress, end: RowAddress } {
    const ends = [ endA, endB ]
    const [ startRow, endRow ] = ends.sort(RowAddress.compareByAbsoluteAddress(this.formulaAddress))
    const [ startSheet, endSheet ] = ends.map(e => e.sheet).sort(FormulaParser.compareSheetIds.bind(this))

    return {
      start: new RowAddress(startRow.type, startRow.row, startSheet),
      end: new RowAddress(endRow.type, endRow.row, endSheet),
    }
  }
  
  private static  compareSheetIds(sheetA: number | undefined, sheetB: number | undefined): number {
    sheetA = sheetA != null ? sheetA : Infinity
    sheetB = sheetB != null ? sheetB : Infinity
    return sheetA - sheetB
  }

  /**
   * Returns {@link CellReferenceAst} or {@link CellRangeAst} based on OFFSET function arguments
   *
   * @param args - OFFSET function arguments
   */
  private handleOffsetHeuristic(args: Ast[]): Ast {
    const cellArg = args[0]
    if (cellArg.type !== AstNodeType.CELL_REFERENCE) {
      return this.parsingError(ParsingErrorType.StaticOffsetError, 'First argument to OFFSET is not a reference')
    }
    const rowsArg = args[1]
    let rowShift
    if (rowsArg.type === AstNodeType.NUMBER && Number.isInteger(rowsArg.value)) {
      rowShift = rowsArg.value
    } else if (rowsArg.type === AstNodeType.PLUS_UNARY_OP && rowsArg.value.type === AstNodeType.NUMBER && Number.isInteger(rowsArg.value.value)) {
      rowShift = rowsArg.value.value
    } else if (rowsArg.type === AstNodeType.MINUS_UNARY_OP && rowsArg.value.type === AstNodeType.NUMBER && Number.isInteger(rowsArg.value.value)) {
      rowShift = -rowsArg.value.value
    } else {
      return this.parsingError(ParsingErrorType.StaticOffsetError, 'Second argument to OFFSET is not a static number')
    }
    const columnsArg = args[2]
    let colShift
    if (columnsArg.type === AstNodeType.NUMBER && Number.isInteger(columnsArg.value)) {
      colShift = columnsArg.value
    } else if (columnsArg.type === AstNodeType.PLUS_UNARY_OP && columnsArg.value.type === AstNodeType.NUMBER && Number.isInteger(columnsArg.value.value)) {
      colShift = columnsArg.value.value
    } else if (columnsArg.type === AstNodeType.MINUS_UNARY_OP && columnsArg.value.type === AstNodeType.NUMBER && Number.isInteger(columnsArg.value.value)) {
      colShift = -columnsArg.value.value
    } else {
      return this.parsingError(ParsingErrorType.StaticOffsetError, 'Third argument to OFFSET is not a static number')
    }
    const heightArg = args[3]
    let height
    if (heightArg === undefined) {
      height = 1
    } else if (heightArg.type === AstNodeType.NUMBER) {
      height = heightArg.value
      if (height < 1) {
        return this.parsingError(ParsingErrorType.StaticOffsetError, 'Fourth argument to OFFSET is too small number')
      } else if (!Number.isInteger(height)) {
        return this.parsingError(ParsingErrorType.StaticOffsetError, 'Fourth argument to OFFSET is not integer')
      }
    } else {
      return this.parsingError(ParsingErrorType.StaticOffsetError, 'Fourth argument to OFFSET is not a static number')
    }
    const widthArg = args[4]
    let width
    if (widthArg === undefined) {
      width = 1
    } else if (widthArg.type === AstNodeType.NUMBER) {
      width = widthArg.value
      if (width < 1) {
        return this.parsingError(ParsingErrorType.StaticOffsetError, 'Fifth argument to OFFSET is too small number')
      } else if (!Number.isInteger(width)) {
        return this.parsingError(ParsingErrorType.StaticOffsetError, 'Fifth argument to OFFSET is not integer')
      }
    } else {
      return this.parsingError(ParsingErrorType.StaticOffsetError, 'Fifth argument to OFFSET is not a static number')
    }

    const topLeftCorner = new CellAddress(
      cellArg.reference.col + colShift,
      cellArg.reference.row + rowShift,
      cellArg.reference.type,
    )

    let absoluteCol = topLeftCorner.col
    let absoluteRow = topLeftCorner.row

    if (cellArg.reference.type === CellReferenceType.CELL_REFERENCE_RELATIVE
      || cellArg.reference.type === CellReferenceType.CELL_REFERENCE_ABSOLUTE_COL) {
      absoluteRow = absoluteRow + this.formulaAddress.row
    }
    if (cellArg.reference.type === CellReferenceType.CELL_REFERENCE_RELATIVE
      || cellArg.reference.type === CellReferenceType.CELL_REFERENCE_ABSOLUTE_ROW) {
      // eslint-disable-next-line @typescript-eslint/no-non-null-assertion
      absoluteCol = absoluteCol + this.formulaAddress.col
    }

    if (absoluteCol < 0 || absoluteRow < 0) {
      return buildCellErrorAst(new CellError(ErrorType.REF, ErrorMessage.OutOfSheet))
    }
    if (width === 1 && height === 1) {
      return buildCellReferenceAst(topLeftCorner)
    } else {
      const bottomRightCorner = new CellAddress(
        topLeftCorner.col + width - 1,
        topLeftCorner.row + height - 1,
        topLeftCorner.type,
      )
      return buildCellRangeAst(topLeftCorner, bottomRightCorner, RangeSheetReferenceType.RELATIVE)
    }
  }

  private parsingError(type: ParsingErrorType, message: string): ErrorAst {
    this.customParsingError = parsingError(type, message)
    return buildParsingErrorAst()
  }

  private static rangeSheetReferenceType(start?: number, end?: number): RangeSheetReferenceType {
    if (start === undefined) {
      return RangeSheetReferenceType.RELATIVE
    } else if (end === undefined) {
      return RangeSheetReferenceType.START_ABSOLUTE
    } else {
      return RangeSheetReferenceType.BOTH_ABSOLUTE
    }
  }
}

// eslint-disable-next-line @typescript-eslint/no-explicit-any
type AstRule = (idxInCallingRule?: number, ...args: any[]) => (Ast)
type OrArg = IOrAlt[] | OrMethodOpts

export interface ExtendedToken extends IToken {
  leadingWhitespace?: IToken,
}

export class FormulaLexer {
  private readonly lexer: Lexer

  constructor(private lexerConfig: ILexerConfig) {
    this.lexer = new Lexer(lexerConfig.allTokens, {ensureOptimizations: true})
  }

  /**
   * Returns Lexer tokens from formula string
   *
   * @param text - string representation of a formula
   */
  public tokenizeFormula(text: string): ILexingResult {
    const lexingResult = this.lexer.tokenize(text)
    let tokens = lexingResult.tokens
    tokens = FormulaLexer.trimTrailingWhitespaces(tokens)
    tokens = this.skipWhitespacesInsideRanges(tokens)
    tokens = this.skipWhitespacesBeforeArgSeparators(tokens)
    lexingResult.tokens = tokens

    return lexingResult
  }

  private skipWhitespacesInsideRanges(tokens: IToken[]): IToken[] {
    return FormulaLexer.filterTokensByNeighbors(tokens, (previous: IToken, current: IToken, next: IToken) => {
      return (tokenMatcher(previous, CellReference) || tokenMatcher(previous, RangeSeparator))
        && tokenMatcher(current, this.lexerConfig.WhiteSpace)
        && (tokenMatcher(next, CellReference) || tokenMatcher(next, RangeSeparator))
    })
  }

  private skipWhitespacesBeforeArgSeparators(tokens: IToken[]): IToken[] {
    return FormulaLexer.filterTokensByNeighbors(tokens, (previous: IToken, current: IToken, next: IToken) => {
      return !tokenMatcher(previous, this.lexerConfig.ArgSeparator)
        && tokenMatcher(current, this.lexerConfig.WhiteSpace)
        && tokenMatcher(next, this.lexerConfig.ArgSeparator)
    })
  }

  private static filterTokensByNeighbors(tokens: IToken[], shouldBeSkipped: (previous: IToken, current: IToken, next: IToken) => boolean): IToken[] {
    if (tokens.length < 3) {
      return tokens
    }

    let i = 0
    const filteredTokens: IToken[] = [tokens[i++]]

    while (i < tokens.length - 1) {
      if (!shouldBeSkipped(tokens[i - 1], tokens[i], tokens[i + 1])) {
        filteredTokens.push(tokens[i])
      }
      ++i
    }

    filteredTokens.push(tokens[i])

    return filteredTokens
  }

<<<<<<< HEAD
  private static trimTrailingWhitespaces(tokens: IToken[]): IToken[] {
    if (tokens.length > 0 && tokenMatcher(tokens[tokens.length - 1], WhiteSpace)) {
=======
  private trimTrailingWhitespaces(tokens: IToken[]): IToken[] {
    if (tokens.length > 0 && tokenMatcher(tokens[tokens.length - 1], this.lexerConfig.WhiteSpace)) {
>>>>>>> c125bf86
      tokens.pop()
    }
    return tokens
  }
}<|MERGE_RESOLUTION|>--- conflicted
+++ resolved
@@ -911,7 +911,7 @@
   public tokenizeFormula(text: string): ILexingResult {
     const lexingResult = this.lexer.tokenize(text)
     let tokens = lexingResult.tokens
-    tokens = FormulaLexer.trimTrailingWhitespaces(tokens)
+    tokens = this.trimTrailingWhitespaces(tokens)
     tokens = this.skipWhitespacesInsideRanges(tokens)
     tokens = this.skipWhitespacesBeforeArgSeparators(tokens)
     lexingResult.tokens = tokens
@@ -955,13 +955,8 @@
     return filteredTokens
   }
 
-<<<<<<< HEAD
-  private static trimTrailingWhitespaces(tokens: IToken[]): IToken[] {
-    if (tokens.length > 0 && tokenMatcher(tokens[tokens.length - 1], WhiteSpace)) {
-=======
   private trimTrailingWhitespaces(tokens: IToken[]): IToken[] {
     if (tokens.length > 0 && tokenMatcher(tokens[tokens.length - 1], this.lexerConfig.WhiteSpace)) {
->>>>>>> c125bf86
       tokens.pop()
     }
     return tokens
