--- conflicted
+++ resolved
@@ -115,12 +115,7 @@
 export const buildLexerConfig = (config: ParserConfig): ILexerConfig => {
   const offsetProcedureNameLiteral = config.translationPackage.functions.OFFSET || 'OFFSET'
   const errorMapping = config.errorMapping
-<<<<<<< HEAD
   const functionMapping = buildFunctionMapping(config.translationPackage)
-  const numericStringToNumber = config.numericStringToNumber
-=======
-  const functionMapping = buildFunctionMapping(config.language)
->>>>>>> ba82b3fa
 
   /* configurable tokens */
   const ArgSeparator = createToken({name: 'ArgSeparator', pattern: config.functionArgSeparator})
