/**
 * @license
 * Copyright (c) 2020 Handsoncode. All rights reserved.
 */

<<<<<<< HEAD
=======
import {Maybe} from '../Maybe'
>>>>>>> 2ba17f80
import {
  AddressDependency,
  Ast,
  AstNodeType,
  CellRangeDependency,
  ColumnRangeDependency,
<<<<<<< HEAD
  RelativeDependency,
  RowRangeDependency
} from './'
import {FunctionRegistry} from '../interpreter/FunctionRegistry'
=======
  NamedExpressionDependency,
  RelativeDependency,
  RowRangeDependency
} from './'
>>>>>>> 2ba17f80

const collectDependenciesFn = (ast: Ast, functionRegistry: FunctionRegistry, dependenciesSet: RelativeDependency[]) => {
  switch (ast.type) {
    case AstNodeType.EMPTY:
    case AstNodeType.NUMBER:
    case AstNodeType.STRING:
    case AstNodeType.ERROR:
      return
    case AstNodeType.NAMED_EXPRESSION: {
      dependenciesSet.push(new NamedExpressionDependency(ast.expressionName))
      return
    }
    case AstNodeType.CELL_REFERENCE: {
      dependenciesSet.push(new AddressDependency(ast.reference))
      return
    }
    case AstNodeType.CELL_RANGE: {
      if (ast.start.sheet === ast.end.sheet) {
        dependenciesSet.push(new CellRangeDependency(ast.start, ast.end))
      }
      return
    }
    case AstNodeType.COLUMN_RANGE: {
      if (ast.start.sheet === ast.end.sheet) {
        dependenciesSet.push(new ColumnRangeDependency(ast.start, ast.end))
      }
      return
    }
    case AstNodeType.ROW_RANGE: {
      if (ast.start.sheet === ast.end.sheet) {
        dependenciesSet.push(new RowRangeDependency(ast.start, ast.end))
      }
      return
    }
    case AstNodeType.PERCENT_OP:
    case AstNodeType.PLUS_UNARY_OP:
    case AstNodeType.MINUS_UNARY_OP: {
      collectDependenciesFn(ast.value, functionRegistry, dependenciesSet)
      return
    }
    case AstNodeType.CONCATENATE_OP:
    case AstNodeType.EQUALS_OP:
    case AstNodeType.NOT_EQUAL_OP:
    case AstNodeType.LESS_THAN_OP:
    case AstNodeType.GREATER_THAN_OP:
    case AstNodeType.LESS_THAN_OR_EQUAL_OP:
    case AstNodeType.GREATER_THAN_OR_EQUAL_OP:
    case AstNodeType.MINUS_OP:
    case AstNodeType.PLUS_OP:
    case AstNodeType.TIMES_OP:
    case AstNodeType.DIV_OP:
    case AstNodeType.POWER_OP:
      collectDependenciesFn(ast.left, functionRegistry, dependenciesSet)
      collectDependenciesFn(ast.right, functionRegistry, dependenciesSet)
      return
    case AstNodeType.PARENTHESIS:
      collectDependenciesFn(ast.expression, functionsWhichDoesNotNeedArgumentsToBeComputed, dependenciesSet)
      return
    case AstNodeType.FUNCTION_CALL:
      if (!functionRegistry.doesFunctionNeedArgumentToBeComputed(ast.procedureName)) {
        ast.args.forEach((argAst: Ast) =>
          collectDependenciesFn(argAst, functionRegistry, dependenciesSet)
        )
      }
      return
  }
}

export const collectDependencies = (ast: Ast, functionRegistry: FunctionRegistry) => {
  const result = new Array<RelativeDependency>()
  collectDependenciesFn(ast, functionRegistry, result)
  return result
}<|MERGE_RESOLUTION|>--- conflicted
+++ resolved
@@ -3,27 +3,18 @@
  * Copyright (c) 2020 Handsoncode. All rights reserved.
  */
 
-<<<<<<< HEAD
-=======
-import {Maybe} from '../Maybe'
->>>>>>> 2ba17f80
 import {
   AddressDependency,
   Ast,
   AstNodeType,
   CellRangeDependency,
   ColumnRangeDependency,
-<<<<<<< HEAD
+  NamedExpressionDependency,
   RelativeDependency,
   RowRangeDependency
 } from './'
 import {FunctionRegistry} from '../interpreter/FunctionRegistry'
-=======
-  NamedExpressionDependency,
-  RelativeDependency,
-  RowRangeDependency
-} from './'
->>>>>>> 2ba17f80
+
 
 const collectDependenciesFn = (ast: Ast, functionRegistry: FunctionRegistry, dependenciesSet: RelativeDependency[]) => {
   switch (ast.type) {
@@ -80,7 +71,7 @@
       collectDependenciesFn(ast.right, functionRegistry, dependenciesSet)
       return
     case AstNodeType.PARENTHESIS:
-      collectDependenciesFn(ast.expression, functionsWhichDoesNotNeedArgumentsToBeComputed, dependenciesSet)
+      collectDependenciesFn(ast.expression, functionRegistry, dependenciesSet)
       return
     case AstNodeType.FUNCTION_CALL:
       if (!functionRegistry.doesFunctionNeedArgumentToBeComputed(ast.procedureName)) {
