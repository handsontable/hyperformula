--- conflicted
+++ resolved
@@ -229,31 +229,17 @@
       }
     }
   }
-<<<<<<< HEAD
-}
-
-export function bindWhitespacesToTokens(tokens: IToken[]): ExtendedToken[] {
-  const processedTokens: ExtendedToken[] = []
-=======
->>>>>>> c125bf86
-
-  public bindWhitespacesToTokens(tokens: IToken[]): IExtendedToken[] {
-    const processedTokens: IExtendedToken[] = []
-
-<<<<<<< HEAD
-  for (let i = 1; i < tokens.length; ++i) {
-    const current = tokens[i] as ExtendedToken
-    if (tokenMatcher(current, WhiteSpace)) {
-      continue
-=======
+
+  public bindWhitespacesToTokens(tokens: IToken[]): ExtendedToken[] {
+    const processedTokens: ExtendedToken[] = []
+
     const first = tokens[0]
     if (!tokenMatcher(first, this.lexerConfig.WhiteSpace)) {
       processedTokens.push(first)
->>>>>>> c125bf86
     }
 
     for (let i = 1; i < tokens.length; ++i) {
-      const current = tokens[i] as IExtendedToken
+      const current = tokens[i] as ExtendedToken
       if (tokenMatcher(current, this.lexerConfig.WhiteSpace)) {
         continue
       }
