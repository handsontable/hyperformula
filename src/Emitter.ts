--- conflicted
+++ resolved
@@ -1,13 +1,9 @@
-<<<<<<< HEAD
-import {ExportedChange} from './CellValue'
-=======
 /**
  * @license
  * Copyright (c) 2020 Handsoncode. All rights reserved.
  */
 
 import { ExportedChange } from './CellValue'
->>>>>>> 141da970
 import {TinyEmitter} from 'tiny-emitter'
 
 export enum Events {
@@ -22,38 +18,38 @@
 export interface Listeners {
   /**
    * The event is triggered upon adding a sheet anywhere inside the workbook.
-   *
-   * @event
-   *
+   * 
+   * @event 
+   * 
    * @param {string} addedSheetDisplayName the name of added sheet
    */
   sheetAdded: (addedSheetDisplayName: string) => any,
 
   /**
    * The event is triggered upon removing a sheet from anywhere inside the workbook.
-   *
-   * @event
-   *
+   * 
+   * @event 
+   * 
    * @param {string} removedSheetDisplayName the name of removed sheet
    * @param {ExportedChange[]} changes the values and location of applied changes
    */
   sheetRemoved: (removedSheetDisplayName: string, changes: ExportedChange[]) => any,
 
   /**
-   * The event is triggered upon renaming a sheet anywhere inside the workbook.
-   *
-   * @event
-   *
-   * @param {string} oldDisplayName the old name of a sheet before renaming
-   * @param {string} newDisplayName the new name of the sheet after renaming
+    * The event is triggered upon renaming a sheet anywhere inside the workbook.
+    *  
+    * @event 
+    * 
+    * @param {string} oldDisplayName the old name of a sheet before renaming
+    * @param {string} newDisplayName the new name of the sheet after renaming 
    */
   sheetRenamed: (oldDisplayName: string, newDisplayName: string) => any,
 
   /**
    * The event is triggered upon adding a named expression with specified values and location.
-   *
-   * @event
-   *
+   * 
+   * @event 
+   * 
    * @param {string} namedExpressionName the name of added expression
    * @param {ExportedChange[]} changes the values and location of applied changes
    */
@@ -61,9 +57,9 @@
 
   /**
    * The event is triggered upon removing a named expression with specified values and from an indicated location.
-   *
-   * @event
-   *
+   * 
+   * @event 
+   * 
    * @param {string} namedExpressionName the name of removed expression
    * @param {ExportedChange[]} changes the values and location of applied changes
    */
@@ -71,22 +67,20 @@
 
   /**
    * The event is triggered upon changing values in a specified location.
-   *
-   * @event
-   *
+   * 
+   * @event 
+   * 
    * @param {ExportedChange[]} changes the values and location of applied changes
    */
   valuesUpdated: (changes: ExportedChange[]) => any,
 }
 
-/** @internal */
 export interface TypedEmitter {
   on<Event extends keyof Listeners>(s: Event, listener: Listeners[Event]): void,
   off<Event extends keyof Listeners>(s: Event, listener: Listeners[Event]): void,
   once<Event extends keyof Listeners>(s: Event, listener: Listeners[Event]): void,
 }
 
-/** @internal */
 export class Emitter extends TinyEmitter implements TypedEmitter {
   public emit<Event extends keyof Listeners>(event: Event, ...args: Parameters<Listeners[Event]>): this {
     super.emit(event, ...args)
