import {ExportedChange} from './CellValue'
import {TinyEmitter} from 'tiny-emitter'

export enum Events {
  SheetAdded = 'sheetAdded',
  SheetRemoved = 'sheetRemoved',
  SheetRenamed = 'sheetRenamed',
  NamedExpressionAdded = 'namedExpressionAdded',
  NamedExpressionRemoved = 'namedExpressionRemoved',
  ValuesUpdated = 'valuesUpdated',
}

export interface Listeners {
  /**
<<<<<<< HEAD
   * Adding sheet event.
   *
   * @event
   *
=======
   * The event is triggered upon adding a sheet anywhere inside the workbook.
   * 
   * @event 
   * 
>>>>>>> 7072c99a
   * @param {string} addedSheetDisplayName the name of added sheet
   */
  sheetAdded: (addedSheetDisplayName: string) => any,

  /**
<<<<<<< HEAD
   * Removing sheet event.
   *
   * @event
   *
=======
   * The event is triggered upon removing a sheet from anywhere inside the workbook.
   * 
   * @event 
   * 
>>>>>>> 7072c99a
   * @param {string} removedSheetDisplayName the name of removed sheet
   * @param {ExportedChange[]} changes the values and location of applied changes
   */
  sheetRemoved: (removedSheetDisplayName: string, changes: ExportedChange[]) => any,

  /**
<<<<<<< HEAD
   * Renaming sheet event.
   *
   * @event
   *
   * @param {string} oldDisplayName the old name of a sheet before renaming
   * @param {string} newDisplayName the new name of the sheet after renaming
=======
    * The event is triggered upon renaming a sheet anywhere inside the workbook.
    *  
    * @event 
    * 
    * @param {string} oldDisplayName the old name of a sheet before renaming
    * @param {string} newDisplayName the new name of the sheet after renaming 
>>>>>>> 7072c99a
   */
  sheetRenamed: (oldDisplayName: string, newDisplayName: string) => any,

  /**
<<<<<<< HEAD
   * Adding named expression event.
   *
   * @event
   *
=======
   * The event is triggered upon adding a named expression with specified values and location.
   * 
   * @event 
   * 
>>>>>>> 7072c99a
   * @param {string} namedExpressionName the name of added expression
   * @param {ExportedChange[]} changes the values and location of applied changes
   */
  namedExpressionAdded: (namedExpressionName: string, changes: ExportedChange[]) => any,

  /**
<<<<<<< HEAD
   * Removing named expression event.
   *
   * @event
   *
=======
   * The event is triggered upon removing a named expression with specified values and from an indicated location.
   * 
   * @event 
   * 
>>>>>>> 7072c99a
   * @param {string} namedExpressionName the name of removed expression
   * @param {ExportedChange[]} changes the values and location of applied changes
   */
  namedExpressionRemoved: (namedExpressionName: string, changes: ExportedChange[]) => any,

  /**
<<<<<<< HEAD
   * Updated values event.
   *
   * @event
   *
=======
   * The event is triggered upon changing values in a specified location.
   * 
   * @event 
   * 
>>>>>>> 7072c99a
   * @param {ExportedChange[]} changes the values and location of applied changes
   */
  valuesUpdated: (changes: ExportedChange[]) => any,
}

/** @internal */
export interface TypedEmitter {
  on<Event extends keyof Listeners>(s: Event, listener: Listeners[Event]): void,
  off<Event extends keyof Listeners>(s: Event, listener: Listeners[Event]): void,
  once<Event extends keyof Listeners>(s: Event, listener: Listeners[Event]): void,
}

/** @internal */
export class Emitter extends TinyEmitter implements TypedEmitter {
  public emit<Event extends keyof Listeners>(event: Event, ...args: Parameters<Listeners[Event]>): this {
    super.emit(event, ...args)
    return this
  }
}<|MERGE_RESOLUTION|>--- conflicted
+++ resolved
@@ -12,103 +12,59 @@
 
 export interface Listeners {
   /**
-<<<<<<< HEAD
-   * Adding sheet event.
+   * The event is triggered upon adding a sheet anywhere inside the workbook.
    *
    * @event
    *
-=======
-   * The event is triggered upon adding a sheet anywhere inside the workbook.
-   * 
-   * @event 
-   * 
->>>>>>> 7072c99a
    * @param {string} addedSheetDisplayName the name of added sheet
    */
   sheetAdded: (addedSheetDisplayName: string) => any,
 
   /**
-<<<<<<< HEAD
-   * Removing sheet event.
+   * The event is triggered upon removing a sheet from anywhere inside the workbook.
    *
    * @event
    *
-=======
-   * The event is triggered upon removing a sheet from anywhere inside the workbook.
-   * 
-   * @event 
-   * 
->>>>>>> 7072c99a
    * @param {string} removedSheetDisplayName the name of removed sheet
    * @param {ExportedChange[]} changes the values and location of applied changes
    */
   sheetRemoved: (removedSheetDisplayName: string, changes: ExportedChange[]) => any,
 
   /**
-<<<<<<< HEAD
-   * Renaming sheet event.
+   * The event is triggered upon renaming a sheet anywhere inside the workbook.
    *
    * @event
    *
    * @param {string} oldDisplayName the old name of a sheet before renaming
    * @param {string} newDisplayName the new name of the sheet after renaming
-=======
-    * The event is triggered upon renaming a sheet anywhere inside the workbook.
-    *  
-    * @event 
-    * 
-    * @param {string} oldDisplayName the old name of a sheet before renaming
-    * @param {string} newDisplayName the new name of the sheet after renaming 
->>>>>>> 7072c99a
    */
   sheetRenamed: (oldDisplayName: string, newDisplayName: string) => any,
 
   /**
-<<<<<<< HEAD
-   * Adding named expression event.
+   * The event is triggered upon adding a named expression with specified values and location.
    *
    * @event
    *
-=======
-   * The event is triggered upon adding a named expression with specified values and location.
-   * 
-   * @event 
-   * 
->>>>>>> 7072c99a
    * @param {string} namedExpressionName the name of added expression
    * @param {ExportedChange[]} changes the values and location of applied changes
    */
   namedExpressionAdded: (namedExpressionName: string, changes: ExportedChange[]) => any,
 
   /**
-<<<<<<< HEAD
-   * Removing named expression event.
+   * The event is triggered upon removing a named expression with specified values and from an indicated location.
    *
    * @event
    *
-=======
-   * The event is triggered upon removing a named expression with specified values and from an indicated location.
-   * 
-   * @event 
-   * 
->>>>>>> 7072c99a
    * @param {string} namedExpressionName the name of removed expression
    * @param {ExportedChange[]} changes the values and location of applied changes
    */
   namedExpressionRemoved: (namedExpressionName: string, changes: ExportedChange[]) => any,
 
   /**
-<<<<<<< HEAD
-   * Updated values event.
+   * The event is triggered upon changing values in a specified location.
    *
    * @event
    *
-=======
-   * The event is triggered upon changing values in a specified location.
-   * 
-   * @event 
-   * 
->>>>>>> 7072c99a
    * @param {ExportedChange[]} changes the values and location of applied changes
    */
   valuesUpdated: (changes: ExportedChange[]) => any,
