--- conflicted
+++ resolved
@@ -20,6 +20,10 @@
     }
   }
   const dateItems = dateTimeString.split(/[ /.-]/g)
+  if(dateItems.length >= 2 && dateItems[dateItems.length-2].indexOf(':') > -1) {
+    dateItems[dateItems.length-2] = dateItems[dateItems.length-2] + '.' + dateItems[dateItems.length-1]
+    dateItems.pop()
+  }
   const timeItems = dateItems[dateItems.length - 1].split(':')
   if (ampmtoken !== undefined) {
     timeItems.push(ampmtoken)
@@ -53,28 +57,17 @@
   }
   const formatItems = timeFormat.split(':')
   let ampm = undefined
-<<<<<<< HEAD
   if (timeItems[timeItems.length - 1] === 'am' || timeItems[timeItems.length - 1] === 'a') {
     ampm = false
     timeItems.pop()
   } else if (timeItems[timeItems.length - 1] === 'pm' || timeItems[timeItems.length - 1] === 'p') {
-=======
-  if (timeItems[timeItems.length - 1] === 'am' || timeItems[timeItems.length-1] === 'a') {
-    ampm = false
-    timeItems.pop()
-  } else if (timeItems[timeItems.length - 1] === 'pm' || timeItems[timeItems.length-1] === 'p') {
->>>>>>> 80cb1fa9
     ampm = true
     timeItems.pop()
   }
   let fractionOfSecondPrecision: number = 0
-  if(formatItems.length >= 1 && formatItems[formatItems.length-1])
-  if(formatItems.length >= 2 && formatItems[formatItems.length-2]==='ss' && /^s*$/.test(formatItems[formatItems.length-1])) {
-    fractionOfSecondPrecision = formatItems[formatItems.length-1].length
-    formatItems.length--
-    if(formatItems.length+1 === timeFormat.length) {
-      timeItems = [...timeItems.slice(0,timeItems.length-2), timeItems[timeFormat.length-2] + '.' + timeItems[timeFormat.length-1]]
-    }
+  if(formatItems.length >= 1 && /^ss\.s+/.test(formatItems[formatItems.length-1])) {
+    fractionOfSecondPrecision = formatItems[formatItems.length-1].length-3
+    formatItems[formatItems.length-1] = 'ss'
   }
   if (timeItems.length !== formatItems.length) {
     return undefined
