--- conflicted
+++ resolved
@@ -1,13 +1,9 @@
-<<<<<<< HEAD
 /**
  * @license
  * Copyright (c) 2020 Handsoncode. All rights reserved.
  */
 
-import {AbsoluteCellRange} from './AbsoluteCellRange'
-=======
 import {AbsoluteCellRange, AbsoluteColumnRange, AbsoluteRowRange} from './AbsoluteCellRange'
->>>>>>> f5180094
 import {SimpleCellAddress} from './Cell'
 import {CellDependency} from './CellDependency'
 import {RelativeDependency} from './parser'
