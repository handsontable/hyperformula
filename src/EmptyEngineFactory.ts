--- conflicted
+++ resolved
@@ -6,11 +6,8 @@
 import {buildLexerConfig, ParserWithCaching, Unparser} from './parser'
 import {SingleThreadEvaluator} from './SingleThreadEvaluator'
 import {Statistics} from './statistics/Statistics'
-<<<<<<< HEAD
 import {collatorFromConfig} from './StringHelper'
-=======
 import {UndoRedo} from './UndoRedo'
->>>>>>> 8a1d08b9
 
 export class EmptyEngineFactory {
   public build(config: Config = new Config()): HyperFormula {
