import {absolutizeDependencies} from './absolutizeDependencies'
import {CellError, ErrorType, simpleCellAddress, SimpleCellAddress} from './Cell'
import {CellContent, CellContentParser, RawCellContent} from './CellContentParser'
import {CellDependency} from './CellDependency'
import {IColumnSearchStrategy} from './ColumnSearch/ColumnSearchStrategy'
import {Config} from './Config'
import {stringToDateNumber} from './Date'
import {DependencyGraph, FormulaCellVertex, MatrixVertex, ValueCellVertex, Vertex} from './DependencyGraph'
import {GraphBuilderMatrixHeuristic} from './GraphBuilderMatrixHeuristic'
import {checkMatrixSize, MatrixSizeCheck} from './Matrix'
import {ParserWithCaching, ProcedureAst} from './parser'
import {Statistics, StatType} from './statistics/Statistics'

/**
 * Two-dimenstional array representation of sheet
 */
export type Sheet = RawCellContent[][]

export type Dependencies = Map<Vertex, CellDependency[]>

export type Sheets = Record<string, Sheet>

/**
 * Service building the graph and mappings.
 */
export class GraphBuilder {
  private buildStrategy: GraphBuilderStrategy

  /**
   * Configures the building service.
   *
   * @param graph - graph instance in which we want to add vertices and edges
   * @param addressMapping - mapping from addresses to vertices
   * @param rangeMapping - mapping from ranges to range vertices
   * @param stats - dependency tracking building performance
   * @param config - configuration of the sheet
   */
  constructor(
      private readonly dependencyGraph: DependencyGraph,
      private readonly columnSearch: IColumnSearchStrategy,
      private readonly parser: ParserWithCaching,
      private readonly cellContentParser: CellContentParser,
      private readonly config: Config = new Config(),
      private readonly stats: Statistics = new Statistics(),
  ) {
    if (this.config.matrixDetection) {
      this.buildStrategy = new MatrixDetectionStrategy(this.dependencyGraph, this.columnSearch, this.parser, this.stats, config.matrixDetectionThreshold, this.cellContentParser)
    } else {
      this.buildStrategy = new SimpleStrategy(this.dependencyGraph, this.columnSearch, this.parser, this.stats, this.cellContentParser)
    }
  }

  /**
   * Builds graph.
   *
   * @param sheet - two-dimensional array representation of sheet
   */
  public buildGraph(sheets: Sheets) {
    const dependencies = this.buildStrategy.run(sheets)
    this.processDependencies(dependencies)
  }

  private processDependencies(dependencies: Dependencies) {
    dependencies.forEach((cellDependencies: CellDependency[], endVertex: Vertex) => {
      this.dependencyGraph.processCellDependencies(cellDependencies, endVertex)
    })
  }
}

export interface GraphBuilderStrategy {
  run(sheets: Sheets): Dependencies
}

export class SimpleStrategy implements GraphBuilderStrategy {
  constructor(
      private readonly dependencyGraph: DependencyGraph,
      private readonly columnIndex: IColumnSearchStrategy,
      private readonly parser: ParserWithCaching,
      private readonly stats: Statistics,
      private readonly cellContentParser: CellContentParser,
  ) {
  }

  public run(sheets: Sheets): Dependencies {
    const dependencies: Map<Vertex, CellDependency[]> = new Map()

    for (const sheetName in sheets) {
      const sheetId = this.dependencyGraph.getSheetId(sheetName)
      const sheet = sheets[sheetName] as Sheet

      for (let i = 0; i < sheet.length; ++i) {
        const row = sheet[i]
        for (let j = 0; j < row.length; ++j) {
          const cellContent = row[j]
          const address = simpleCellAddress(sheetId, j, i)

          const parsedCellContent = this.cellContentParser.parse(cellContent)
          if (parsedCellContent instanceof CellContent.MatrixFormula) {
            if (this.dependencyGraph.existsVertex(address)) {
              continue
            }
            const parseResult = this.stats.measure(StatType.PARSER, () => this.parser.parse(parsedCellContent.formula, address))
            const { vertex } = buildMatrixVertex(parseResult.ast as ProcedureAst, address)
            dependencies.set(vertex, absolutizeDependencies(parseResult.dependencies, address))
            this.dependencyGraph.addMatrixVertex(address, vertex)
          } else if (parsedCellContent instanceof CellContent.Formula) {
            const parseResult = this.stats.measure(StatType.PARSER, () => this.parser.parse(parsedCellContent.formula, address))
            const vertex = new FormulaCellVertex(parseResult.ast, address, 0)
            dependencies.set(vertex, absolutizeDependencies(parseResult.dependencies, address))
            this.dependencyGraph.addVertex(address, vertex)
            if (parseResult.hasVolatileFunction) {
              this.dependencyGraph.markAsVolatile(vertex)
            }
            if (parseResult.hasStructuralChangeFunction) {
              this.dependencyGraph.markAsDependentOnStructureChange(vertex)
            }
          } else if (parsedCellContent instanceof CellContent.Empty) {
            /* we don't care about empty cells here */
<<<<<<< HEAD
          } else if (parsedCellContent instanceof CellContent.String) {
            const parsedDateNumber = stringToDateNumber(parsedCellContent.value, Config.defaultConfig.dateFormat)
            let vertex
            if(parsedDateNumber !== null) {
              vertex = new ValueCellVertex(parsedDateNumber)
            }
            else {
              vertex = new ValueCellVertex(parsedCellContent.value)
            }
            this.columnIndex.add(parsedCellContent.value, address)
            this.dependencyGraph.addVertex(address, vertex)
          } else if (parsedCellContent instanceof CellContent.Number) {
=======
          } else {
>>>>>>> 6a54a237
            const vertex = new ValueCellVertex(parsedCellContent.value)
            this.columnIndex.add(parsedCellContent.value, address)
            this.dependencyGraph.addVertex(address, vertex)
          }
        }
      }
    }

    return dependencies
  }
}

export class MatrixDetectionStrategy implements GraphBuilderStrategy {
  constructor(
      private readonly dependencyGraph: DependencyGraph,
      private readonly columnSearch: IColumnSearchStrategy,
      private readonly parser: ParserWithCaching,
      private readonly stats: Statistics,
      private readonly threshold: number,
      private readonly cellContentParser: CellContentParser
  ) {}

  public run(sheets: Sheets): Dependencies {
    const dependencies: Map<Vertex, CellDependency[]> = new Map()

    const matrixHeuristic = new GraphBuilderMatrixHeuristic(this.dependencyGraph, this.columnSearch, dependencies, this.threshold, this.cellContentParser)

    for (const sheetName in sheets) {
      const sheetId = this.dependencyGraph.getSheetId(sheetName)
      const sheet = sheets[sheetName] as Sheet

      matrixHeuristic.addSheet(sheetId, {
        width: this.dependencyGraph.getSheetWidth(sheetId),
        height: this.dependencyGraph.getSheetHeight(sheetId),
      })

      for (let i = 0; i < sheet.length; ++i) {
        const row = sheet[i]
        for (let j = 0; j < row.length; ++j) {
          const cellContent = row[j]
          const address = simpleCellAddress(sheetId, j, i)

          const parsedCellContent = this.cellContentParser.parse(cellContent)
          if (parsedCellContent instanceof CellContent.MatrixFormula) {
            if (this.dependencyGraph.existsVertex(address)) {
              continue
            }
            const parseResult = this.stats.measure(StatType.PARSER, () => this.parser.parse(parsedCellContent.formula, address))
            const { vertex } = buildMatrixVertex(parseResult.ast as ProcedureAst, address)
            dependencies.set(vertex, absolutizeDependencies(parseResult.dependencies, address))
            this.dependencyGraph.addMatrixVertex(address, vertex)
          } else if (parsedCellContent instanceof CellContent.Formula) {
            const parseResult = this.stats.measure(StatType.PARSER, () => this.parser.parse(parsedCellContent.formula, address))
            const vertex = new FormulaCellVertex(parseResult.ast, address, 0)
            dependencies.set(vertex, absolutizeDependencies(parseResult.dependencies, address))
            this.dependencyGraph.addVertex(address, vertex)
          } else if (parsedCellContent instanceof CellContent.Empty) {
            /* we don't care about empty cells here */
          } else if (parsedCellContent instanceof CellContent.Number) {
            matrixHeuristic.add(address)
          } else {
            const vertex = new ValueCellVertex(parsedCellContent.value)
            this.columnSearch.add(parsedCellContent.value, address)
            this.dependencyGraph.addVertex(address, vertex)
          }
        }
      }
    }

    this.stats.start(StatType.MATRIX_DETECTION)

    const notMatrices = matrixHeuristic.run(sheets)
    for (let i = notMatrices.length - 1; i >= 0; --i) {
      const elem = notMatrices[i]
      for (const address of elem.cells.reverse()) {
        const value = sheets[this.dependencyGraph.getSheetName(address.sheet)][address.row][address.col]
        const vertex = new ValueCellVertex(Number(value))
        this.columnSearch.add(Number(value), address)
        this.dependencyGraph.addVertex(address, vertex)
      }
    }

    this.stats.end(StatType.MATRIX_DETECTION)

    return dependencies
  }
}

export function buildMatrixVertex(ast: ProcedureAst, formulaAddress: SimpleCellAddress): { vertex: MatrixVertex | ValueCellVertex, size: MatrixSizeCheck } {
  const size = checkMatrixSize(ast, formulaAddress)
  if (!size) {
    return { vertex: new ValueCellVertex(new CellError(ErrorType.VALUE)), size }
  }
  return { vertex: new MatrixVertex(formulaAddress, size.width, size.height, ast), size }
}<|MERGE_RESOLUTION|>--- conflicted
+++ resolved
@@ -116,22 +116,7 @@
             }
           } else if (parsedCellContent instanceof CellContent.Empty) {
             /* we don't care about empty cells here */
-<<<<<<< HEAD
-          } else if (parsedCellContent instanceof CellContent.String) {
-            const parsedDateNumber = stringToDateNumber(parsedCellContent.value, Config.defaultConfig.dateFormat)
-            let vertex
-            if(parsedDateNumber !== null) {
-              vertex = new ValueCellVertex(parsedDateNumber)
-            }
-            else {
-              vertex = new ValueCellVertex(parsedCellContent.value)
-            }
-            this.columnIndex.add(parsedCellContent.value, address)
-            this.dependencyGraph.addVertex(address, vertex)
-          } else if (parsedCellContent instanceof CellContent.Number) {
-=======
           } else {
->>>>>>> 6a54a237
             const vertex = new ValueCellVertex(parsedCellContent.value)
             this.columnIndex.add(parsedCellContent.value, address)
             this.dependencyGraph.addVertex(address, vertex)
