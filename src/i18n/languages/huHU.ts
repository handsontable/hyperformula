--- conflicted
+++ resolved
@@ -328,7 +328,6 @@
     PHI: 'FI',
     'NEGBINOM.DIST': 'NEGBINOM.ELOSZLÁS',
     NEGBINOMDIST: 'NEGBINOM.ELOSZL',
-<<<<<<< HEAD
     COMPLEX: 'KOMPLEX',
     IMABS: 'KÉPZ.ABSZ',
     IMAGINARY: 'KÉPZETES',
@@ -355,7 +354,6 @@
     IMSUB: 'KÉPZ.KÜL',
     IMSUM: 'KÉPZ.ÖSSZEG',
     IMTAN: 'KÉPZ.TAN',
-=======
     LARGE: 'NAGY',
     SMALL: 'KICSI',
     AVEDEV: 'ÁTL.ELTÉRÉS',
@@ -399,7 +397,6 @@
     LOGNORMINV: 'LOGNORMINV', //FIXME
     POISSONDIST: 'POISSONDIST', //FIXME
     SKEWP: 'SKEWP', //FIXME
->>>>>>> 9671de4a
     'CEILING.MATH': 'PLAFON.MAT',
     FLOOR: 'PADLÓ',
     'FLOOR.MATH': 'PADLÓ.MAT',
