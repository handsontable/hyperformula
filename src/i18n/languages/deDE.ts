/**
 * @license
 * Copyright (c) 2021 Handsoncode. All rights reserved.
 */

import {RawTranslationPackage} from '..'
// import

const dictionary: RawTranslationPackage = {
  errors: {
    CYCLE: '#CYCLE!',
    DIV_BY_ZERO: '#DIV/0!',
    ERROR: '#ERROR!',
    NA: '#NV',
    NAME: '#NAME?',
    NUM: '#ZAHL!',
    REF: '#BEZUG!',
    VALUE: '#WERT!',
  },
  functions: {
<<<<<<< HEAD
    FILTER: 'FILTER',
=======
    'ARRAY_CONSTRAIN' : 'ARRAY_CONSTRAIN',
>>>>>>> b567e45a
    ARRAYFORMULA: 'ARRAYFORMULA',
    ABS: 'ABS',
    ACOS: 'ARCCOS',
    ACOSH: 'ARCCOSHYP',
    ACOT: 'ARCCOTAN',
    ACOTH: 'ARCCOTANHYP',
    AND: 'UND',
    ASIN: 'ARCSIN',
    ASINH: 'ARCSINHYP',
    ATAN2: 'ARCTAN2',
    ATAN: 'ARCTAN',
    ATANH: 'ARCTANHYP',
    AVERAGE: 'MITTELWERT',
    AVERAGEA: 'MITTELWERTA',
    AVERAGEIF: 'MITTELWERTWENN',
    BASE: 'BASIS',
    BIN2DEC: 'BININDEZ',
    BIN2HEX: 'BININHEX',
    BIN2OCT: 'BININOKT',
    BITAND: 'BITUND',
    BITLSHIFT: 'BITLVERSCHIEB',
    BITOR: 'BITODER',
    BITRSHIFT: 'BITRVERSCHIEB',
    BITXOR: 'BITXODER',
    CEILING: 'OBERGRENZE',
    CHAR: 'ZEICHEN',
    CHOOSE: 'WAHL',
    CLEAN: 'SÄUBERN',
    CODE: 'CODE',
    COLUMN: 'SPALTE',
    COLUMNS: 'SPALTEN',
    CONCATENATE: 'VERKETTEN',
    CORREL: 'KORREL',
    COS: 'COS',
    COSH: 'COSHYP',
    COT: 'COTAN',
    COTH: 'COTANHYP',
    COUNT: 'ANZAHL',
    COUNTA: 'ANZAHL2',
    COUNTBLANK: 'ANZAHLLEEREZELLEN',
    COUNTIF: 'ZÄHLENWENN',
    COUNTIFS: 'ZÄHLENWENNS',
    COUNTUNIQUE: 'COUNTUNIQUE',
    CSC: 'COSEC',
    CSCH: 'COSECHYP',
    CUMIPMT: 'KUMZINSZ',
    CUMPRINC: 'KUMKAPITAL',
    DATE: 'DATUM',
    DATEDIF: 'DATEDIF', //FIXME
    DATEVALUE: 'DATWERT',
    DAY: 'TAG',
    DAYS360: 'TAGE360',
    DAYS: 'TAGE',
    DB: 'GDA2',
    DDB: 'GDA',
    DEC2BIN: 'DEZINBIN',
    DEC2HEX: 'DEZINHEX',
    DEC2OCT: 'DEZINOKT',
    DECIMAL: 'DEZIMAL',
    DEGREES: 'GRAD',
    DELTA: 'DELTA',
    DOLLARDE: 'NOTIERUNGDEZ',
    DOLLARFR: 'NOTIERUNGBRU',
    EDATE: 'EDATUM',
    EFFECT: "EFFEKTIV",
    EOMONTH: 'MONATSENDE',
    ERF: 'GAUSSFEHLER',
    ERFC: 'GAUSSFKOMPL',
    EVEN: 'GERADE',
    EXACT: 'IDENTISCH',
    EXP: 'EXP',
    FALSE: 'FALSCH',
    FIND: 'FINDEN',
    FORMULATEXT: 'FORMELTEKST',
    FV: 'ZW',
    FVSCHEDULE: 'ZW2',
    HEX2BIN: 'HEXINBIN',
    HEX2DEC: 'HEXINDEZ',
    HEX2OCT: 'HEXINOKT',
    HLOOKUP: 'WVERWEIS',
    HOUR: 'STUNDE',
    IF: 'WENN',
    IFERROR: 'WENNFEHLER',
    IFNA: 'WENNNV',
    INDEX: 'INDEX',
    INT: 'GANZZAHL',
    INTERVAL: 'INTERVAL', //FIXME
    IPMT: 'ZINSZ',
    ISBINARY: 'ISBINARY',
    ISBLANK: 'ISTLEER',
    ISERR: 'ISTFEHL',
    ISERROR: 'ISTFEHLER',
    ISEVEN: 'ISTGERADE',
    ISFORMULA: 'ISTFORMEL',
    ISLOGICAL: 'ISTLOG',
    ISNA: 'ISTNV',
    ISNONTEXT: 'ISTKTEXT',
    ISNUMBER: 'ISTZAHL',
    ISODD: 'ISTUNGERADE',
    ISOWEEKNUM: 'ISOKALENDERWOCHE',
    ISPMT: 'ISPMT',
    ISREF: 'ISTBEZUG',
    ISTEXT: 'ISTTEXT',
    LEFT: 'LINKS',
    LEN: 'LÄNGE',
    LN: 'LN',
    LOG10: 'LOG10',
    LOG: 'LOG',
    LOWER: 'KLEIN',
    MATCH: 'VERGLEICH',
    MAX: 'MAX',
    MAXA: 'MAXA',
    MAXPOOL: 'MAXPOOL',
    MEDIAN: 'MEDIAN',
    MEDIANPOOL: 'MEDIANPOOL',
    MID: 'TEIL',
    MIN: 'MIN',
    MINA: 'MINA',
    MINUTE: 'MINUTE',
    MIRR: 'QIKV',
    MMULT: 'MMULT',
    MOD: 'REST',
    MONTH: 'MONAT',
    NA: 'NV',
    NETWORKDAYS: 'NETTOARBEITSTAGE',
    'NETWORKDAYS.INTL': 'NETTOARBEITSTAGE.INTL',
    NOMINAL: 'NOMINAL',
    NOT: 'NICHT',
    NOW: 'JETZT',
    NPER: 'ZZR',
    NPV: 'NBW',
    OCT2BIN: 'OKTINBIN',
    OCT2DEC: 'OKTINDEZ',
    OCT2HEX: 'OKTINHEX',
    ODD: 'UNGERADE',
    OFFSET: 'BEREICH.VERSCHIEBEN',
    OR: 'ODER',
    PDURATION: 'PDURATION',
    PI: 'PI',
    PMT: 'RMZ',
    PRODUCT: 'PRODUKT',
    POWER: 'POTENZ',
    PPMT: 'KAPZ',
    PROPER: 'GROSS2',
    PV: 'BW',
    RADIANS: 'BOGENMASS',
    RAND: 'ZUFALLSZAHL',
    RATE: 'ZINS',
    REPLACE: 'ERSETZEN',
    REPT: 'WIEDERHOLEN',
    RIGHT: 'RECHTS',
    ROUND: 'RUNDEN',
    ROUNDDOWN: 'ABRUNDEN',
    ROUNDUP: 'AUFRUNDEN',
    ROW: 'ZEILE',
    ROWS: 'ZEILEN',
    RRI: 'ZSATZINVEST',
    SEARCH: 'SUCHEN',
    SEC: 'SEC',
    SECH: 'SECHYP',
    SECOND: 'SEKUNDE',
    SHEET: 'BLATT',
    SHEETS: 'BLÄTTER',
    SIN: 'SIN',
    SINH: 'SINHYP',
    SLN: 'LIA',
    SPLIT: 'SPLIT',
    SQRT: 'WURZEL',
    STDEVA: 'STABWA',
    'STDEV.P': 'STABW.N',
    STDEVPA: 'STABWNA',
    'STDEV.S': 'STABW.S',
    SUBSTITUTE: 'WECHSELN',
    SUBTOTAL: 'TEILERGEBNIS',
    SUM: 'SUMME',
    SUMIF: 'SUMMEWENN',
    SUMIFS: 'SUMMEWENNS',
    SUMPRODUCT: 'SUMMENPRODUKT',
    SUMSQ: 'QUADRATESUMME',
    SWITCH: '',
    SYD: 'DIA',
    T: 'T',
    TAN: 'TAN',
    TANH: 'TANHYP',
    TBILLEQ: 'TBILLÄQUIV',
    TBILLPRICE: 'TBILLKURS',
    TBILLYIELD: 'TBILLRENDITE',
    TEXT: 'TEXT',
    TIME: 'ZEIT',
    TIMEVALUE: 'ZEITWERT',
    TODAY: 'HEUTE',
    TRANSPOSE: 'MTRANS',
    TRIM: 'GLÄTTEN',
    TRUE: 'WAHR',
    TRUNC: 'KÜRZEN',
    UNICHAR: 'UNIZEICHEN',
    UNICODE: 'UNICODE',
    UPPER: 'GROSS',
    VARA: 'VARIANZA',
    'VAR.P': 'VAR.P',
    VARPA: 'VARIANZENA',
    'VAR.S': 'VAR.S',
    VLOOKUP: 'SVERWEIS',
    WEEKDAY: 'WOCHENTAG',
    WEEKNUM: 'KALENDERWOCHE',
    WORKDAY: 'ARBEITSTAG',
    'WORKDAY.INTL': 'ARBEITSTAG.INTL',
    XNPV: 'XKAPITALWERT',
    XOR: 'XODER',
    YEAR: 'JAHR',
    YEARFRAC: 'BRTEILJAHRE',
    ROMAN: 'RÖMISCH',
    ARABIC: 'ARABISCH',
    'HF.ADD': 'HF.ADD',
    'HF.CONCAT': 'HF.CONCAT',
    'HF.DIVIDE': 'HF.DIVIDE',
    'HF.EQ': 'HF.EQ',
    'HF.GT': 'HF.GT',
    'HF.GTE': 'HF.GTE',
    'HF.LT': 'HF.LT',
    'HF.LTE': 'HF.LTE',
    'HF.MINUS': 'HF.MINUS',
    'HF.MULTIPLY': 'HF.MULTIPLY',
    'HF.NE': 'HF.NE',
    'HF.POW': 'HF.POW',
    'HF.UMINUS': 'HF.UMINUS',
    'HF.UNARY_PERCENT': 'HF.UNARY_PERCENT',
    'HF.UPLUS': 'HF.UPLUS',
    VAR: 'VARIANZ',
    VARP: 'VARIANZEN',
    STDEV: 'STABW',
    STDEVP: 'STABWN',
    FACT: 'FAKULTÄT',
    FACTDOUBLE: 'ZWEIFAKULTÄT',
    COMBIN: 'KOMBINATIONEN',
    COMBINA: 'KOMBINA',
    GCD: 'GGT',
    LCM: 'KGV',
    MROUND: 'VRUNDEN',
    MULTINOMIAL: 'POLYNOMIAL',
    QUOTIENT: 'QUOTIENT',
    RANDBETWEEN: 'ZUFALLSBEREICH',
    SERIESSUM: 'POTENZREIHE',
    SIGN: 'VORZEICHEN',
    SQRTPI: 'WURZELPI',
    SUMX2MY2: 'SUMMEX2MY2',
    SUMX2PY2: 'SUMMEX2PY2',
    SUMXMY2: 'SUMMEXMY2',
    'EXPON.DIST': 'EXPON.VERT',
    EXPONDIST: 'EXPONVERT',
    FISHER: 'FISHER',
    FISHERINV: 'FISHERINV',
    GAMMA: 'GAMMA',
    'GAMMA.DIST': 'GAMMA.VERT',
    'GAMMA.INV': 'GAMMA.INV',
    GAMMADIST: 'GAMMAVERT',
    GAMMAINV: 'GAMMAINV',
    GAMMALN: 'GAMMALN',
    'GAMMALN.PRECISE': 'GAMMALN.GENAU',
    GAUSS: 'GAUSS',
    'BETA.DIST': 'BETA.VERT',
    BETADIST: 'BETAVERT',
    'BETA.INV': 'BETA.INV',
    BETAINV: 'BETAINV',
    'BINOM.DIST': 'BINOM.VERT',
    BINOMDIST: 'BINOMVERT',
    'BINOM.INV': 'BINOM.INV',
    BESSELI: 'BESSELI',
    BESSELJ: 'BESSELJ',
    BESSELK: 'BESSELK',
    BESSELY: 'BESSELY',
    CHIDIST: 'CHIVERT',
    CHIINV: 'CHIINV',
    'CHISQ.DIST': 'CHIQU.VERT',
    'CHISQ.DIST.RT': 'CHIQU.VERT.RE',
    'CHISQ.INV': 'CHIQU.INV',
    'CHISQ.INV.RT': 'CHIQU.INV.RE',
    'F.DIST': 'F.VERT',
    'F.DIST.RT': 'F.VERT.RE',
    'F.INV': 'F.INV',
    'F.INV.RT': 'F.INV.RE',
    FDIST: 'FVERT',
    FINV: 'FINV',
    WEIBULL: 'WEIBULL',
    'WEIBULL.DIST': 'WEIBULL.VERT',
    POISSON: 'POISSON',
    'POISSON.DIST': 'POISSON.VERT',
    'HYPGEOM.DIST': 'HYPGEOM.VERT',
    HYPGEOMDIST: 'HYPGEOMVERT',
    'T.DIST': 'T.VERT',
    'T.DIST.2T': 'T.VERT.2S',
    'T.DIST.RT': 'T.VERT.RE',
    'T.INV': 'T.INV',
    'T.INV.2T': 'T.INV.2S',
    TDIST: 'TVERT',
    TINV: 'TINV',
    LOGINV: 'LOGINV',
    'LOGNORM.DIST': 'LOGNORM.VERT',
    'LOGNORM.INV': 'LOGNORM.INV',
    LOGNORMDIST: 'LOGNORMVERT',
    'NORM.DIST': 'NORM.VERT',
    'NORM.INV': 'NORM.INV',
    'NORM.S.DIST': 'NORM.S.VERT',
    'NORM.S.INV': 'NORM.S.INV',
    NORMDIST: 'NORMVERT',
    NORMINV: 'NORMINV',
    NORMSDIST: 'STANDNORMVERT',
    NORMSINV: 'STANDNORMINV',
    PHI: 'PHI',
    'NEGBINOM.DIST': 'NEGBINOM.VERT',
    NEGBINOMDIST: 'NEGBINOMVERT',
    COMPLEX: 'KOMPLEXE',
    IMABS: 'IMABS',
    IMAGINARY: 'IMAGINÄRTEIL',
    IMARGUMENT: 'IMARGUMENT',
    IMCONJUGATE: 'IMKONJUGIERTE',
    IMCOS: 'IMCOS',
    IMCOSH: 'IMACOSHYP',
    IMCOT: 'IMACOT',
    IMCSC: 'IMACOSEC',
    IMCSCH: 'IMACOSECHYP',
    IMDIV: 'IMDIV',
    IMEXP: 'IMEXP',
    IMLN: 'IMLN',
    IMLOG10: 'IMLOG10',
    IMLOG2: 'IMLOG2',
    IMPOWER: 'IMAPOTENZ',
    IMPRODUCT: 'IMPRODUKT',
    IMREAL: 'IMREALTEIL',
    IMSEC: 'IMASEC',
    IMSECH: 'IMASECHYP',
    IMSIN: 'IMSIN',
    IMSINH: 'IMASINHYP',
    IMSQRT: 'IMWURZEL',
    IMSUB: 'IMSUB',
    IMSUM: 'IMSUMME',
    IMTAN: 'IMATAN',
    LARGE: 'KGRÖSSTE',
    SMALL: 'KKLEINSTE',
    AVEDEV: 'MITTELABW',
    CONFIDENCE: 'KONFIDENZ',
    'CONFIDENCE.NORM': 'KONFIDENZ.NORM',
    'CONFIDENCE.T': 'KONFIDENZ.T',
    DEVSQ: 'SUMQUADABW',
    GEOMEAN: 'GEOMITTEL',
    HARMEAN: 'HARMITTEL',
    CRITBINOM: 'KRITBINOM',
    PEARSON: 'PEARSON',
    RSQ: 'BESTIMMTHEITSMASS',
    STANDARDIZE: 'STANDARDISIERUNG',
    'Z.TEST': 'G.TEST',
    ZTEST: 'GTEST',
    'F.TEST': 'F.TEST',
    FTEST: 'FTEST',
    STEYX: 'STFEHLERYX',
    SLOPE: 'STEIGUNG',
    COVAR: 'KOVAR',
    'COVARIANCE.P': 'KOVARIANZ.P',
    'COVARIANCE.S': 'KOVARIANZ.S',
    'CHISQ.TEST': 'CHIQU.TEST',
    CHITEST: 'CHITEST',
    'T.TEST': 'T.TEST',
    TTEST: 'TTEST',
    SKEW: 'SCHIEFE',
    'SKEW.P': 'SCHIEFE.P',
    WEIBULLDIST: 'WEIBULLDIST', //FIXME
    VARS: 'VARS', //FIXME
    TINV2T: 'TINV2T', //FIXME
    TDISTRT: 'TDISTRT', //FIXME
    TDIST2T: 'TDIST2T', //FIXME
    STDEVS: 'STDEVS', //FIXME
    FINVRT: 'FINVRT', //FIXME
    FDISTRT: 'FDISTRT', //FIXME
    CHIDISTRT: 'CHIDISTRT', //FIXME
    CHIINVRT: 'CHIINVRT', //FIXME
    COVARIANCEP: 'COVARIANCEP', //FIXME
    COVARIANCES: 'COVARIANCES', //FIXME
    LOGNORMINV: 'LOGNORMINV', //FIXME
    POISSONDIST: 'POISSONDIST', //FIXME
    SKEWP: 'SKEWP', //FIXME
    'CEILING.MATH': 'OBERGRENZE.MATHEMATIK',
    FLOOR: 'UNTERGRENZE',
    'FLOOR.MATH': 'UNTERGRENZE.MATHEMATIK',
    'CEILING.PRECISE': 'CEILING.PRECISE', //FIXME
    'FLOOR.PRECISE': 'FLOOR.PRECISE', //FIXME
    'ISO.CEILING': 'ISO.CEILING', //FIXME
  },
  langCode: 'deDE',
  ui: {
    NEW_SHEET_PREFIX: 'Sheet',
  },
}

export default dictionary<|MERGE_RESOLUTION|>--- conflicted
+++ resolved
@@ -18,11 +18,8 @@
     VALUE: '#WERT!',
   },
   functions: {
-<<<<<<< HEAD
     FILTER: 'FILTER',
-=======
     'ARRAY_CONSTRAIN' : 'ARRAY_CONSTRAIN',
->>>>>>> b567e45a
     ARRAYFORMULA: 'ARRAYFORMULA',
     ABS: 'ABS',
     ACOS: 'ARCCOS',
