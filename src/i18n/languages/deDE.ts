--- conflicted
+++ resolved
@@ -68,11 +68,8 @@
     EVEN: 'GERADE',
     EXP: 'EXP',
     FALSE: 'FALSCH',
-<<<<<<< HEAD
     FIND: 'FINDEN',
-=======
     FV: 'ZW',
->>>>>>> 77e4fd4e
     IF: 'WENN',
     IFERROR: 'WENNFEHLER',
     IFNA: 'WENNNV',
@@ -110,11 +107,8 @@
     PI: 'PI',
     PMT: 'RMZ',
     POWER: 'POTENZ',
-<<<<<<< HEAD
+    PPMT: 'KAPZ',
     PROPER: 'GROSS2',
-=======
-    PPMT: 'KAPZ',
->>>>>>> 77e4fd4e
     RADIANS: 'BOGENMASS',
     RAND: 'ZUFALLSZAHL',
     REPT: 'WIEDERHOLEN',
