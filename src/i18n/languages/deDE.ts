--- conflicted
+++ resolved
@@ -68,25 +68,19 @@
     DATEVALUE: 'DATWERT',
     DAY: 'TAG',
     DAYS: 'TAGE',
-<<<<<<< HEAD
     DB: 'GDA2',
     DDB: 'GDA',
-=======
     DAYS360: 'TAGE360',
->>>>>>> d241746f
     DEC2BIN: 'DEZINBIN',
     DEC2HEX: 'DEZINHEX',
     DEC2OCT: 'DEZINOKT',
     DECIMAL: 'DEZIMAL',
     DEGREES: 'GRAD',
     DELTA: 'DELTA',
-<<<<<<< HEAD
     DOLLARDE: 'NOTIERUNGDEZ',
     DOLLARFR: 'NOTIERUNGBRU',
     EFFECT: "EFFEKTIV",
-=======
     EDATE: 'EDATUM',
->>>>>>> d241746f
     EOMONTH: 'MONATSENDE',
     ERF: 'GAUSSFEHLER',
     ERFC: 'GAUSSFKOMPL',
@@ -114,11 +108,8 @@
     ISNONTEXT: 'ISTKTEXT',
     ISNUMBER: 'ISTZAHL',
     ISODD: 'ISTUNGERADE',
-<<<<<<< HEAD
     ISPMT: 'ISPMT',
-=======
     ISOWEEKNUM: 'ISOKALENDERWOCHE',
->>>>>>> d241746f
     ISREF: 'ISTBEZUG',
     ISTEXT: 'ISTTEXT',
     LEFT: 'LINKS',
@@ -139,11 +130,8 @@
     MOD: 'REST',
     MONTH: 'MONAT',
     NA: 'NV',
-<<<<<<< HEAD
     NOMINAL: 'NOMINAL',
-=======
     NOW: 'JETZT',
->>>>>>> d241746f
     NOT: 'NICHT',
     NPER: 'ZZR',
     ODD: 'UNGERADE',
