--- conflicted
+++ resolved
@@ -223,9 +223,6 @@
     XOR: 'XOR',
     YEAR: 'ÅR',
     YEARFRAC: 'ÅRDEL',
-<<<<<<< HEAD
-=======
-    REPLACE: 'ERSÄTT',
     'HF.ADD': 'HF.ADD',
     'HF.CONCAT': 'HF.CONCAT',
     'HF.DIVIDE': 'HF.DIVIDE',
@@ -241,7 +238,6 @@
     'HF.UMINUS': 'HF.UMINUS',
     'HF.UNARY_PERCENT': 'HF.UNARY_PERCENT',
     'HF.UPLUS': 'HF.UPLUS',
->>>>>>> 7fc184f0
   },
   langCode: 'svSE',
   ui: {
