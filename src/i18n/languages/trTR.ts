--- conflicted
+++ resolved
@@ -18,11 +18,8 @@
     VALUE: '#DEĞER!',
   },
   functions: {
-<<<<<<< HEAD
     FILTER: 'FILTER',
-=======
     'ARRAY_CONSTRAIN' : 'ARRAY_CONSTRAIN',
->>>>>>> fd058646
     ARRAYFORMULA: 'ARRAYFORMULA',
     ABS: 'MUTLAK',
     ACOS: 'ACOS',
