--- conflicted
+++ resolved
@@ -68,25 +68,19 @@
     DATEVALUE: 'ДАТАЗНАЧ',
     DAY: 'ДЕНЬ',
     DAYS: 'ДНИ',
-<<<<<<< HEAD
     DB: 'ФУО',
     DDB: 'ДДОБ',
-=======
     DAYS360: 'ДНЕЙ360',
->>>>>>> d241746f
     DEC2BIN: 'ДЕС.В.ДВ',
     DEC2HEX: 'ДЕС.В.ШЕСТН',
     DEC2OCT: 'ДЕС.В.ВОСЬМ',
     DECIMAL: 'ДЕС',
     DEGREES: 'ГРАДУСЫ',
     DELTA: 'ДЕЛЬТА',
-<<<<<<< HEAD
     DOLLARDE: 'РУБЛЬ.ДЕС',
     DOLLARFR: 'РУБЛЬ.ДРОБЬ',
     EFFECT: "ЭФФЕКТ",
-=======
     EDATE: 'ДАТАМЕС',
->>>>>>> d241746f
     EOMONTH: 'КОНМЕСЯЦА',
     ERF: 'ФОШ',
     ERFC: 'ДФОШ',
@@ -114,11 +108,8 @@
     ISNONTEXT: 'ЕНЕТЕКСТ',
     ISNUMBER: 'ЕЧИСЛО',
     ISODD: 'ЕНЕЧЁТ',
-<<<<<<< HEAD
     ISPMT: 'ПРОЦПЛАТ',
-=======
     ISOWEEKNUM: 'НОМНЕДЕЛИ.ISO',
->>>>>>> d241746f
     ISREF: 'ЕССЫЛКА',
     ISTEXT: 'ЕТЕКСТ',
     LEFT: 'ЛЕВСИМВ',
@@ -139,11 +130,8 @@
     MOD: 'ОСТАТ',
     MONTH: 'МЕСЯЦ',
     NA: 'НД',
-<<<<<<< HEAD
     NOMINAL: 'НОМИНАЛ',
-=======
     NOW: 'ТДАТА',
->>>>>>> d241746f
     NOT: 'НЕ',
     NPER: 'КПЕР',
     ODD: 'НЕЧЁТ',
