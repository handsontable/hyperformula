/**
 * @license
 * Copyright (c) 2021 Handsoncode. All rights reserved.
 */

import {RawTranslationPackage} from '..'
// import

const dictionary: RawTranslationPackage = {
  errors: {
    CYCLE: '#CYKL!',
    DIV_BY_ZERO: '#DZIEL/0!',
    ERROR: '#BŁĄD!',
    NA: '#N/A',
    NAME: '#NAZWA?',
    NUM: '#LICZBA!',
    REF: '#ADR!',
    VALUE: '#ARG!',
  },
  functions: {
<<<<<<< HEAD
    FILTER: 'FILTER',
=======
    'ARRAY_CONSTRAIN' : 'ARRAY_CONSTRAIN',
>>>>>>> fd058646
    ARRAYFORMULA: 'ARRAYFORMULA',
    ABS: 'WART.BEZWGL',
    ACOS: 'ACOS',
    ACOSH: 'ACOSH',
    ACOT: 'ACOT',
    ACOTH: 'ACOTH',
    AND: 'ORAZ',
    ASIN: 'ASIN',
    ASINH: 'ASINH',
    ATAN2: 'ATAN2',
    ATAN: 'ATAN',
    ATANH: 'ATANH',
    AVERAGE: 'ŚREDNIA',
    AVERAGEA: 'ŚREDNIA.A',
    AVERAGEIF: 'ŚREDNIA.JEŻELI',
    BASE: 'PODSTAWA',
    BIN2DEC: 'DWÓJK.NA.DZIES',
    BIN2HEX: 'DWÓJK.NA.SZESN',
    BIN2OCT: 'DWÓJK.NA.ÓSM',
    BITAND: 'BITAND',
    BITLSHIFT: 'BITLSHIFT',
    BITOR: 'BITOR',
    BITRSHIFT: 'BITRSHIFT',
    BITXOR: 'BITXOR',
    CEILING: 'ZAOKR.W.GÓRĘ',
    CHAR: 'ZNAK',
    CHOOSE: 'WYBIERZ',
    CLEAN: 'OCZYŚĆ',
    CODE: 'KOD',
    COLUMN: 'NR.KOLUMNY',
    COLUMNS: 'LICZBA.KOLUMN',
    CONCATENATE: 'ZŁĄCZ.TEKST',
    CORREL: 'WSP.KORELACJI',
    COS: 'COS',
    COSH: 'COSH',
    COT: 'COT',
    COTH: 'COTH',
    COUNT: 'COUNT',
    COUNTA: 'COUNTA',
    COUNTBLANK: 'LICZ.PUSTE',
    COUNTIF: 'LICZ.JEŻELI',
    COUNTIFS: 'LICZ.WARUNKI',
    COUNTUNIQUE: 'COUNTUNIQUE',
    CSC: 'CSC',
    CSCH: 'CSCH',
    CUMIPMT: 'SPŁAC.ODS',
    CUMPRINC: 'SPŁAC.KAPIT',
    DATE: 'DATA',
    DATEDIF: 'DATEDIF', //FIXME
    DATEVALUE: 'DATA.WARTOŚĆ',
    DAY: 'DZIEŃ',
    DAYS360: 'DNI.360',
    DAYS: 'DNI',
    DB: 'DB',
    DDB: 'DDB',
    DEC2BIN: 'DZIES.NA.DWÓJK',
    DEC2HEX: 'DZIES.NA.SZESN',
    DEC2OCT: 'DZIES.NA.ÓSM',
    DECIMAL: 'DZIESIĘTNA',
    DEGREES: 'STOPNIE',
    DELTA: 'DELTA',
    DOLLARDE: 'CENA.DZIES',
    DOLLARFR: 'CENA.UŁAM',
    EDATE: 'NR.SER.DATY',
    EFFECT: "EFEKTYWNA",
    EOMONTH: 'NR.SER.OST.DN.MIEŚ',
    ERF: 'FUNKCJA.BŁ',
    ERFC: 'KOMP.FUNKCJA.BŁ',
    EVEN: 'ZAOKR.DO.PARZ',
    EXACT: 'PORÓWNAJ',
    EXP: 'EXP',
    FALSE: 'FAŁSZ',
    FIND: 'ZNAJDŹ',
    FORMULATEXT: 'FORMUŁA.TEKST',
    FV: 'FV',
    FVSCHEDULE: 'WART.PRZYSZŁ.KAP',
    HEX2BIN: 'SZESN.NA.DWÓJK',
    HEX2DEC: 'SZESN.NA.DZIES',
    HEX2OCT: 'SZESN.NA.ÓSM',
    HLOOKUP: 'WYSZUKAJ.POZIOMO',
    HOUR: 'GODZINA',
    IF: 'JEŻELI',
    IFERROR: 'JEŻELI.BŁĄD',
    IFNA: 'JEŻELI.ND',
    INDEX: 'INDEKS',
    INT: 'ZAOKR.DO.CAŁK',
    INTERVAL: 'INTERVAL', //FIXME
    IPMT: 'IPMT',
    ISBINARY: 'ISBINARY',
    ISBLANK: 'CZY.PUSTA',
    ISERR: 'CZY.BŁ',
    ISERROR: 'CZY.BŁĄD',
    ISEVEN: 'CZY.PARZYSTE',
    ISFORMULA: 'CZY.FORMUŁA',
    ISLOGICAL: 'CZY.LOGICZNA',
    ISNA: 'CZY.BRAK',
    ISNONTEXT: 'CZY.NIE.TEKST',
    ISNUMBER: 'CZY.LICZBA',
    ISODD: 'CZY.NIEPARZYSTE',
    ISOWEEKNUM: 'ISO.NUM.TYG',
    ISPMT: 'ISPMT',
    ISREF: 'CZY.ADR',
    ISTEXT: 'CZY.TEKST',
    LEFT: 'LEWY',
    LEN: 'DŁ',
    LN: 'LN',
    LOG10: 'LOG10',
    LOG: 'LOG',
    LOWER: 'LITERY.MAŁE',
    MATCH: 'PODAJ.POZYCJĘ',
    MAX: 'MAKS',
    MAXA: 'MAX.A',
    MAXPOOL: 'MAKS.Z.PULI',
    MEDIAN: 'MEDIANA',
    MEDIANPOOL: 'MEDIANA.Z.PULI',
    MID: 'FRAGMENT.TEKSTU',
    MIN: 'MIN',
    MINA: 'MIN.A',
    MINUTE: 'MINUTA',
    MIRR: 'MIRR',
    MMULT: 'MACIERZ.ILOCZYN',
    MOD: 'MOD',
    MONTH: 'MIESIĄC',
    NA: 'BRAK',
    NETWORKDAYS: 'DNI.ROBOCZE',
    'NETWORKDAYS.INTL': 'DNI.ROBOCZE.NIESTAND',
    NOMINAL: 'NOMINALNA',
    NOT: 'NIE',
    NOW: 'TERAZ',
    NPER: 'NPER',
    NPV: 'NPV',
    OCT2BIN: 'ÓSM.NA.DWÓJK',
    OCT2DEC: 'ÓSM.NA.DZIES',
    OCT2HEX: 'ÓSM.NA.SZESN',
    ODD: 'ZAOKR.DO.NPARZ',
    OFFSET: 'PRZESUNIĘCIE',
    OR: 'LUB',
    PDURATION: 'ROCZ.PRZYCH',
    PI: 'PI',
    PMT: 'PMT',
    PRODUCT: 'ILOCZYN',
    POWER: 'POTĘGA',
    PPMT: 'PPMT',
    PROPER: 'Z.WIELKIEJ.LITERY',
    PV: 'PV',
    RADIANS: 'RADIANY',
    RAND: 'LOSUJ',
    RATE: 'RATE',
    REPLACE: 'ZASTĄP',
    REPT: 'POWT',
    RIGHT: 'PRAWY',
    ROUND: 'ZAOKR',
    ROUNDDOWN: 'ZAOKR.DÓŁ',
    ROUNDUP: 'ZAOKR.GÓRA',
    ROW: 'WIERSZ',
    ROWS: 'ILE.WIERSZY',
    RRI: 'RÓWNOW.STOPA.PROC',
    SEARCH: 'SZUKAJ.TEKST',
    SEC: 'SEC',
    SECH: 'SECH',
    SECOND: 'SEKUNDA',
    SHEET: 'ARKUSZ',
    SHEETS: 'ARKUSZE',
    SIN: 'SIN',
    SINH: 'SINH',
    SLN: 'SLN',
    SPLIT: 'PODZIEL.TEKST',
    SQRT: 'PIERWIASTEK',
    STDEVA: 'ODCH.STANDARDOWE.A',
    'STDEV.P': 'ODCH.STAND.POPUL',
    STDEVPA: 'ODCH.STANDARD.POPUL.A',
    'STDEV.S': 'ODCH.STANDARD.PRÓBKI',
    SUBSTITUTE: 'PODSTAW',
    SUBTOTAL: 'SUMY.CZĘŚCIOWE',
    SUM: 'SUMA',
    SUMIF: 'SUMA.JEŻELI',
    SUMIFS: 'SUMY.JEŻELI',
    SUMPRODUCT: 'SUMA.ILOCZYNÓW',
    SUMSQ: 'SUMSQ',
    SWITCH: 'PRZEŁĄCZ',
    SYD: 'SYD',
    T: 'T',
    TAN: 'TAN',
    TANH: 'TANH',
    TBILLEQ: 'RENT.EKW.BS',
    TBILLPRICE: 'CENA.BS',
    TBILLYIELD: 'RENT.BS',
    TEXT: 'TEKST',
    TIME: 'CZAS',
    TIMEVALUE: 'CZAS.WARTOŚĆ',
    TODAY: 'DZIŚ',
    TRANSPOSE: 'TRANSPONUJ',
    TRIM: 'USUŃ.ZBĘDNE.ODSTĘPY',
    TRUE: 'PRAWDA',
    TRUNC: 'LICZBA.CAŁK',
    UNICHAR: 'ZNAK.UNICODE',
    UNICODE: 'UNICODE',
    UPPER: 'LITERY.WIELKIE',
    VARA: 'WARIANCJA.A',
    'VAR.P': 'WARIANCJA.POP',
    VARPA: 'WARIANCJA.POPUL.A',
    'VAR.S': 'WARIANCJA.PRÓBKI',
    VLOOKUP: 'WYSZUKAJ.PIONOWO',
    WEEKDAY: 'DZIEŃ.TYG',
    WEEKNUM: 'NUM.TYG',
    WORKDAY: 'DZIEŃ.ROBOCZY',
    'WORKDAY.INTL': 'DZIEŃ.ROBOCZY.NIESTAND',
    XNPV: 'XNPV',
    XOR: 'XOR',
    YEAR: 'ROK',
    YEARFRAC: 'CZĘŚĆ.ROKU',
    ROMAN: 'RZYMSKIE',
    ARABIC: 'ARABSKA',
    'HF.ADD': 'HF.ADD',
    'HF.CONCAT': 'HF.CONCAT',
    'HF.DIVIDE': 'HF.DIVIDE',
    'HF.EQ': 'HF.EQ',
    'HF.GT': 'HF.GT',
    'HF.GTE': 'HF.GTE',
    'HF.LT': 'HF.LT',
    'HF.LTE': 'HF.LTE',
    'HF.MINUS': 'HF.MINUS',
    'HF.MULTIPLY': 'HF.MULTIPLY',
    'HF.NE': 'HF.NE',
    'HF.POW': 'HF.POW',
    'HF.UMINUS': 'HF.UMINUS',
    'HF.UNARY_PERCENT': 'HF.UNARY_PERCENT',
    'HF.UPLUS': 'HF.UPLUS',
    VAR: 'WARIANCJA',
    VARP: 'WARIANCJA.POPUL',
    STDEV: 'ODCH.STANDARDOWE',
    STDEVP: 'ODCH.STANDARD.POPUL',
    FACT: 'SILNIA',
    FACTDOUBLE: 'SILNIA.DWUKR',
    COMBIN: 'KOMBINACJE',
    COMBINA: 'KOMBINACJE.A',
    GCD: 'NAJW.WSP.DZIEL',
    LCM: 'NAJMN.WSP.WIEL',
    MROUND: 'ZAOKR.DO.WIELOKR',
    MULTINOMIAL: 'WIELOMIAN',
    QUOTIENT: 'CZ.CAŁK.DZIELENIA',
    RANDBETWEEN: 'LOS.ZAKR',
    SERIESSUM: 'SUMA.SZER.POT',
    SIGN: 'ZNAK.LICZBY',
    SQRTPI: 'PIERW.PI',
    SUMX2MY2: 'SUMA.X2.M.Y2',
    SUMX2PY2: 'SUMA.X2.P.Y2',
    SUMXMY2: 'SUMA.XMY.2',
    'EXPON.DIST': 'ROZKŁ.EXP',
    EXPONDIST: 'ROZKŁAD.EXP',
    FISHER: 'ROZKŁAD.FISHER',
    FISHERINV: 'ROZKŁAD.FISHER.ODW',
    GAMMA: 'GAMMA',
    'GAMMA.DIST': 'ROZKŁ.GAMMA',
    'GAMMA.INV': 'ROZKŁ.GAMMA.ODWR',
    GAMMADIST: 'ROZKŁAD.GAMMA',
    GAMMAINV: 'ROZKŁAD.GAMMA.ODW',
    GAMMALN: 'ROZKŁAD.LIN.GAMMA',
    'GAMMALN.PRECISE': 'ROZKŁAD.LIN.GAMMA.DOKŁ',
    GAUSS: 'GAUSS',
    'BETA.DIST': 'ROZKŁ.BETA',
    BETADIST: 'ROZKŁAD.BETA',
    'BETA.INV': 'ROZKŁ.BETA.ODWR',
    BETAINV: 'ROZKŁAD.BETA.ODW',
    'BINOM.DIST': 'ROZKŁ.DWUM',
    BINOMDIST: 'ROZKŁAD.DWUM',
    'BINOM.INV': 'ROZKŁ.DWUM.ODWR',
    BESSELI: 'BESSEL.I',
    BESSELJ: 'BESSEL.J',
    BESSELK: 'BESSEL.K',
    BESSELY: 'BESSEL.Y',
    CHIDIST: 'ROZKŁAD.CHI',
    CHIINV: 'ROZKŁAD.CHI.ODW',
    'CHISQ.DIST': 'ROZKŁ.CHI',
    'CHISQ.DIST.RT': 'ROZKŁ.CHI.PŚ',
    'CHISQ.INV': 'ROZKŁ.CHI.ODWR',
    'CHISQ.INV.RT': 'ROZKŁ.CHI.ODWR.PŚ',
    'F.DIST': 'ROZKŁ.F',
    'F.DIST.RT': 'ROZKŁ.F.PŚ',
    'F.INV': 'ROZKŁ.F.ODWR',
    'F.INV.RT': 'ROZKŁ.F.ODWR.PŚ',
    FDIST: 'ROZKŁAD.F',
    FINV: 'ROZKŁAD.F.ODW',
    WEIBULL: 'ROZKŁAD.WEIBULL',
    'WEIBULL.DIST': 'ROZKŁ.WEIBULL',
    POISSON: 'ROZKŁAD.POISSON',
    'POISSON.DIST': 'ROZKŁ.POISSON',
    'HYPGEOM.DIST': 'ROZKŁ.HIPERGEOM',
    HYPGEOMDIST: 'ROZKŁAD.HIPERGEOM',
    'T.DIST': 'ROZKŁ.T.PS',
    'T.DIST.2T': 'ROZKŁ.T.DŚ',
    'T.DIST.RT': 'ROZKŁ.T.PŚ',
    'T.INV': 'ROZKŁ.T.ODWR',
    'T.INV.2T': 'ROZKŁ.T.ODWR.DŚ',
    TDIST: 'ROZKŁAD.T',
    TINV: 'ROZKŁAD.T.ODW',
    LOGINV: 'ROZKŁAD.LOG.ODW',
    'LOGNORM.DIST': 'ROZKŁ.LOG',
    'LOGNORM.INV': 'ROZKŁ.LOG.ODWR',
    LOGNORMDIST: 'ROZKŁAD.LOG',
    'NORM.DIST': 'ROZKŁ.NORMALNY',
    'NORM.INV': 'ROZKŁ.NORMALNY.ODWR',
    'NORM.S.DIST': 'ROZKŁ.NORMALNY.S',
    'NORM.S.INV': 'ROZKŁ.NORMALNY.S.ODWR',
    NORMDIST: 'ROZKŁAD.NORMALNY',
    NORMINV: 'ROZKŁAD.NORMALNY.ODW',
    NORMSDIST: 'ROZKŁAD.NORMALNY.S',
    NORMSINV: 'ROZKŁAD.NORMALNY.S.ODW',
    PHI: 'PHI',
    'NEGBINOM.DIST': 'ROZKŁ.DWUM.PRZEC',
    NEGBINOMDIST: 'ROZKŁAD.DWUM.PRZEC',
    COMPLEX: 'LICZBA.ZESP',
    IMABS: 'MODUŁ.LICZBY.ZESP',
    IMAGINARY: 'CZ.UROJ.LICZBY.ZESP',
    IMARGUMENT: 'ARG.LICZBY.ZESP',
    IMCONJUGATE: 'SPRZĘŻ.LICZBY.ZESP',
    IMCOS: 'COS.LICZBY.ZESP',
    IMCOSH: 'COSH.LICZBY.ZESP',
    IMCOT: 'COT.LICZBY.ZESP',
    IMCSC: 'CSC.LICZBY.ZESP',
    IMCSCH: 'CSCH.LICZBY.ZESP',
    IMDIV: 'ILORAZ.LICZB.ZESP',
    IMEXP: 'EXP.LICZBY.ZESP',
    IMLN: 'LN.LICZBY.ZESP',
    IMLOG10: 'LOG10.LICZBY.ZESP',
    IMLOG2: 'LOG2.LICZBY.ZESP',
    IMPOWER: 'POTĘGA.LICZBY.ZESP',
    IMPRODUCT: 'ILOCZYN.LICZB.ZESP',
    IMREAL: 'CZ.RZECZ.LICZBY.ZESP',
    IMSEC: 'SEC.LICZBY.ZESP',
    IMSECH: 'SECH.LICZBY.ZESP',
    IMSIN: 'SIN.LICZBY.ZESP',
    IMSINH: 'SINH.LICZBY.ZESP',
    IMSQRT: 'PIERWIASTEK.LICZBY.ZESP',
    IMSUB: 'RÓŻN.LICZB.ZESP',
    IMSUM: 'SUMA.LICZB.ZESP',
    IMTAN: 'TAN.LICZBY.ZESP',
    LARGE: 'MAX.K',
    SMALL: 'MIN.K',
    AVEDEV: 'ODCH.ŚREDNIE',
    CONFIDENCE: 'UFNOŚĆ',
    'CONFIDENCE.NORM': 'UFNOŚĆ.NORM',
    'CONFIDENCE.T': 'UFNOŚĆ.T',
    DEVSQ: 'ODCH.KWADRATOWE',
    GEOMEAN: 'ŚREDNIA.GEOMETRYCZNA',
    HARMEAN: 'ŚREDNIA.HARMONICZNA',
    CRITBINOM: 'PRÓG.ROZKŁAD.DWUM',
    PEARSON: 'PEARSON',
    RSQ: 'R.KWADRAT',
    STANDARDIZE: 'NORMALIZUJ',
    'Z.TEST': 'Z.TEST',
    ZTEST: 'TEST.Z',
    'F.TEST': 'F.TEST',
    FTEST: 'TEST.F',
    STEYX: 'REGBŁSTD',
    SLOPE: 'NACHYLENIE',
    COVAR: 'KOWARIANCJA',
    'COVARIANCE.P': 'KOWARIANCJA.POPUL',
    'COVARIANCE.S': 'KOWARIANCJA.PRÓBKI',
    'CHISQ.TEST': 'CHI.TEST',
    CHITEST: 'TEST.CHI',
    'T.TEST': 'T.TEST',
    TTEST: 'TEST.T',
    SKEW: 'SKOŚNOŚĆ',
    'SKEW.P': 'SKOŚNOŚĆ.P',
    WEIBULLDIST: 'WEIBULLDIST', //FIXME
    VARS: 'VARS', //FIXME
    TINV2T: 'TINV2T', //FIXME
    TDISTRT: 'TDISTRT', //FIXME
    TDIST2T: 'TDIST2T', //FIXME
    STDEVS: 'STDEVS', //FIXME
    FINVRT: 'FINVRT', //FIXME
    FDISTRT: 'FDISTRT', //FIXME
    CHIDISTRT: 'CHIDISTRT', //FIXME
    CHIINVRT: 'CHIINVRT', //FIXME
    COVARIANCEP: 'COVARIANCEP', //FIXME
    COVARIANCES: 'COVARIANCES', //FIXME
    LOGNORMINV: 'LOGNORMINV', //FIXME
    POISSONDIST: 'POISSONDIST', //FIXME
    SKEWP: 'SKEWP', //FIXME
    'CEILING.MATH': 'ZAOKR.W.GÓRĘ.MATEMATYCZNE',
    FLOOR: 'ZAOKR.W.DÓŁ',
    'FLOOR.MATH': 'ZAOKR.W.DÓŁ.MATEMATYCZNE',
    'CEILING.PRECISE': 'CEILING.PRECISE', //FIXME
    'FLOOR.PRECISE': 'FLOOR.PRECISE', //FIXME
    'ISO.CEILING': 'ISO.CEILING', //FIXME
  },
  langCode: 'plPL',
  ui: {
    NEW_SHEET_PREFIX: 'Arkusz',
  },
}

export default dictionary<|MERGE_RESOLUTION|>--- conflicted
+++ resolved
@@ -18,11 +18,8 @@
     VALUE: '#ARG!',
   },
   functions: {
-<<<<<<< HEAD
     FILTER: 'FILTER',
-=======
     'ARRAY_CONSTRAIN' : 'ARRAY_CONSTRAIN',
->>>>>>> fd058646
     ARRAYFORMULA: 'ARRAYFORMULA',
     ABS: 'WART.BEZWGL',
     ACOS: 'ACOS',
