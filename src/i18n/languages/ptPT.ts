/**
 * @license
 * Copyright (c) 2020 Handsoncode. All rights reserved.
 */

import {RawTranslationPackage} from '..'
// import

const dictionary: RawTranslationPackage = {
  errors: {
    CYCLE: '#CYCLE!',
    DIV_BY_ZERO: '#DIV/0!',
    ERROR: '#ERROR!',
    NA: '#N/D',
    NAME: '#NOME?',
    NUM: '#NÚM!',
    REF: '#REF!',
    VALUE: '#VALOR!',
  },
  functions: {
    ABS: 'ABS',
    ACOS: 'ACOS',
    AND: 'E',
    ASIN: 'ASEN',
    ATAN: 'ATAN',
    ATAN2: 'ATAN2',
    AVERAGE: 'MÉDIA',
    AVERAGEA: 'MÉDIAA',
    AVERAGEIF: 'MÉDIASE',
    BASE: 'BASE',
    BIN2DEC: 'BINADEC',
    BIN2HEX: 'BINAHEX',
    BIN2OCT: 'BINAOCT',
    BITAND: 'ELÓGICO',
    BITLSHIFT: 'DESLOCESQBIT',
    BITOR: 'OULÓGICO',
    BITRSHIFT: 'DESLOCDIRBIT',
    BITXOR: 'OUEXCLLÓGICO',
    CEILING: 'TETO',
    CHAR: 'CARACT',
    CHOOSE: 'ESCOLHER',
    CLEAN: 'TIRAR',
    CODE: 'CÓDIGO',
    COLUMNS: 'COLS',
    CONCATENATE: 'CONCATENAR',
    CORREL: 'CORREL',
    COS: 'COS',
    COT: 'COT',
    COUNT: 'CONT.NÚM',
    COUNTA: 'CONT.VALORES',
    COUNTBLANK: 'CONTAR.VAZIO',
    COUNTIF: 'CONT.SE',
    COUNTIFS: 'CONT.SES',
    COUNTUNIQUE: 'COUNTUNIQUE',
    DATE: 'DATA',
    DAY: 'DIA',
    DAYS: 'DIAS',
    DEC2BIN: 'DECABIN',
    DEC2HEX: 'DECAHEX',
    DEC2OCT: 'DECAOCT',
    DECIMAL: 'DECIMAL',
    DEGREES: 'GRAUS',
    DELTA: 'DELTA',
    E: 'E',
    EOMONTH: 'FIMMÊS',
    ERF: 'FUNERRO',
    ERFC: 'FUNERROCOMPL',
    EVEN: 'PAR',
    EXP: 'EXP',
    FALSE: 'FALSO',
<<<<<<< HEAD
    FIND: 'PROCURAR',
=======
    FV: 'VF',
>>>>>>> 77e4fd4e
    IF: 'SE',
    IFERROR: 'SEERRO',
    IFNA: 'SENA',
    INDEX: 'ÍNDICE',
    INT: 'INT',
    IPMT: 'IPGTO',
    ISBLANK: 'ÉCÉL.VAZIA',
    ISERROR: 'ÉERROS',
    ISEVEN: 'ÉPAR',
    ISLOGICAL: 'ÉLÓGICO',
    ISNONTEXT: 'É.NÃO.TEXTO',
    ISNUMBER: 'ÉNÚM',
    ISODD: 'ÉIMPAR',
    ISTEXT: 'ÉTEXTO',
    LEFT: 'ESQUERDA',
    LEN: 'NÚM.CARACT',
    LN: 'LN',
    LOG: 'LOG',
    LOG10: 'LOG10',
    MATCH: 'CORRESP',
    MAX: 'MÁXIMO',
    MAXA: 'MÁXIMOA',
    MAXPOOL: 'MAXPOOL',
    MEDIAN: 'MED',
    MEDIANPOOL: 'MEDIANPOOL',
    MIN: 'MÍNIMO',
    MINA: 'MÍNIMOA',
    MMULT: 'MATRIZ.MULT',
    MOD: 'MOD',
    MONTH: 'MÊS',
    NOT: 'NÃO',
    ODD: 'ÍMPAR',
    OFFSET: 'DESLOC',
    OR: 'OU',
    PI: 'PI',
    PMT: 'PGTO',
    POWER: 'POTÊNCIA',
<<<<<<< HEAD
    PROPER: 'PRI.MAIÚSCULA',
=======
    PPMT: 'PPGTO',
>>>>>>> 77e4fd4e
    RADIANS: 'RADIANOS',
    RAND: 'ALEATÓRIO',
    REPT: 'REPT',
    RIGHT: 'DIREITA',
    ROUND: 'ARRED',
    ROUNDDOWN: 'ARREDONDAR.PARA.BAIXO',
    ROUNDUP: 'ARREDONDAR.PARA.CIMA',
    ROWS: 'LINS',
    SEARCH: 'LOCALIZAR',
    SIN: 'SEN',
    SPLIT: 'SPLIT',
    SQRT: 'RAIZ',
    SUM: 'SOMA',
    SUMIF: 'SOMASE',
    SUMIFS: 'SOMASES',
    SUMPRODUCT: 'SOMARPRODUTO',
    SUMSQ: 'SOMAQUAD',
    SWITCH: '',
    TAN: 'TAN',
    TEXT: 'TEXTO',
    TRANSPOSE: 'TRANSPOR',
    TRIM: 'ARRUMAR',
    TRUE: 'VERDADEIRO',
    TRUNC: 'TRUNCAR',
    VLOOKUP: 'PROCV',
    XOR: 'OUEXCL',
    YEAR: 'ANO',
  },
  langCode: 'ptPT',
  ui: {
    NEW_SHEET_PREFIX: 'Sheet',
  },
}

export default dictionary<|MERGE_RESOLUTION|>--- conflicted
+++ resolved
@@ -68,11 +68,8 @@
     EVEN: 'PAR',
     EXP: 'EXP',
     FALSE: 'FALSO',
-<<<<<<< HEAD
     FIND: 'PROCURAR',
-=======
     FV: 'VF',
->>>>>>> 77e4fd4e
     IF: 'SE',
     IFERROR: 'SEERRO',
     IFNA: 'SENA',
@@ -110,11 +107,8 @@
     PI: 'PI',
     PMT: 'PGTO',
     POWER: 'POTÊNCIA',
-<<<<<<< HEAD
+    PPMT: 'PPGTO',
     PROPER: 'PRI.MAIÚSCULA',
-=======
-    PPMT: 'PPGTO',
->>>>>>> 77e4fd4e
     RADIANS: 'RADIANOS',
     RAND: 'ALEATÓRIO',
     REPT: 'REPT',
