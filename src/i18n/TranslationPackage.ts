--- conflicted
+++ resolved
@@ -3,13 +3,8 @@
  * Copyright (c) 2020 Handsoncode. All rights reserved.
  */
 
-<<<<<<< HEAD
 import {ErrorType, TranslatableErrorType} from '../Cell'
-import {MissingTranslationError} from '../errors'
-=======
-import {ErrorType} from '../Cell'
 import {MissingTranslationError, ProtectedFunctionTranslationError} from '../errors'
->>>>>>> e97207a9
 import {ErrorTranslationSet, TranslationSet, UIElement, UITranslationSet} from './index'
 
 export interface RawTranslationPackage {
@@ -106,13 +101,8 @@
   }
 
   private checkErrors(): void {
-<<<<<<< HEAD
     for(const key of Object.values(ErrorType)){
       if(! (key in this.errors) && (key !== ErrorType.LIC)){
-=======
-    for (const key of Object.values(ErrorType)) {
-      if (!(key in this.errors)) {
->>>>>>> e97207a9
         throw new MissingTranslationError(`errors.${key}`)
       }
     }
