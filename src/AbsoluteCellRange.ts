--- conflicted
+++ resolved
@@ -4,12 +4,9 @@
  */
 
 import {
-<<<<<<< HEAD
   CellRange,
   equalSimpleCellAddress,
-=======
-  CellRange, isSimpleCellAddress,
->>>>>>> 6a4121a4
+  isSimpleCellAddress,
   simpleCellAddress,
   SimpleCellAddress,
   SimpleColumnAddress,
@@ -161,16 +158,16 @@
     return this.addressInRange(range.start) && this.addressInRange(range.end)
   }
 
-  public intersectionWith(other: AbsoluteCellRange): AbsoluteCellRange | null {
+  public intersectionWith(other: AbsoluteCellRange): Maybe<AbsoluteCellRange> {
     if (this.sheet !== other.start.sheet) {
-      return null
+      return undefined
     }
     const startRow = Math.max(this.start.row, other.start.row)
     const endRow = Math.min(this.end.row, other.end.row)
     const startCol = Math.max(this.start.col, other.start.col)
     const endCol = Math.min(this.end.col, other.end.col)
     if (startRow > endRow || startCol > endCol) {
-      return null
+      return undefined
     }
 
     return new AbsoluteCellRange(
