--- conflicted
+++ resolved
@@ -1,17 +1,12 @@
-<<<<<<< HEAD
 /**
  * @license
  * Copyright (c) 2020 Handsoncode. All rights reserved.
  */
 
-import {CellRange, simpleCellAddress, SimpleCellAddress} from './Cell'
-import {CellAddress} from './parser'
-=======
 import {CellRange, simpleCellAddress, SimpleCellAddress, SimpleColumnAddress, SimpleRowAddress} from './Cell'
 import {DependencyGraph} from './DependencyGraph'
 import {AstNodeType, CellAddress, CellRangeAst} from './parser'
 import {ColumnRangeAst, RowRangeAst} from './parser/Ast'
->>>>>>> f5180094
 
 export const DIFFERENT_SHEETS_ERROR = 'AbsoluteCellRange: Start and end are in different sheets'
 export const WRONG_RANGE_SIZE = 'AbsoluteCellRange: Wrong range size'
