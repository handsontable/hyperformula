/**
 * @license
 * Copyright (c) 2021 Handsoncode. All rights reserved.
 */

import {GPU} from 'gpu.js'
import {AbsoluteCellRange, AbsoluteColumnRange, AbsoluteRowRange} from '../AbsoluteCellRange'
import {CellError, ErrorType, invalidSimpleCellAddress, SimpleCellAddress} from '../Cell'
import {Config} from '../Config'
import {DateTimeHelper} from '../DateTimeHelper'
import {DependencyGraph} from '../DependencyGraph'
import {ErrorMessage} from '../error-message'
import {LicenseKeyValidityState} from '../helpers/licenseKeyValidator'
import {ColumnSearchStrategy} from '../Lookup/SearchStrategy'
import {Matrix, NotComputedMatrix} from '../Matrix'
import {NamedExpressions} from '../NamedExpressions'
import {NumberLiteralHelper} from '../NumberLiteralHelper'
// noinspection TypeScriptPreferShortImport
import {Ast, AstNodeType, CellRangeAst, ColumnRangeAst, RowRangeAst} from '../parser/Ast'
import {Serialization} from '../Serialization'
import {Statistics} from '../statistics/Statistics'
import {ArithmeticHelper, coerceScalarToString, fixNegativeZero, isNumberOverflow} from './ArithmeticHelper'
import {CriterionBuilder} from './Criterion'
import {FunctionRegistry} from './FunctionRegistry'
import {InterpreterState} from './InterpreterState'
import {
  cloneNumber,
  EmptyValue,
  getRawValue,
  InternalScalarValue,
  InterpreterValue,
  isExtendedNumber,
} from './InterpreterValue'
import {SimpleRangeValue} from './SimpleRangeValue'
import {PluginFunctionType} from './plugin/FunctionPlugin'

export class Interpreter {
  private gpu?: GPU
  public readonly arithmeticHelper: ArithmeticHelper
  public readonly criterionBuilder: CriterionBuilder

  constructor(
    public readonly dependencyGraph: DependencyGraph,
    public readonly columnSearch: ColumnSearchStrategy,
    public readonly config: Config,
    public readonly stats: Statistics,
    public readonly dateHelper: DateTimeHelper,
    public readonly numberLiteralsHelper: NumberLiteralHelper,
    public readonly functionRegistry: FunctionRegistry,
    public readonly namedExpressions: NamedExpressions,
    public readonly serialization: Serialization
  ) {
    this.functionRegistry.initializePlugins(this)
    this.arithmeticHelper = new ArithmeticHelper(config, dateHelper, numberLiteralsHelper)
    this.criterionBuilder = new CriterionBuilder(config)
  }

  public evaluateAst(ast: Ast, state: InterpreterState): InterpreterValue {
    let val = this.evaluateAstWithoutPostprocessing(ast, state)
    if (isExtendedNumber(val)) {
      if (isNumberOverflow(getRawValue(val))) {
        return new CellError(ErrorType.NUM, ErrorMessage.NaN)
      } else {
        val = cloneNumber(val, fixNegativeZero(getRawValue(val)))
      }
    }
    if(val instanceof SimpleRangeValue && val.height() === 1 && val.width() === 1) {
      [[val]] = val.data
    }
    return wrapperForAddress(val, state.formulaAddress)
  }

  /**
   * Calculates cell value from formula abstract syntax tree
   *
   * @param formula - abstract syntax tree of formula
   * @param formulaAddress - address of the cell in which formula is located
   */
  private evaluateAstWithoutPostprocessing(ast: Ast, state: InterpreterState): InterpreterValue {
    switch (ast.type) {
      case AstNodeType.EMPTY: {
        return EmptyValue
      }
      case AstNodeType.CELL_REFERENCE: {
        const address = ast.reference.toSimpleCellAddress(state.formulaAddress)
        if (invalidSimpleCellAddress(address)) {
          return new CellError(ErrorType.REF, ErrorMessage.BadRef)
        }
        return this.dependencyGraph.getCellValue(address)
      }
      case AstNodeType.NUMBER:
      case AstNodeType.STRING: {
        return ast.value
      }
      case AstNodeType.CONCATENATE_OP: {
        const leftResult = this.evaluateAst(ast.left, state)
        const rightResult = this.evaluateAst(ast.right, state)
        return this.binaryRangeWrapper(this.concatOp, leftResult, rightResult, state)
      }
      case AstNodeType.EQUALS_OP: {
        const leftResult = this.evaluateAst(ast.left, state)
        const rightResult = this.evaluateAst(ast.right, state)
        return this.binaryRangeWrapper(this.equalOp, leftResult, rightResult, state)
      }
      case AstNodeType.NOT_EQUAL_OP: {
        const leftResult = this.evaluateAst(ast.left, state)
        const rightResult = this.evaluateAst(ast.right, state)
        return this.binaryRangeWrapper(this.notEqualOp, leftResult, rightResult, state)
      }
      case AstNodeType.GREATER_THAN_OP: {
        const leftResult = this.evaluateAst(ast.left, state)
        const rightResult = this.evaluateAst(ast.right, state)
        return this.binaryRangeWrapper(this.greaterThanOp, leftResult, rightResult, state)
      }
      case AstNodeType.LESS_THAN_OP: {
        const leftResult = this.evaluateAst(ast.left, state)
        const rightResult = this.evaluateAst(ast.right, state)
        return this.binaryRangeWrapper(this.lessThanOp, leftResult, rightResult, state)
      }
      case AstNodeType.GREATER_THAN_OR_EQUAL_OP: {
        const leftResult = this.evaluateAst(ast.left, state)
        const rightResult = this.evaluateAst(ast.right, state)
        return this.binaryRangeWrapper(this.greaterThanOrEqualOp, leftResult, rightResult, state)
      }
      case AstNodeType.LESS_THAN_OR_EQUAL_OP: {
        const leftResult = this.evaluateAst(ast.left, state)
        const rightResult = this.evaluateAst(ast.right, state)
        return this.binaryRangeWrapper(this.lessThanOrEqualOp, leftResult, rightResult, state)
      }
      case AstNodeType.PLUS_OP: {
        const leftResult = this.evaluateAst(ast.left, state)
        const rightResult = this.evaluateAst(ast.right, state)
        return this.binaryRangeWrapper(this.plusOp, leftResult, rightResult, state)
      }
      case AstNodeType.MINUS_OP: {
        const leftResult = this.evaluateAst(ast.left, state)
        const rightResult = this.evaluateAst(ast.right, state)
        return this.binaryRangeWrapper(this.minusOp, leftResult, rightResult, state)
      }
      case AstNodeType.TIMES_OP: {
        const leftResult = this.evaluateAst(ast.left, state)
        const rightResult = this.evaluateAst(ast.right, state)
        return this.binaryRangeWrapper(this.timesOp, leftResult, rightResult, state)
      }
      case AstNodeType.POWER_OP: {
        const leftResult = this.evaluateAst(ast.left, state)
        const rightResult = this.evaluateAst(ast.right, state)
        return this.binaryRangeWrapper(this.powerOp, leftResult, rightResult, state)
      }
      case AstNodeType.DIV_OP: {
        const leftResult = this.evaluateAst(ast.left, state)
        const rightResult = this.evaluateAst(ast.right, state)
        return this.binaryRangeWrapper(this.divOp, leftResult, rightResult, state)
      }
      case AstNodeType.PLUS_UNARY_OP: {
        const result = this.evaluateAst(ast.value, state)
        return this.unaryRangeWrapper(this.unaryPlusOp, result, state)
      }
      case AstNodeType.MINUS_UNARY_OP: {
        const result = this.evaluateAst(ast.value, state)
        return this.unaryRangeWrapper(this.unaryMinusOp, result, state)
      }
      case AstNodeType.PERCENT_OP: {
        const result = this.evaluateAst(ast.value, state)
        return this.unaryRangeWrapper(this.percentOp, result, state)
      }
      case AstNodeType.FUNCTION_CALL: {
        if (this.config.licenseKeyValidityState !== LicenseKeyValidityState.VALID && !FunctionRegistry.functionIsProtected(ast.procedureName)) {
          return new CellError(ErrorType.LIC, ErrorMessage.LicenseKey(this.config.licenseKeyValidityState))
        }
        const pluginFunction = this.functionRegistry.getFunction(ast.procedureName)
        if(pluginFunction!==undefined) {
          return pluginFunction(ast, new InterpreterState(state.formulaAddress, state.arraysFlag || this.functionRegistry.isArrayFunction(ast.procedureName)))
        } else {
          return new CellError(ErrorType.NAME, ErrorMessage.FunctionName(ast.procedureName))
        }
      }
      case AstNodeType.NAMED_EXPRESSION: {
        const namedExpression = this.namedExpressions.nearestNamedExpression(ast.expressionName, state.formulaAddress.sheet)
        if (namedExpression) {
          return this.dependencyGraph.getCellValue(namedExpression.address)
        } else {
          return new CellError(ErrorType.NAME, ErrorMessage.NamedExpressionName(ast.expressionName))
        }
      }
      case AstNodeType.CELL_RANGE: {
        if (!this.rangeSpansOneSheet(ast)) {
          return new CellError(ErrorType.REF, ErrorMessage.RangeManySheets)
        }
        const range = AbsoluteCellRange.fromCellRange(ast, state.formulaAddress)
        const matrixVertex = this.dependencyGraph.getMatrix(range)
        if (matrixVertex) {
          const matrix = matrixVertex.matrix
          if (matrix instanceof NotComputedMatrix) {
            throw new Error('Matrix should be already computed')
          } else if (matrix instanceof CellError) {
            return matrix
          } else if (matrix instanceof Matrix) {
            return SimpleRangeValue.numbersRange(matrix.raw(), range, this.dependencyGraph)
          } else {
            throw new Error('Unknown matrix')
          }
        } else {
          return SimpleRangeValue.onlyRange(range, this.dependencyGraph)
        }
      }
      case AstNodeType.COLUMN_RANGE: {
        if (!this.rangeSpansOneSheet(ast)) {
          return new CellError(ErrorType.REF, ErrorMessage.RangeManySheets)
        }
        const range = AbsoluteColumnRange.fromColumnRange(ast, state.formulaAddress)
        return SimpleRangeValue.onlyRange(range, this.dependencyGraph)
      }
      case AstNodeType.ROW_RANGE: {
        if (!this.rangeSpansOneSheet(ast)) {
          return new CellError(ErrorType.REF, ErrorMessage.RangeManySheets)
        }
        const range = AbsoluteRowRange.fromRowRange(ast, state.formulaAddress)
        return SimpleRangeValue.onlyRange(range, this.dependencyGraph)
      }
      case AstNodeType.PARENTHESIS: {
        return this.evaluateAst(ast.expression, state)
      }
      case AstNodeType.ERROR_WITH_RAW_INPUT:
      case AstNodeType.ERROR: {
        return ast.error
      }
    }
  }

  public getGpuInstance(): GPU {
    const mode = this.config.gpuMode
    const gpujs = this.config.gpujs

    if (gpujs === undefined) {
      throw Error('Cannot instantiate GPU.js. Constructor not provided.')
    }

    if (!this.gpu) {
      this.gpu = new gpujs({mode})
    }

    return this.gpu
  }

  public destroy() {
    if (this.gpu) {
      this.gpu.destroy()
    }
  }

  private rangeSpansOneSheet(ast: CellRangeAst | ColumnRangeAst | RowRangeAst): boolean {
    return ast.start.sheet === ast.end.sheet
  }

  private equalOp = (arg1: InternalScalarValue, arg2: InternalScalarValue): InternalScalarValue =>
    binaryErrorWrapper(this.arithmeticHelper.eq, arg1, arg2)

  private notEqualOp = (arg1: InternalScalarValue, arg2: InternalScalarValue): InternalScalarValue =>
    binaryErrorWrapper(this.arithmeticHelper.neq, arg1, arg2)

  private greaterThanOp = (arg1: InternalScalarValue, arg2: InternalScalarValue): InternalScalarValue =>
    binaryErrorWrapper(this.arithmeticHelper.gt, arg1, arg2)

  private lessThanOp = (arg1: InternalScalarValue, arg2: InternalScalarValue): InternalScalarValue =>
    binaryErrorWrapper(this.arithmeticHelper.lt, arg1, arg2)

  private greaterThanOrEqualOp = (arg1: InternalScalarValue, arg2: InternalScalarValue): InternalScalarValue =>
    binaryErrorWrapper(this.arithmeticHelper.geq, arg1, arg2)

  private lessThanOrEqualOp = (arg1: InternalScalarValue, arg2: InternalScalarValue): InternalScalarValue =>
    binaryErrorWrapper(this.arithmeticHelper.leq, arg1, arg2)

  private concatOp = (arg1: InternalScalarValue, arg2: InternalScalarValue): InternalScalarValue =>
       binaryErrorWrapper(this.arithmeticHelper.concat,
        coerceScalarToString(arg1),
        coerceScalarToString(arg2)
      )

  private plusOp = (arg1: InternalScalarValue, arg2: InternalScalarValue): InternalScalarValue =>
      binaryErrorWrapper(this.arithmeticHelper.addWithEpsilon,
        this.arithmeticHelper.coerceScalarToNumberOrError(arg1),
        this.arithmeticHelper.coerceScalarToNumberOrError(arg2)
      )

  private minusOp = (arg1: InternalScalarValue, arg2: InternalScalarValue): InternalScalarValue =>
      binaryErrorWrapper(this.arithmeticHelper.subtract,
        this.arithmeticHelper.coerceScalarToNumberOrError(arg1),
        this.arithmeticHelper.coerceScalarToNumberOrError(arg2)
      )

  private timesOp = (arg1: InternalScalarValue, arg2: InternalScalarValue): InternalScalarValue =>
      binaryErrorWrapper(
        this.arithmeticHelper.multiply,
        this.arithmeticHelper.coerceScalarToNumberOrError(arg1),
        this.arithmeticHelper.coerceScalarToNumberOrError(arg2)
      )

  private powerOp = (arg1: InternalScalarValue, arg2: InternalScalarValue): InternalScalarValue =>
      binaryErrorWrapper(
        this.arithmeticHelper.pow,
        this.arithmeticHelper.coerceScalarToNumberOrError(arg1),
        this.arithmeticHelper.coerceScalarToNumberOrError(arg2)
      )

  private divOp = (arg1: InternalScalarValue, arg2: InternalScalarValue): InternalScalarValue =>
      binaryErrorWrapper(
        this.arithmeticHelper.divide,
        this.arithmeticHelper.coerceScalarToNumberOrError(arg1),
        this.arithmeticHelper.coerceScalarToNumberOrError(arg2)
      )

  private unaryMinusOp = (arg: InternalScalarValue): InternalScalarValue =>
    unaryErrorWrapper(this.arithmeticHelper.unaryMinus,
      this.arithmeticHelper.coerceScalarToNumberOrError(arg))

  private percentOp = (arg: InternalScalarValue): InternalScalarValue =>
    unaryErrorWrapper(this.arithmeticHelper.unaryPercent,
        this.arithmeticHelper.coerceScalarToNumberOrError(arg))

  private unaryPlusOp = (arg: InternalScalarValue): InternalScalarValue => this.arithmeticHelper.unaryPlus(arg)

  private unaryRangeWrapper(op: (arg: InternalScalarValue) => InternalScalarValue, arg: InterpreterValue, state: InterpreterState): InterpreterValue {
    if (arg instanceof CellError) {
      return arg
    } else if(arg instanceof SimpleRangeValue) {
      if(!state.arraysFlag) {
        return new CellError(ErrorType.VALUE, ErrorMessage.ScalarExpected)
      }
      const newRaw = arg.data.map(
        (row) => row.map(op)
      )
      return SimpleRangeValue.onlyValues(newRaw)
    } else {
      return op(arg)
    }
  }

  private binaryRangeWrapper(op: (arg1: InternalScalarValue, arg2: InternalScalarValue) => InternalScalarValue, arg1: InterpreterValue, arg2: InterpreterValue, state: InterpreterState): InterpreterValue {
    if (arg1 instanceof CellError) {
      return arg1
    } else if(arg1 instanceof SimpleRangeValue && !state.arraysFlag) {
      return new CellError(ErrorType.VALUE, ErrorMessage.ScalarExpected)
    } else if (arg2 instanceof CellError) {
      return arg2
    } else if(arg2 instanceof SimpleRangeValue && !state.arraysFlag) {
      return new CellError(ErrorType.VALUE, ErrorMessage.ScalarExpected)
    } else if(arg1 instanceof SimpleRangeValue || arg2 instanceof SimpleRangeValue) {
      if(!(arg1 instanceof SimpleRangeValue)) {
        if((arg2 as SimpleRangeValue).isAdHoc()) {
          const raw2 = (arg2 as SimpleRangeValue).data
          for(let i=0;i<raw2.length;i++) {
            for(let j=0;j<raw2[0].length;j++) {
              raw2[i][j] = op(arg1 as InternalScalarValue, raw2[i][j])
            }
          }
          return SimpleRangeValue.onlyValues(raw2)
        } else {
          arg1 = SimpleRangeValue.fromScalar(arg1)
        }
      }
      if(!(arg2 instanceof SimpleRangeValue)) {
        if(arg1.isAdHoc()) {
          const raw1 = arg1.data
          for(let i=0;i<raw1.length;i++) {
            for(let j=0;j<raw1[0].length;j++) {
              raw1[i][j] = op(raw1[i][j], arg2)
            }
          }
          return SimpleRangeValue.onlyValues(raw1)
        } else {
          arg2 = SimpleRangeValue.fromScalar(arg2)
        }
      }
      if(arg1.width()===arg2.width() && arg1.height()===arg2.height()) {
        if(arg1.isAdHoc()) {
          const raw1 = arg1.data
          const raw2 = arg2.data
          for(let i=0;i<raw1.length;i++) {
            for(let j=0;j<raw1[0].length;j++) {
              raw1[i][j] = op(raw1[i][j], raw2[i][j])
            }
          }
          return SimpleRangeValue.onlyValues(raw1)
        }
        if(arg2.isAdHoc()) {
          const raw1 = arg1.data
          const raw2 = arg2.data
          for(let i=0;i<raw1.length;i++) {
            for(let j=0;j<raw1[0].length;j++) {
              raw2[i][j] = op(raw1[i][j], raw2[i][j])
            }
          }
          return SimpleRangeValue.onlyValues(raw2)
        }
<<<<<<< HEAD

=======
>>>>>>> ef6a1ac9
      }
      const width = Math.max(arg1.width(), arg2.width())
      const height = Math.max(arg1.height(), arg2.height())
      const ret: InternalScalarValue[][] = Array(height)
      for(let i=0;i<height;i++) {
        ret[i] = Array(width)
      }
      for(let i=0;i<height;i++) {
        const i1 = (arg1.height() !== 1) ? i : 0
        const i2 = (arg2.height() !== 1) ? i : 0
        for(let j=0;j<width;j++) {
          const j1 = (arg1.width() !== 1) ? j : 0
          const j2 = (arg2.width() !== 1) ? j : 0
          if(i1 < arg1.height() && i2 < arg2.height() && j1 < arg1.width() && j2 < arg2.width()) {
            ret[i][j] = op(arg1.data[i1][j1], arg2.data[i2][j2])
          } else {
            ret[i][j] =  new CellError(ErrorType.NA)
          }
        }
      }
      return SimpleRangeValue.onlyValues(ret)
    } else {
      return op(arg1, arg2)
    }
  }
}

function unaryErrorWrapper<T extends InterpreterValue>(op: (arg: T) => InternalScalarValue, arg: T | CellError): InternalScalarValue {
  if (arg instanceof CellError) {
    return arg
  } else {
    return op(arg)
  }
}

function binaryErrorWrapper<T extends InterpreterValue>(op: (arg1: T, arg2: T) => InternalScalarValue, arg1: T | CellError, arg2: T | CellError): InternalScalarValue {
  if (arg1 instanceof CellError) {
    return arg1
  } else if (arg2 instanceof CellError) {
    return arg2
  } else {
    return op(arg1, arg2)
  }
}

function wrapperForAddress(val: InterpreterValue, adr: SimpleCellAddress): InterpreterValue {
  if (val instanceof CellError) {
    return val.attachAddress(adr)
  }
  return val
}
<|MERGE_RESOLUTION|>--- conflicted
+++ resolved
@@ -393,10 +393,6 @@
           }
           return SimpleRangeValue.onlyValues(raw2)
         }
-<<<<<<< HEAD
-
-=======
->>>>>>> ef6a1ac9
       }
       const width = Math.max(arg1.width(), arg2.width())
       const height = Math.max(arg1.height(), arg2.height())
