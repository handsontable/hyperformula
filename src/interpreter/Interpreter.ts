--- conflicted
+++ resolved
@@ -5,14 +5,8 @@
   CellValueTypeOrd,
   EmptyValue,
   ErrorType,
-<<<<<<< HEAD
-  getCellValueType,
-  invalidSimpleCellAddress,
-  NoErrorCellValue,
-=======
   getCellValueType, InternalCellValue,
   invalidSimpleCellAddress, NoErrorCellValue,
->>>>>>> 7072c99a
   SimpleCellAddress,
 } from '../Cell'
 import {ColumnSearchStrategy} from '../ColumnSearch/ColumnSearchStrategy'
