--- conflicted
+++ resolved
@@ -118,11 +118,7 @@
           return new CellError(ErrorType.VALUE)
         }
 
-<<<<<<< HEAD
-        return compare( leftResult, rightResult, this.config, (arg1, arg2) => {return arg1 > arg2})
-=======
         return compare( leftResult, rightResult, greater, this.config)
->>>>>>> 68f68cf2
       }
       case AstNodeType.LESS_THAN_OP: {
         const leftResult = this.evaluateAst(ast.left, formulaAddress)
@@ -140,13 +136,7 @@
         if(rightResult instanceof SimpleRangeValue) {
           return new CellError(ErrorType.VALUE)
         }
-
-<<<<<<< HEAD
-        return compare( leftResult, rightResult, this.config, (arg1, arg2) => {return arg1 < arg2})
-
-=======
         return compare( leftResult, rightResult, less, this.config)
->>>>>>> 68f68cf2
       }
       case AstNodeType.GREATER_THAN_OR_EQUAL_OP: {
         const leftResult = this.evaluateAst(ast.left, formulaAddress)
@@ -164,12 +154,7 @@
         if(rightResult instanceof SimpleRangeValue) {
           return new CellError(ErrorType.VALUE)
         }
-
-<<<<<<< HEAD
-        return compare( leftResult, rightResult, this.config, (arg1, arg2) => {return arg1 >= arg2})
-=======
         return compare( leftResult, rightResult, greatereq, this.config)
->>>>>>> 68f68cf2
       }
       case AstNodeType.LESS_THAN_OR_EQUAL_OP: {
         const leftResult = this.evaluateAst(ast.left, formulaAddress)
@@ -187,12 +172,7 @@
         if(rightResult instanceof SimpleRangeValue) {
           return new CellError(ErrorType.VALUE)
         }
-
-<<<<<<< HEAD
-        return compare( leftResult, rightResult, this.config, (arg1, arg2) => {return arg1 <= arg2})
-=======
         return compare( leftResult, rightResult, lesseq, this.config)
->>>>>>> 68f68cf2
       }
       case AstNodeType.PLUS_OP: {
         const leftResult = this.evaluateAst(ast.left, formulaAddress)
@@ -210,13 +190,8 @@
         if(rightResult instanceof SimpleRangeValue) {
           return new CellError(ErrorType.VALUE)
         }
-
-<<<<<<< HEAD
-        return add(coerceScalarToNumber(leftResult, this.config), coerceScalarToNumber(rightResult, this.config))
-=======
-        return add(coerceScalarToNumber(leftResult, this.config.dateFormat), coerceScalarToNumber(rightResult, this.config.dateFormat),
+        return add(coerceScalarToNumber(leftResult, this.config), coerceScalarToNumber(rightResult, this.config),
           this.config.precisionEpsilon)
->>>>>>> 68f68cf2
       }
       case AstNodeType.MINUS_OP: {
         const leftResult = this.evaluateAst(ast.left, formulaAddress)
@@ -233,12 +208,8 @@
         if(rightResult instanceof SimpleRangeValue) {
           return new CellError(ErrorType.VALUE)
         }
-<<<<<<< HEAD
-        return subtract(coerceScalarToNumber(leftResult, this.config), coerceScalarToNumber(rightResult, this.config))
-=======
-        return subtract(coerceScalarToNumber(leftResult, this.config.dateFormat), coerceScalarToNumber(rightResult, this.config.dateFormat),
+        return subtract(coerceScalarToNumber(leftResult, this.config), coerceScalarToNumber(rightResult, this.config),
           this.config.precisionEpsilon)
->>>>>>> 68f68cf2
       }
       case AstNodeType.TIMES_OP: {
         const leftResult = this.evaluateAst(ast.left, formulaAddress)
