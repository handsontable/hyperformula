import GPU from 'gpu.js'
import {AbsoluteCellRange} from '../AbsoluteCellRange'
import {CellError, ErrorType, SimpleCellAddress} from '../Cell'
import {IColumnSearchStrategy} from '../ColumnSearch/ColumnSearchStrategy'
import {Config} from '../Config'
import {DependencyGraph} from '../DependencyGraph'
import {Matrix, NotComputedMatrix} from '../Matrix'
// noinspection TypeScriptPreferShortImport
import {Ast, AstNodeType, ParsingErrorType} from '../parser/Ast'
import {Statistics} from '../statistics/Statistics'
import {coerceScalarToNumber} from './coerce'
import {InterpreterValue, SimpleRangeValue} from './InterpreterValue'
<<<<<<< HEAD
import {
  add,
  divide,
  greater,
  greatereq,
  less, lesseq,
  multiply,
  percent,
  power,
  subtract,
  unaryminus,
  unaryplus
} from './scalar'
=======
import {add, compare, divide, multiply, percent, power, subtract, unaryminus, unaryplus} from './scalar'
>>>>>>> 06763d26
import {concatenate} from './text'

export class Interpreter {
  private gpu?: GPU.GPU
  private readonly pluginCache: Map<string, [any, string]> = new Map()

  constructor(
    public readonly dependencyGraph: DependencyGraph,
    public readonly columnSearch: IColumnSearchStrategy,
    public readonly config: Config,
    public readonly stats: Statistics,
  ) {
    this.registerPlugins(this.config.allFunctionPlugins())
  }

  /**
   * Calculates cell value from formula abstract syntax tree
   *
   * @param formula - abstract syntax tree of formula
   * @param formulaAddress - address of the cell in which formula is located
   */
  public evaluateAst(ast: Ast, formulaAddress: SimpleCellAddress): InterpreterValue {
    switch (ast.type) {
      case AstNodeType.CELL_REFERENCE: {
        const address = ast.reference.toSimpleCellAddress(formulaAddress)
        return this.dependencyGraph.getCellValue(address)
      }
      case AstNodeType.NUMBER:
      case AstNodeType.STRING: {
        return ast.value
      }
      case AstNodeType.CONCATENATE_OP: {
        const left = this.evaluateAst(ast.left, formulaAddress)
        const right = this.evaluateAst(ast.right, formulaAddress)
        return concatenate([left, right])
      }
      case AstNodeType.EQUALS_OP: {
        const leftResult = this.evaluateAst(ast.left, formulaAddress)
        const rightResult = this.evaluateAst(ast.right, formulaAddress)

        if (leftResult instanceof CellError) {
          return leftResult
        }
        if(leftResult instanceof SimpleRangeValue) {
          return new CellError(ErrorType.VALUE)
        }
        if (rightResult instanceof CellError) {
          return rightResult
        }
        if(rightResult instanceof SimpleRangeValue) {
          return new CellError(ErrorType.VALUE)
        }

        if (typeof leftResult !== typeof rightResult) {
          return false
        } else {
          return leftResult === rightResult
        }
      }
      case AstNodeType.NOT_EQUAL_OP: {
        const leftResult = this.evaluateAst(ast.left, formulaAddress)
        const rightResult = this.evaluateAst(ast.right, formulaAddress)

        if (leftResult instanceof CellError) {
          return leftResult
        }
        if(leftResult instanceof SimpleRangeValue) {
          return new CellError(ErrorType.VALUE)
        }
        if (rightResult instanceof CellError) {
          return rightResult
        }
        if(rightResult instanceof SimpleRangeValue) {
          return new CellError(ErrorType.VALUE)
        }

        if (typeof leftResult !== typeof rightResult) {
          return true
        } else {
          return leftResult !== rightResult
        }
      }
      case AstNodeType.GREATER_THAN_OP: {
        const leftResult = this.evaluateAst(ast.left, formulaAddress)
        const rightResult = this.evaluateAst(ast.right, formulaAddress)

<<<<<<< HEAD
        if (typeof leftResult === 'number' && typeof rightResult === 'number') {
          return greater(leftResult, rightResult, this.config.precisionEpsilon, this.config.ignoreEpsilon)
        } else {
=======
        if (leftResult instanceof CellError) {
          return leftResult
        }
        if(leftResult instanceof SimpleRangeValue) {
>>>>>>> 06763d26
          return new CellError(ErrorType.VALUE)
        }
        if (rightResult instanceof CellError) {
          return rightResult
        }
        if(rightResult instanceof SimpleRangeValue) {
          return new CellError(ErrorType.VALUE)
        }

        return compare( leftResult, rightResult, this.config.dateFormat, (arg1, arg2) => {return arg1 > arg2})
      }
      case AstNodeType.LESS_THAN_OP: {
        const leftResult = this.evaluateAst(ast.left, formulaAddress)
        const rightResult = this.evaluateAst(ast.right, formulaAddress)

<<<<<<< HEAD
        if (typeof leftResult === 'number' && typeof rightResult === 'number') {
          return less(leftResult, rightResult, this.config.precisionEpsilon, this.config.ignoreEpsilon)
        } else {
=======
        if (leftResult instanceof CellError) {
          return leftResult
        }
        if(leftResult instanceof SimpleRangeValue) {
          return new CellError(ErrorType.VALUE)
        }
        if (rightResult instanceof CellError) {
          return rightResult
        }
        if(rightResult instanceof SimpleRangeValue) {
>>>>>>> 06763d26
          return new CellError(ErrorType.VALUE)
        }

        return compare( leftResult, rightResult, this.config.dateFormat, (arg1, arg2) => {return arg1 < arg2})

      }
      case AstNodeType.GREATER_THAN_OR_EQUAL_OP: {
        const leftResult = this.evaluateAst(ast.left, formulaAddress)
        const rightResult = this.evaluateAst(ast.right, formulaAddress)

<<<<<<< HEAD
        if (typeof leftResult === 'number' && typeof rightResult === 'number') {
          return greatereq(leftResult, rightResult, this.config.precisionEpsilon, this.config.ignoreEpsilon)
        } else {
=======
        if (leftResult instanceof CellError) {
          return leftResult
        }
        if(leftResult instanceof SimpleRangeValue) {
>>>>>>> 06763d26
          return new CellError(ErrorType.VALUE)
        }
        if (rightResult instanceof CellError) {
          return rightResult
        }
        if(rightResult instanceof SimpleRangeValue) {
          return new CellError(ErrorType.VALUE)
        }

        return compare( leftResult, rightResult, this.config.dateFormat, (arg1, arg2) => {return arg1 >= arg2})
      }
      case AstNodeType.LESS_THAN_OR_EQUAL_OP: {
        const leftResult = this.evaluateAst(ast.left, formulaAddress)
        const rightResult = this.evaluateAst(ast.right, formulaAddress)

<<<<<<< HEAD
        if (typeof leftResult === 'number' && typeof rightResult === 'number') {
          return lesseq(leftResult, rightResult, this.config.precisionEpsilon, this.config.ignoreEpsilon)
        } else {
=======
        if (leftResult instanceof CellError) {
          return leftResult
        }
        if(leftResult instanceof SimpleRangeValue) {
>>>>>>> 06763d26
          return new CellError(ErrorType.VALUE)
        }
        if (rightResult instanceof CellError) {
          return rightResult
        }
        if(rightResult instanceof SimpleRangeValue) {
          return new CellError(ErrorType.VALUE)
        }

        return compare( leftResult, rightResult, this.config.dateFormat, (arg1, arg2) => {return arg1 <= arg2})
      }
      case AstNodeType.PLUS_OP: {
        const leftResult = this.evaluateAst(ast.left, formulaAddress)
        const rightResult = this.evaluateAst(ast.right, formulaAddress)

        if (leftResult instanceof CellError) {
          return leftResult
        }
        if(leftResult instanceof SimpleRangeValue) {
          return new CellError(ErrorType.VALUE)
        }
        if (rightResult instanceof CellError) {
          return rightResult
        }
        if(rightResult instanceof SimpleRangeValue) {
          return new CellError(ErrorType.VALUE)
        }

        return add(coerceScalarToNumber(leftResult, this.config.dateFormat), coerceScalarToNumber(rightResult, this.config.dateFormat))
      }
      case AstNodeType.MINUS_OP: {
        const leftResult = this.evaluateAst(ast.left, formulaAddress)
        const rightResult = this.evaluateAst(ast.right, formulaAddress)
        if (leftResult instanceof CellError) {
          return leftResult
        }
        if(leftResult instanceof SimpleRangeValue) {
          return new CellError(ErrorType.VALUE)
        }
        if (rightResult instanceof CellError) {
          return rightResult
        }
        if(rightResult instanceof SimpleRangeValue) {
          return new CellError(ErrorType.VALUE)
        }
        return subtract(coerceScalarToNumber(leftResult, this.config.dateFormat), coerceScalarToNumber(rightResult, this.config.dateFormat))
      }
      case AstNodeType.TIMES_OP: {
        const leftResult = this.evaluateAst(ast.left, formulaAddress)
        const rightResult = this.evaluateAst(ast.right, formulaAddress)
        if (leftResult instanceof CellError) {
          return leftResult
        }
        if(leftResult instanceof SimpleRangeValue) {
          return new CellError(ErrorType.VALUE)
        }
        if (rightResult instanceof CellError) {
          return rightResult
        }
        if(rightResult instanceof SimpleRangeValue) {
          return new CellError(ErrorType.VALUE)
        }
        return multiply(coerceScalarToNumber(leftResult, this.config.dateFormat), coerceScalarToNumber(rightResult, this.config.dateFormat))
      }
      case AstNodeType.POWER_OP: {
        const leftResult = this.evaluateAst(ast.left, formulaAddress)
        const rightResult = this.evaluateAst(ast.right, formulaAddress)
        if (leftResult instanceof CellError) {
          return leftResult
        }
        if(leftResult instanceof SimpleRangeValue) {
          return new CellError(ErrorType.VALUE)
        }
        if (rightResult instanceof CellError) {
          return rightResult
        }
        if(rightResult instanceof SimpleRangeValue) {
          return new CellError(ErrorType.VALUE)
        }
        return power(coerceScalarToNumber(leftResult, this.config.dateFormat), coerceScalarToNumber(rightResult, this.config.dateFormat))
      }
      case AstNodeType.DIV_OP: {
        const leftResult = this.evaluateAst(ast.left, formulaAddress)
        const rightResult = this.evaluateAst(ast.right, formulaAddress)
        if (leftResult instanceof CellError) {
          return leftResult
        }
        if(leftResult instanceof SimpleRangeValue) {
          return new CellError(ErrorType.VALUE)
        }
        if (rightResult instanceof CellError) {
          return rightResult
        }
        if(rightResult instanceof SimpleRangeValue) {
          return new CellError(ErrorType.VALUE)
        }
        return divide(coerceScalarToNumber(leftResult, this.config.dateFormat), coerceScalarToNumber(rightResult, this.config.dateFormat))
      }
      case AstNodeType.PLUS_UNARY_OP: {
        const result = this.evaluateAst(ast.value, formulaAddress)
        if (result instanceof SimpleRangeValue) {
          return new CellError(ErrorType.VALUE)
        }
        return unaryplus(coerceScalarToNumber(result, this.config.dateFormat))
      }
      case AstNodeType.MINUS_UNARY_OP: {
        const result = this.evaluateAst(ast.value, formulaAddress)
        if (result instanceof SimpleRangeValue) {
          return new CellError(ErrorType.VALUE)
        }
        return unaryminus(coerceScalarToNumber(result, this.config.dateFormat))
      }
      case AstNodeType.PERCENT_OP: {
        const result = this.evaluateAst(ast.value, formulaAddress)
        if (result instanceof SimpleRangeValue) {
          return new CellError(ErrorType.VALUE)
        }
        return percent(coerceScalarToNumber(result, this.config.dateFormat))
      }
      case AstNodeType.FUNCTION_CALL: {
        const pluginEntry = this.pluginCache.get(ast.procedureName)
        if (pluginEntry) {
          const [pluginInstance, pluginFunction] = pluginEntry
          return pluginInstance[pluginFunction](ast, formulaAddress)
        } else {
          return new CellError(ErrorType.NAME)
        }
      }
      case AstNodeType.CELL_RANGE: {
        const range = AbsoluteCellRange.fromCellRange(ast, formulaAddress)
        const matrixVertex = this.dependencyGraph.getMatrix(range)
        if (matrixVertex) {
          const matrix = matrixVertex.matrix
          if (matrix instanceof NotComputedMatrix) {
            throw new Error('Matrix should be already computed')
          } else if (matrix instanceof CellError) {
            return matrix
          } else if (matrix instanceof Matrix) {
            return SimpleRangeValue.onlyNumbersDataWithRange(matrix.raw(), matrix.size, range)
          } else {
            throw new Error('Unknown matrix')
          }
        } else {
          return SimpleRangeValue.onlyRange(range, this.dependencyGraph)
        }
      }
      case AstNodeType.PARENTHESIS: {
        return this.evaluateAst(ast.expression, formulaAddress)
      }
      case AstNodeType.ERROR: {
        if (ast.error !== undefined) {
          return ast.error
        }
        /* TODO tidy up parsing errors */
        if (ast.args.length > 0 && ast.args[0].type === ParsingErrorType.StaticOffsetOutOfRangeError) {
          return new CellError(ErrorType.REF)
        }
        return new CellError(ErrorType.NAME)
      }
    }
  }

  public getGpuInstance(): GPU.GPU {
    if (!this.gpu) {
      const GPUConstructor = GPU.GPU || GPU
      this.gpu = new GPUConstructor({mode: this.config.gpuMode })
    }
    return this.gpu
  }

  public destroy() {
    this.pluginCache.clear()
    if (this.gpu) {
      this.gpu.destroy()
    }
  }

  /**
   * Registers plugins with functions to use
   *
   * @param plugins - list of plugin modules
   */
  private registerPlugins(plugins: any[]) {
    for (const pluginClass of plugins) {
      const pluginInstance = new pluginClass(this)
      Object.keys(pluginClass.implementedFunctions).forEach((pluginFunction) => {
        const pluginFunctionData = pluginClass.implementedFunctions[pluginFunction]
        const functionName = pluginFunctionData.translationKey.toUpperCase()
        this.pluginCache.set(functionName, [pluginInstance, pluginFunction])
      })
    }
  }
}<|MERGE_RESOLUTION|>--- conflicted
+++ resolved
@@ -10,9 +10,9 @@
 import {Statistics} from '../statistics/Statistics'
 import {coerceScalarToNumber} from './coerce'
 import {InterpreterValue, SimpleRangeValue} from './InterpreterValue'
-<<<<<<< HEAD
 import {
   add,
+  compare,
   divide,
   greater,
   greatereq,
@@ -24,9 +24,6 @@
   unaryminus,
   unaryplus
 } from './scalar'
-=======
-import {add, compare, divide, multiply, percent, power, subtract, unaryminus, unaryplus} from './scalar'
->>>>>>> 06763d26
 import {concatenate} from './text'
 
 export class Interpreter {
@@ -113,102 +110,78 @@
         const leftResult = this.evaluateAst(ast.left, formulaAddress)
         const rightResult = this.evaluateAst(ast.right, formulaAddress)
 
-<<<<<<< HEAD
-        if (typeof leftResult === 'number' && typeof rightResult === 'number') {
-          return greater(leftResult, rightResult, this.config.precisionEpsilon, this.config.ignoreEpsilon)
-        } else {
-=======
-        if (leftResult instanceof CellError) {
-          return leftResult
-        }
-        if(leftResult instanceof SimpleRangeValue) {
->>>>>>> 06763d26
-          return new CellError(ErrorType.VALUE)
-        }
-        if (rightResult instanceof CellError) {
-          return rightResult
-        }
-        if(rightResult instanceof SimpleRangeValue) {
-          return new CellError(ErrorType.VALUE)
-        }
-
-        return compare( leftResult, rightResult, this.config.dateFormat, (arg1, arg2) => {return arg1 > arg2})
+        if (leftResult instanceof CellError) {
+          return leftResult
+        }
+        if(leftResult instanceof SimpleRangeValue) {
+          return new CellError(ErrorType.VALUE)
+        }
+        if (rightResult instanceof CellError) {
+          return rightResult
+        }
+        if(rightResult instanceof SimpleRangeValue) {
+          return new CellError(ErrorType.VALUE)
+        }
+
+        return compare( leftResult, rightResult, this.config.dateFormat, (arg1, arg2) => {return greater(arg1, arg2, this.config.precisionEpsilon, this.config.ignoreEpsilon)})
       }
       case AstNodeType.LESS_THAN_OP: {
         const leftResult = this.evaluateAst(ast.left, formulaAddress)
         const rightResult = this.evaluateAst(ast.right, formulaAddress)
 
-<<<<<<< HEAD
-        if (typeof leftResult === 'number' && typeof rightResult === 'number') {
-          return less(leftResult, rightResult, this.config.precisionEpsilon, this.config.ignoreEpsilon)
-        } else {
-=======
-        if (leftResult instanceof CellError) {
-          return leftResult
-        }
-        if(leftResult instanceof SimpleRangeValue) {
-          return new CellError(ErrorType.VALUE)
-        }
-        if (rightResult instanceof CellError) {
-          return rightResult
-        }
-        if(rightResult instanceof SimpleRangeValue) {
->>>>>>> 06763d26
-          return new CellError(ErrorType.VALUE)
-        }
-
-        return compare( leftResult, rightResult, this.config.dateFormat, (arg1, arg2) => {return arg1 < arg2})
+        if (leftResult instanceof CellError) {
+          return leftResult
+        }
+        if(leftResult instanceof SimpleRangeValue) {
+          return new CellError(ErrorType.VALUE)
+        }
+        if (rightResult instanceof CellError) {
+          return rightResult
+        }
+        if(rightResult instanceof SimpleRangeValue) {
+          return new CellError(ErrorType.VALUE)
+        }
+
+        return compare( leftResult, rightResult, this.config.dateFormat, (arg1, arg2) => {return less(arg1, arg2, this.config.precisionEpsilon, this.config.ignoreEpsilon)})
 
       }
       case AstNodeType.GREATER_THAN_OR_EQUAL_OP: {
         const leftResult = this.evaluateAst(ast.left, formulaAddress)
         const rightResult = this.evaluateAst(ast.right, formulaAddress)
 
-<<<<<<< HEAD
-        if (typeof leftResult === 'number' && typeof rightResult === 'number') {
-          return greatereq(leftResult, rightResult, this.config.precisionEpsilon, this.config.ignoreEpsilon)
-        } else {
-=======
-        if (leftResult instanceof CellError) {
-          return leftResult
-        }
-        if(leftResult instanceof SimpleRangeValue) {
->>>>>>> 06763d26
-          return new CellError(ErrorType.VALUE)
-        }
-        if (rightResult instanceof CellError) {
-          return rightResult
-        }
-        if(rightResult instanceof SimpleRangeValue) {
-          return new CellError(ErrorType.VALUE)
-        }
-
-        return compare( leftResult, rightResult, this.config.dateFormat, (arg1, arg2) => {return arg1 >= arg2})
+        if (leftResult instanceof CellError) {
+          return leftResult
+        }
+        if(leftResult instanceof SimpleRangeValue) {
+          return new CellError(ErrorType.VALUE)
+        }
+        if (rightResult instanceof CellError) {
+          return rightResult
+        }
+        if(rightResult instanceof SimpleRangeValue) {
+          return new CellError(ErrorType.VALUE)
+        }
+
+        return compare( leftResult, rightResult, this.config.dateFormat, (arg1, arg2) => {return greatereq(arg1, arg2, this.config.precisionEpsilon, this.config.ignoreEpsilon)})
       }
       case AstNodeType.LESS_THAN_OR_EQUAL_OP: {
         const leftResult = this.evaluateAst(ast.left, formulaAddress)
         const rightResult = this.evaluateAst(ast.right, formulaAddress)
 
-<<<<<<< HEAD
-        if (typeof leftResult === 'number' && typeof rightResult === 'number') {
-          return lesseq(leftResult, rightResult, this.config.precisionEpsilon, this.config.ignoreEpsilon)
-        } else {
-=======
-        if (leftResult instanceof CellError) {
-          return leftResult
-        }
-        if(leftResult instanceof SimpleRangeValue) {
->>>>>>> 06763d26
-          return new CellError(ErrorType.VALUE)
-        }
-        if (rightResult instanceof CellError) {
-          return rightResult
-        }
-        if(rightResult instanceof SimpleRangeValue) {
-          return new CellError(ErrorType.VALUE)
-        }
-
-        return compare( leftResult, rightResult, this.config.dateFormat, (arg1, arg2) => {return arg1 <= arg2})
+        if (leftResult instanceof CellError) {
+          return leftResult
+        }
+        if(leftResult instanceof SimpleRangeValue) {
+          return new CellError(ErrorType.VALUE)
+        }
+        if (rightResult instanceof CellError) {
+          return rightResult
+        }
+        if(rightResult instanceof SimpleRangeValue) {
+          return new CellError(ErrorType.VALUE)
+        }
+
+        return compare( leftResult, rightResult, this.config.dateFormat, (arg1, arg2) => {return lesseq(arg1, arg2, this.config.precisionEpsilon, this.config.ignoreEpsilon)})
       }
       case AstNodeType.PLUS_OP: {
         const leftResult = this.evaluateAst(ast.left, formulaAddress)
