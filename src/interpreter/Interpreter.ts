/**
 * @license
 * Copyright (c) 2020 Handsoncode. All rights reserved.
 */

import GPU from 'gpu.js'
import {AbsoluteCellRange, AbsoluteColumnRange, AbsoluteRowRange} from '../AbsoluteCellRange'
import {
  CellError,
  EmptyValue,
  ErrorType,
  InternalNoErrorScalarValue,
  invalidSimpleCellAddress,
  SimpleCellAddress
} from '../Cell'
import {ColumnSearchStrategy} from '../Lookup/SearchStrategy'
import {Config} from '../Config'
import {DateTimeHelper} from '../DateTimeHelper'
import {DependencyGraph} from '../DependencyGraph'
import {LicenseKeyValidityState} from '../helpers/licenseKeyValidator'
import {ErrorMessage} from '../error-message'
import {Matrix, NotComputedMatrix} from '../Matrix'
import {Maybe} from '../Maybe'
import {NamedExpressions} from '../NamedExpressions'
import {NumberLiteralHelper} from '../NumberLiteralHelper'
// noinspection TypeScriptPreferShortImport
import {Ast, AstNodeType, CellRangeAst, ColumnRangeAst, RowRangeAst} from '../parser/Ast'
import {Serialization} from '../Serialization'
import {Statistics} from '../statistics/Statistics'
import {ArithmeticHelper, coerceScalarToString, fixNegativeZero, isNumberOverflow} from './ArithmeticHelper'
import {CriterionBuilder} from './Criterion'
import {FunctionRegistry} from './FunctionRegistry'
import {InterpreterValue, SimpleRangeValue} from './InterpreterValue'

export class Interpreter {
  private gpu?: GPU.GPU
  public readonly arithmeticHelper: ArithmeticHelper
  public readonly criterionBuilder: CriterionBuilder

  constructor(
    public readonly dependencyGraph: DependencyGraph,
    public readonly columnSearch: ColumnSearchStrategy,
    public readonly config: Config,
    public readonly stats: Statistics,
    public readonly dateHelper: DateTimeHelper,
    public readonly numberLiteralsHelper: NumberLiteralHelper,
    public readonly functionRegistry: FunctionRegistry,
    public readonly namedExpressions: NamedExpressions,
    public readonly serialization: Serialization
  ) {
    this.functionRegistry.initializePlugins(this)
    this.arithmeticHelper = new ArithmeticHelper(config, dateHelper, numberLiteralsHelper)
    this.criterionBuilder = new CriterionBuilder(config)
  }

  public evaluateAst(ast: Ast, formulaAddress: SimpleCellAddress): InterpreterValue {
    let val = this.evaluateAstWithoutPostoprocessing(ast, formulaAddress)
    if (typeof val === 'number') {
      if (isNumberOverflow(val)) {
        return new CellError(ErrorType.NUM, ErrorMessage.NaN)
      } else {
        val = fixNegativeZero(val)
      }
    }
    return wrapperForAddress(val, formulaAddress)
  }
  /**
   * Calculates cell value from formula abstract syntax tree
   *
   * @param formula - abstract syntax tree of formula
   * @param formulaAddress - address of the cell in which formula is located
   */
  private evaluateAstWithoutPostoprocessing(ast: Ast, formulaAddress: SimpleCellAddress): InterpreterValue {
    switch (ast.type) {
      case AstNodeType.EMPTY: {
        return EmptyValue
      }
      case AstNodeType.CELL_REFERENCE: {
        const address = ast.reference.toSimpleCellAddress(formulaAddress)
        if (invalidSimpleCellAddress(address)) {
          return new CellError(ErrorType.REF, ErrorMessage.BadRef)
        }
        return this.dependencyGraph.getCellValue(address)
      }
      case AstNodeType.NUMBER:
      case AstNodeType.STRING: {
        return ast.value
      }
      case AstNodeType.CONCATENATE_OP: {
        const leftResult = this.evaluateAst(ast.left, formulaAddress)
        const rightResult = this.evaluateAst(ast.right, formulaAddress)
        return passErrors(leftResult, rightResult) ??
<<<<<<< HEAD
          wrapperBinary((a, b) => a.concat(b),
            coerceScalarToString(leftResult as InternalNoErrorScalarValue),
            coerceScalarToString(rightResult as InternalNoErrorScalarValue)
=======
          wrapperBinary(this.arithmeticHelper.concat,
            coerceScalarToString(leftResult as InternalNoErrorCellValue),
            coerceScalarToString(rightResult as InternalNoErrorCellValue)
>>>>>>> 7fc184f0
          )
      }
      case AstNodeType.EQUALS_OP: {
        const leftResult = this.evaluateAst(ast.left, formulaAddress)
        const rightResult = this.evaluateAst(ast.right, formulaAddress)
        return passErrors(leftResult, rightResult) ??
<<<<<<< HEAD
          this.arithmeticHelper.compare(leftResult as InternalNoErrorScalarValue, rightResult as InternalNoErrorScalarValue) === 0
=======
          this.arithmeticHelper.eq(leftResult as InternalNoErrorCellValue, rightResult as InternalNoErrorCellValue)
>>>>>>> 7fc184f0
      }
      case AstNodeType.NOT_EQUAL_OP: {
        const leftResult = this.evaluateAst(ast.left, formulaAddress)
        const rightResult = this.evaluateAst(ast.right, formulaAddress)
        return passErrors(leftResult, rightResult) ??
<<<<<<< HEAD
          this.arithmeticHelper.compare(leftResult as InternalNoErrorScalarValue, rightResult as InternalNoErrorScalarValue) !== 0
=======
          this.arithmeticHelper.neq(leftResult as InternalNoErrorCellValue, rightResult as InternalNoErrorCellValue)
>>>>>>> 7fc184f0
      }
      case AstNodeType.GREATER_THAN_OP: {
        const leftResult = this.evaluateAst(ast.left, formulaAddress)
        const rightResult = this.evaluateAst(ast.right, formulaAddress)
        return passErrors(leftResult, rightResult) ??
<<<<<<< HEAD
          this.arithmeticHelper.compare(leftResult as InternalNoErrorScalarValue, rightResult as InternalNoErrorScalarValue) > 0
=======
          this.arithmeticHelper.gt(leftResult as InternalNoErrorCellValue, rightResult as InternalNoErrorCellValue)
>>>>>>> 7fc184f0
      }
      case AstNodeType.LESS_THAN_OP: {
        const leftResult = this.evaluateAst(ast.left, formulaAddress)
        const rightResult = this.evaluateAst(ast.right, formulaAddress)
        return passErrors(leftResult, rightResult) ??
<<<<<<< HEAD
          this.arithmeticHelper.compare(leftResult as InternalNoErrorScalarValue, rightResult as InternalNoErrorScalarValue) < 0
=======
          this.arithmeticHelper.lt(leftResult as InternalNoErrorCellValue, rightResult as InternalNoErrorCellValue)
>>>>>>> 7fc184f0
      }
      case AstNodeType.GREATER_THAN_OR_EQUAL_OP: {
        const leftResult = this.evaluateAst(ast.left, formulaAddress)
        const rightResult = this.evaluateAst(ast.right, formulaAddress)
        return passErrors(leftResult, rightResult) ??
<<<<<<< HEAD
          this.arithmeticHelper.compare(leftResult as InternalNoErrorScalarValue, rightResult as InternalNoErrorScalarValue) >= 0
=======
          this.arithmeticHelper.geq(leftResult as InternalNoErrorCellValue, rightResult as InternalNoErrorCellValue)
>>>>>>> 7fc184f0
      }
      case AstNodeType.LESS_THAN_OR_EQUAL_OP: {
        const leftResult = this.evaluateAst(ast.left, formulaAddress)
        const rightResult = this.evaluateAst(ast.right, formulaAddress)
        return passErrors(leftResult, rightResult) ??
<<<<<<< HEAD
          this.arithmeticHelper.compare(leftResult as InternalNoErrorScalarValue, rightResult as InternalNoErrorScalarValue) <= 0
=======
          this.arithmeticHelper.leq(leftResult as InternalNoErrorCellValue, rightResult as InternalNoErrorCellValue)
>>>>>>> 7fc184f0
      }
      case AstNodeType.PLUS_OP: {
        const leftResult = this.evaluateAst(ast.left, formulaAddress)
        const rightResult = this.evaluateAst(ast.right, formulaAddress)
        return passErrors(leftResult, rightResult) ??
          wrapperBinary(this.arithmeticHelper.addWithEpsilon,
            this.arithmeticHelper.coerceScalarToNumberOrError(leftResult as InternalNoErrorScalarValue),
            this.arithmeticHelper.coerceScalarToNumberOrError(rightResult as InternalNoErrorScalarValue)
          )
      }
      case AstNodeType.MINUS_OP: {
        const leftResult = this.evaluateAst(ast.left, formulaAddress)
        const rightResult = this.evaluateAst(ast.right, formulaAddress)
        return passErrors(leftResult, rightResult) ??
          wrapperBinary(this.arithmeticHelper.subtract,
            this.arithmeticHelper.coerceScalarToNumberOrError(leftResult as InternalNoErrorScalarValue),
            this.arithmeticHelper.coerceScalarToNumberOrError(rightResult as InternalNoErrorScalarValue)
          )
      }
      case AstNodeType.TIMES_OP: {
        const leftResult = this.evaluateAst(ast.left, formulaAddress)
        const rightResult = this.evaluateAst(ast.right, formulaAddress)
        return passErrors(leftResult, rightResult) ??
          wrapperBinary(
<<<<<<< HEAD
            (a, b) => a*b,
            this.arithmeticHelper.coerceScalarToNumberOrError(leftResult as InternalNoErrorScalarValue),
            this.arithmeticHelper.coerceScalarToNumberOrError(rightResult as InternalNoErrorScalarValue)
=======
            this.arithmeticHelper.multiply,
            this.arithmeticHelper.coerceScalarToNumberOrError(leftResult as InternalNoErrorCellValue),
            this.arithmeticHelper.coerceScalarToNumberOrError(rightResult as InternalNoErrorCellValue)
>>>>>>> 7fc184f0
          )
      }
      case AstNodeType.POWER_OP: {
        const leftResult = this.evaluateAst(ast.left, formulaAddress)
        const rightResult = this.evaluateAst(ast.right, formulaAddress)
        return passErrors(leftResult, rightResult) ??
          wrapperBinary(
<<<<<<< HEAD
            Math.pow,
            this.arithmeticHelper.coerceScalarToNumberOrError(leftResult as InternalNoErrorScalarValue),
            this.arithmeticHelper.coerceScalarToNumberOrError(rightResult as InternalNoErrorScalarValue)
=======
            this.arithmeticHelper.pow,
            this.arithmeticHelper.coerceScalarToNumberOrError(leftResult as InternalNoErrorCellValue),
            this.arithmeticHelper.coerceScalarToNumberOrError(rightResult as InternalNoErrorCellValue)
>>>>>>> 7fc184f0
          )
      }
      case AstNodeType.DIV_OP: {
        const leftResult = this.evaluateAst(ast.left, formulaAddress)
        const rightResult = this.evaluateAst(ast.right, formulaAddress)
        return passErrors(leftResult, rightResult) ??
          wrapperBinary(
<<<<<<< HEAD
            divide,
            this.arithmeticHelper.coerceScalarToNumberOrError(leftResult as InternalNoErrorScalarValue),
            this.arithmeticHelper.coerceScalarToNumberOrError(rightResult as InternalNoErrorScalarValue)
=======
            this.arithmeticHelper.divide,
            this.arithmeticHelper.coerceScalarToNumberOrError(leftResult as InternalNoErrorCellValue),
            this.arithmeticHelper.coerceScalarToNumberOrError(rightResult as InternalNoErrorCellValue)
>>>>>>> 7fc184f0
          )
      }
      case AstNodeType.PLUS_UNARY_OP: {
        const result = this.evaluateAst(ast.value, formulaAddress)
        if (result instanceof SimpleRangeValue) {
          return new CellError(ErrorType.VALUE, ErrorMessage.ScalarExpected)
        } else if(typeof result === 'number') {
         return this.arithmeticHelper.unaryPlus(result)
        } else {
          return result
        }
      }
      case AstNodeType.MINUS_UNARY_OP: {
        const result = this.evaluateAst(ast.value, formulaAddress)
        if (result instanceof SimpleRangeValue) {
          return new CellError(ErrorType.VALUE, ErrorMessage.ScalarExpected)
        } else {
          return wrapperUnary(this.arithmeticHelper.unaryMinus,
            this.arithmeticHelper.coerceScalarToNumberOrError(result))
        }
      }
      case AstNodeType.PERCENT_OP: {
        const result = this.evaluateAst(ast.value, formulaAddress)
        if (result instanceof SimpleRangeValue) {
          return new CellError(ErrorType.VALUE, ErrorMessage.ScalarExpected)
        } else {
          return wrapperUnary(this.arithmeticHelper.unaryPercent,
            this.arithmeticHelper.coerceScalarToNumberOrError(result))
        }
      }
      case AstNodeType.FUNCTION_CALL: {
        if(this.config.licenseKeyValidityState !== LicenseKeyValidityState.VALID && !FunctionRegistry.functionIsProtected(ast.procedureName)) {
          return new CellError(ErrorType.LIC, ErrorMessage.LicenseKey(this.config.licenseKeyValidityState))
        }
        const pluginEntry = this.functionRegistry.getFunction(ast.procedureName)
        if (pluginEntry && this.config.translationPackage.isFunctionTranslated(ast.procedureName)) {
          const [pluginFunction, pluginInstance] = pluginEntry as [string, any]
          return pluginInstance[pluginFunction](ast, formulaAddress)
        } else {
          return new CellError(ErrorType.NAME, ErrorMessage.FunctionName(ast.procedureName))
        }
      }
      case AstNodeType.NAMED_EXPRESSION: {
        const namedExpression = this.namedExpressions.nearestNamedExpression(ast.expressionName, formulaAddress.sheet)
        if (namedExpression) {
          return this.dependencyGraph.getCellValue(namedExpression.address)
        } else {
          return new CellError(ErrorType.NAME, ErrorMessage.NamedExpressionName(ast.expressionName))
        }
      }
      case AstNodeType.CELL_RANGE: {
        if (!this.rangeSpansOneSheet(ast)) {
          return new CellError(ErrorType.REF, ErrorMessage.RangeManySheets)
        }
        const range = AbsoluteCellRange.fromCellRange(ast, formulaAddress)
        const matrixVertex = this.dependencyGraph.getMatrix(range)
        if (matrixVertex) {
          const matrix = matrixVertex.matrix
          if (matrix instanceof NotComputedMatrix) {
            throw new Error('Matrix should be already computed')
          } else if (matrix instanceof CellError) {
            return matrix
          } else if (matrix instanceof Matrix) {
            return SimpleRangeValue.onlyNumbersDataWithRange(matrix.raw(), matrix.size, range)
          } else {
            throw new Error('Unknown matrix')
          }
        } else {
          return SimpleRangeValue.onlyRange(range, this.dependencyGraph)
        }
      }
      case AstNodeType.COLUMN_RANGE: {
        if (!this.rangeSpansOneSheet(ast)) {
          return new CellError(ErrorType.REF, ErrorMessage.RangeManySheets)
        }
        const range = AbsoluteColumnRange.fromColumnRange(ast, formulaAddress)
        return SimpleRangeValue.onlyRange(range, this.dependencyGraph)
      }
      case AstNodeType.ROW_RANGE: {
        if (!this.rangeSpansOneSheet(ast)) {
          return new CellError(ErrorType.REF, ErrorMessage.RangeManySheets)
        }
        const range = AbsoluteRowRange.fromRowRange(ast, formulaAddress)
        return SimpleRangeValue.onlyRange(range, this.dependencyGraph)
      }
      case AstNodeType.PARENTHESIS: {
        return this.evaluateAst(ast.expression, formulaAddress)
      }
      case AstNodeType.ERROR_WITH_RAW_INPUT:
      case AstNodeType.ERROR: {
        return ast.error
      }
    }
  }

  public getGpuInstance(): GPU.GPU {
    if (!this.gpu) {
      const GPUConstructor = GPU.GPU || GPU
      this.gpu = new GPUConstructor({mode: this.config.gpuMode})
    }
    return this.gpu
  }

  public destroy() {
    if (this.gpu) {
      this.gpu.destroy()
    }
  }

  private rangeSpansOneSheet(ast: CellRangeAst | ColumnRangeAst | RowRangeAst): boolean {
    return ast.start.sheet === ast.end.sheet
  }
}

function passErrors(left: InterpreterValue, right: InterpreterValue): Maybe<CellError> {
  if (left instanceof CellError) {
    return left
  } else if (left instanceof SimpleRangeValue) {
    return new CellError(ErrorType.VALUE, ErrorMessage.ScalarExpected)
  } else if (right instanceof CellError) {
    return right
  } else if (right instanceof SimpleRangeValue) {
    return new CellError(ErrorType.VALUE, ErrorMessage.ScalarExpected)
  } else {
    return undefined
  }
}

function wrapperUnary<T extends InterpreterValue>(op: (a: T) => InterpreterValue, a: T | CellError): InterpreterValue {
  if(a instanceof CellError) {
    return a
  } else {
    return op(a)
  }
}

function wrapperBinary<T extends InterpreterValue>(op: (a: T, b: T) => InterpreterValue, a: T | CellError, b: T | CellError): InterpreterValue {
  if(a instanceof CellError) {
    return a
  } else if(b instanceof CellError) {
    return b
  } else {
    return op(a, b)
  }
}

function wrapperForAddress(val: InterpreterValue, adr: SimpleCellAddress): InterpreterValue {
  if(val instanceof CellError) {
    return val.attachAddress(adr)
  }
  return val
}<|MERGE_RESOLUTION|>--- conflicted
+++ resolved
@@ -90,76 +90,46 @@
         const leftResult = this.evaluateAst(ast.left, formulaAddress)
         const rightResult = this.evaluateAst(ast.right, formulaAddress)
         return passErrors(leftResult, rightResult) ??
-<<<<<<< HEAD
-          wrapperBinary((a, b) => a.concat(b),
+          wrapperBinary(this.arithmeticHelper.concat,
             coerceScalarToString(leftResult as InternalNoErrorScalarValue),
             coerceScalarToString(rightResult as InternalNoErrorScalarValue)
-=======
-          wrapperBinary(this.arithmeticHelper.concat,
-            coerceScalarToString(leftResult as InternalNoErrorCellValue),
-            coerceScalarToString(rightResult as InternalNoErrorCellValue)
->>>>>>> 7fc184f0
           )
       }
       case AstNodeType.EQUALS_OP: {
         const leftResult = this.evaluateAst(ast.left, formulaAddress)
         const rightResult = this.evaluateAst(ast.right, formulaAddress)
         return passErrors(leftResult, rightResult) ??
-<<<<<<< HEAD
-          this.arithmeticHelper.compare(leftResult as InternalNoErrorScalarValue, rightResult as InternalNoErrorScalarValue) === 0
-=======
-          this.arithmeticHelper.eq(leftResult as InternalNoErrorCellValue, rightResult as InternalNoErrorCellValue)
->>>>>>> 7fc184f0
+          this.arithmeticHelper.eq(leftResult as InternalNoErrorScalarValue, rightResult as InternalNoErrorScalarValue)
       }
       case AstNodeType.NOT_EQUAL_OP: {
         const leftResult = this.evaluateAst(ast.left, formulaAddress)
         const rightResult = this.evaluateAst(ast.right, formulaAddress)
         return passErrors(leftResult, rightResult) ??
-<<<<<<< HEAD
-          this.arithmeticHelper.compare(leftResult as InternalNoErrorScalarValue, rightResult as InternalNoErrorScalarValue) !== 0
-=======
-          this.arithmeticHelper.neq(leftResult as InternalNoErrorCellValue, rightResult as InternalNoErrorCellValue)
->>>>>>> 7fc184f0
+          this.arithmeticHelper.neq(leftResult as InternalNoErrorScalarValue, rightResult as InternalNoErrorScalarValue)
       }
       case AstNodeType.GREATER_THAN_OP: {
         const leftResult = this.evaluateAst(ast.left, formulaAddress)
         const rightResult = this.evaluateAst(ast.right, formulaAddress)
         return passErrors(leftResult, rightResult) ??
-<<<<<<< HEAD
-          this.arithmeticHelper.compare(leftResult as InternalNoErrorScalarValue, rightResult as InternalNoErrorScalarValue) > 0
-=======
-          this.arithmeticHelper.gt(leftResult as InternalNoErrorCellValue, rightResult as InternalNoErrorCellValue)
->>>>>>> 7fc184f0
+          this.arithmeticHelper.gt(leftResult as InternalNoErrorScalarValue, rightResult as InternalNoErrorScalarValue)
       }
       case AstNodeType.LESS_THAN_OP: {
         const leftResult = this.evaluateAst(ast.left, formulaAddress)
         const rightResult = this.evaluateAst(ast.right, formulaAddress)
         return passErrors(leftResult, rightResult) ??
-<<<<<<< HEAD
-          this.arithmeticHelper.compare(leftResult as InternalNoErrorScalarValue, rightResult as InternalNoErrorScalarValue) < 0
-=======
-          this.arithmeticHelper.lt(leftResult as InternalNoErrorCellValue, rightResult as InternalNoErrorCellValue)
->>>>>>> 7fc184f0
+          this.arithmeticHelper.lt(leftResult as InternalNoErrorScalarValue, rightResult as InternalNoErrorScalarValue)
       }
       case AstNodeType.GREATER_THAN_OR_EQUAL_OP: {
         const leftResult = this.evaluateAst(ast.left, formulaAddress)
         const rightResult = this.evaluateAst(ast.right, formulaAddress)
         return passErrors(leftResult, rightResult) ??
-<<<<<<< HEAD
-          this.arithmeticHelper.compare(leftResult as InternalNoErrorScalarValue, rightResult as InternalNoErrorScalarValue) >= 0
-=======
-          this.arithmeticHelper.geq(leftResult as InternalNoErrorCellValue, rightResult as InternalNoErrorCellValue)
->>>>>>> 7fc184f0
+          this.arithmeticHelper.geq(leftResult as InternalNoErrorScalarValue, rightResult as InternalNoErrorScalarValue)
       }
       case AstNodeType.LESS_THAN_OR_EQUAL_OP: {
         const leftResult = this.evaluateAst(ast.left, formulaAddress)
         const rightResult = this.evaluateAst(ast.right, formulaAddress)
         return passErrors(leftResult, rightResult) ??
-<<<<<<< HEAD
-          this.arithmeticHelper.compare(leftResult as InternalNoErrorScalarValue, rightResult as InternalNoErrorScalarValue) <= 0
-=======
-          this.arithmeticHelper.leq(leftResult as InternalNoErrorCellValue, rightResult as InternalNoErrorCellValue)
->>>>>>> 7fc184f0
+          this.arithmeticHelper.leq(leftResult as InternalNoErrorScalarValue, rightResult as InternalNoErrorScalarValue)
       }
       case AstNodeType.PLUS_OP: {
         const leftResult = this.evaluateAst(ast.left, formulaAddress)
@@ -184,15 +154,9 @@
         const rightResult = this.evaluateAst(ast.right, formulaAddress)
         return passErrors(leftResult, rightResult) ??
           wrapperBinary(
-<<<<<<< HEAD
-            (a, b) => a*b,
-            this.arithmeticHelper.coerceScalarToNumberOrError(leftResult as InternalNoErrorScalarValue),
-            this.arithmeticHelper.coerceScalarToNumberOrError(rightResult as InternalNoErrorScalarValue)
-=======
             this.arithmeticHelper.multiply,
-            this.arithmeticHelper.coerceScalarToNumberOrError(leftResult as InternalNoErrorCellValue),
-            this.arithmeticHelper.coerceScalarToNumberOrError(rightResult as InternalNoErrorCellValue)
->>>>>>> 7fc184f0
+            this.arithmeticHelper.coerceScalarToNumberOrError(leftResult as InternalNoErrorScalarValue),
+            this.arithmeticHelper.coerceScalarToNumberOrError(rightResult as InternalNoErrorScalarValue)
           )
       }
       case AstNodeType.POWER_OP: {
@@ -200,15 +164,9 @@
         const rightResult = this.evaluateAst(ast.right, formulaAddress)
         return passErrors(leftResult, rightResult) ??
           wrapperBinary(
-<<<<<<< HEAD
-            Math.pow,
-            this.arithmeticHelper.coerceScalarToNumberOrError(leftResult as InternalNoErrorScalarValue),
-            this.arithmeticHelper.coerceScalarToNumberOrError(rightResult as InternalNoErrorScalarValue)
-=======
             this.arithmeticHelper.pow,
-            this.arithmeticHelper.coerceScalarToNumberOrError(leftResult as InternalNoErrorCellValue),
-            this.arithmeticHelper.coerceScalarToNumberOrError(rightResult as InternalNoErrorCellValue)
->>>>>>> 7fc184f0
+            this.arithmeticHelper.coerceScalarToNumberOrError(leftResult as InternalNoErrorScalarValue),
+            this.arithmeticHelper.coerceScalarToNumberOrError(rightResult as InternalNoErrorScalarValue)
           )
       }
       case AstNodeType.DIV_OP: {
@@ -216,15 +174,9 @@
         const rightResult = this.evaluateAst(ast.right, formulaAddress)
         return passErrors(leftResult, rightResult) ??
           wrapperBinary(
-<<<<<<< HEAD
-            divide,
-            this.arithmeticHelper.coerceScalarToNumberOrError(leftResult as InternalNoErrorScalarValue),
-            this.arithmeticHelper.coerceScalarToNumberOrError(rightResult as InternalNoErrorScalarValue)
-=======
             this.arithmeticHelper.divide,
-            this.arithmeticHelper.coerceScalarToNumberOrError(leftResult as InternalNoErrorCellValue),
-            this.arithmeticHelper.coerceScalarToNumberOrError(rightResult as InternalNoErrorCellValue)
->>>>>>> 7fc184f0
+            this.arithmeticHelper.coerceScalarToNumberOrError(leftResult as InternalNoErrorScalarValue),
+            this.arithmeticHelper.coerceScalarToNumberOrError(rightResult as InternalNoErrorScalarValue)
           )
       }
       case AstNodeType.PLUS_UNARY_OP: {
