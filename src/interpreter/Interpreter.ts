/**
 * @license
 * Copyright (c) 2021 Handsoncode. All rights reserved.
 */

import {GPU} from 'gpu.js'
import {AbsoluteCellRange, AbsoluteColumnRange, AbsoluteRowRange} from '../AbsoluteCellRange'
import {CellError, ErrorType, invalidSimpleCellAddress, SimpleCellAddress} from '../Cell'
import {Config} from '../Config'
import {DateTimeHelper} from '../DateTimeHelper'
import {DependencyGraph} from '../DependencyGraph'
import {ErrorMessage} from '../error-message'
import {LicenseKeyValidityState} from '../helpers/licenseKeyValidator'
import {ColumnSearchStrategy} from '../Lookup/SearchStrategy'
import {Matrix, NotComputedMatrix} from '../Matrix'
import {NamedExpressions} from '../NamedExpressions'
import {NumberLiteralHelper} from '../NumberLiteralHelper'
// noinspection TypeScriptPreferShortImport
import {Ast, AstNodeType, CellRangeAst, ColumnRangeAst, RowRangeAst} from '../parser/Ast'
import {Serialization} from '../Serialization'
import {Statistics} from '../statistics/Statistics'
import {ArithmeticHelper, coerceScalarToString, fixNegativeZero, isNumberOverflow} from './ArithmeticHelper'
import {CriterionBuilder} from './Criterion'
import {FunctionRegistry} from './FunctionRegistry'
import {InterpreterState} from './InterpreterState'
import {
  cloneNumber,
  EmptyValue,
  getRawValue,
  InternalScalarValue,
  InterpreterValue,
  isExtendedNumber,
} from './InterpreterValue'
<<<<<<< HEAD
import {FunctionPlugin, PluginFunctionType} from './plugin/FunctionPlugin'
import {SimpleRangeValue} from './SimpleRangeValue'
=======
import {ArrayData, SimpleRangeValue} from './SimpleRangeValue'
>>>>>>> 0bb0dbec

export class Interpreter {
  private gpu?: GPU
  public readonly arithmeticHelper: ArithmeticHelper
  public readonly criterionBuilder: CriterionBuilder

  constructor(
    public readonly dependencyGraph: DependencyGraph,
    public readonly columnSearch: ColumnSearchStrategy,
    public readonly config: Config,
    public readonly stats: Statistics,
    public readonly dateHelper: DateTimeHelper,
    public readonly numberLiteralsHelper: NumberLiteralHelper,
    public readonly functionRegistry: FunctionRegistry,
    public readonly namedExpressions: NamedExpressions,
    public readonly serialization: Serialization
  ) {
    this.functionRegistry.initializePlugins(this)
    this.arithmeticHelper = new ArithmeticHelper(config, dateHelper, numberLiteralsHelper)
    this.criterionBuilder = new CriterionBuilder(config)
  }

  public evaluateAst(ast: Ast, state: InterpreterState): InterpreterValue {
    let val = this.evaluateAstWithoutPostprocessing(ast, state)
    if (isExtendedNumber(val)) {
      if (isNumberOverflow(getRawValue(val))) {
        return new CellError(ErrorType.NUM, ErrorMessage.NaN)
      } else {
        val = cloneNumber(val, fixNegativeZero(getRawValue(val)))
      }
    }
    return wrapperForAddress(val, state.formulaAddress)
  }

  /**
   * Calculates cell value from formula abstract syntax tree
   *
   * @param formula - abstract syntax tree of formula
   * @param formulaAddress - address of the cell in which formula is located
   */
  private evaluateAstWithoutPostprocessing(ast: Ast, state: InterpreterState): InterpreterValue {
    switch (ast.type) {
      case AstNodeType.EMPTY: {
        return EmptyValue
      }
      case AstNodeType.CELL_REFERENCE: {
        const address = ast.reference.toSimpleCellAddress(state.formulaAddress)
        if (invalidSimpleCellAddress(address)) {
          return new CellError(ErrorType.REF, ErrorMessage.BadRef)
        }
        return this.dependencyGraph.getCellValue(address)
      }
      case AstNodeType.NUMBER:
      case AstNodeType.STRING: {
        return ast.value
      }
      case AstNodeType.CONCATENATE_OP: {
        const leftResult = this.evaluateAst(ast.left, state)
        const rightResult = this.evaluateAst(ast.right, state)
        return this.binaryRangeWrapper(this.concatOp, leftResult, rightResult, state)
      }
      case AstNodeType.EQUALS_OP: {
        const leftResult = this.evaluateAst(ast.left, state)
        const rightResult = this.evaluateAst(ast.right, state)
        return this.binaryRangeWrapper(this.equalOp, leftResult, rightResult, state)
      }
      case AstNodeType.NOT_EQUAL_OP: {
        const leftResult = this.evaluateAst(ast.left, state)
        const rightResult = this.evaluateAst(ast.right, state)
        return this.binaryRangeWrapper(this.notEqualOp, leftResult, rightResult, state)
      }
      case AstNodeType.GREATER_THAN_OP: {
        const leftResult = this.evaluateAst(ast.left, state)
        const rightResult = this.evaluateAst(ast.right, state)
        return this.binaryRangeWrapper(this.greaterThanOp, leftResult, rightResult, state)
      }
      case AstNodeType.LESS_THAN_OP: {
        const leftResult = this.evaluateAst(ast.left, state)
        const rightResult = this.evaluateAst(ast.right, state)
        return this.binaryRangeWrapper(this.lessThanOp, leftResult, rightResult, state)
      }
      case AstNodeType.GREATER_THAN_OR_EQUAL_OP: {
        const leftResult = this.evaluateAst(ast.left, state)
        const rightResult = this.evaluateAst(ast.right, state)
        return this.binaryRangeWrapper(this.greaterThanOrEqualOp, leftResult, rightResult, state)
      }
      case AstNodeType.LESS_THAN_OR_EQUAL_OP: {
        const leftResult = this.evaluateAst(ast.left, state)
        const rightResult = this.evaluateAst(ast.right, state)
        return this.binaryRangeWrapper(this.lessThanOrEqualOp, leftResult, rightResult, state)
      }
      case AstNodeType.PLUS_OP: {
        const leftResult = this.evaluateAst(ast.left, state)
        const rightResult = this.evaluateAst(ast.right, state)
        return this.binaryRangeWrapper(this.plusOp, leftResult, rightResult, state)
      }
      case AstNodeType.MINUS_OP: {
        const leftResult = this.evaluateAst(ast.left, state)
        const rightResult = this.evaluateAst(ast.right, state)
        return this.binaryRangeWrapper(this.minusOp, leftResult, rightResult, state)
      }
      case AstNodeType.TIMES_OP: {
        const leftResult = this.evaluateAst(ast.left, state)
        const rightResult = this.evaluateAst(ast.right, state)
        return this.binaryRangeWrapper(this.timesOp, leftResult, rightResult, state)
      }
      case AstNodeType.POWER_OP: {
        const leftResult = this.evaluateAst(ast.left, state)
        const rightResult = this.evaluateAst(ast.right, state)
        return this.binaryRangeWrapper(this.powerOp, leftResult, rightResult, state)
      }
      case AstNodeType.DIV_OP: {
        const leftResult = this.evaluateAst(ast.left, state)
        const rightResult = this.evaluateAst(ast.right, state)
        return this.binaryRangeWrapper(this.divOp, leftResult, rightResult, state)
      }
      case AstNodeType.PLUS_UNARY_OP: {
        const result = this.evaluateAst(ast.value, state)
        return this.unaryRangeWrapper(this.unaryPlusOp, result, state)
      }
      case AstNodeType.MINUS_UNARY_OP: {
        const result = this.evaluateAst(ast.value, state)
        return this.unaryRangeWrapper(this.unaryMinusOp, result, state)
      }
      case AstNodeType.PERCENT_OP: {
        const result = this.evaluateAst(ast.value, state)
        return this.unaryRangeWrapper(this.percentOp, result, state)
      }
      case AstNodeType.FUNCTION_CALL: {
        if (this.config.licenseKeyValidityState !== LicenseKeyValidityState.VALID && !FunctionRegistry.functionIsProtected(ast.procedureName)) {
          return new CellError(ErrorType.LIC, ErrorMessage.LicenseKey(this.config.licenseKeyValidityState))
        }
        const pluginEntry = this.functionRegistry.getFunction(ast.procedureName)
        if (pluginEntry && this.config.translationPackage.isFunctionTranslated(ast.procedureName)) {
          const [pluginFunction, pluginInstance] = pluginEntry
          return (pluginInstance as any as Record<string, PluginFunctionType>)[pluginFunction](ast, new InterpreterState(state.formulaAddress, state.arraysFlag || this.functionRegistry.isArrayFunction(ast.procedureName)))
        } else {
          return new CellError(ErrorType.NAME, ErrorMessage.FunctionName(ast.procedureName))
        }
      }
      case AstNodeType.NAMED_EXPRESSION: {
        const namedExpression = this.namedExpressions.nearestNamedExpression(ast.expressionName, state.formulaAddress.sheet)
        if (namedExpression) {
          return this.dependencyGraph.getCellValue(namedExpression.address)
        } else {
          return new CellError(ErrorType.NAME, ErrorMessage.NamedExpressionName(ast.expressionName))
        }
      }
      case AstNodeType.CELL_RANGE: {
        if (!this.rangeSpansOneSheet(ast)) {
          return new CellError(ErrorType.REF, ErrorMessage.RangeManySheets)
        }
        const range = AbsoluteCellRange.fromCellRange(ast, state.formulaAddress)
        const matrixVertex = this.dependencyGraph.getMatrix(range)
        if (matrixVertex) {
          const matrix = matrixVertex.matrix
          if (matrix instanceof NotComputedMatrix) {
            throw new Error('Matrix should be already computed')
          } else if (matrix instanceof CellError) {
            return matrix
          } else if (matrix instanceof Matrix) {
            return SimpleRangeValue.onlyNumbersDataWithRange(matrix.raw(), matrix.size, range)
          } else {
            throw new Error('Unknown matrix')
          }
        } else {
          return SimpleRangeValue.onlyRange(range, this.dependencyGraph)
        }
      }
      case AstNodeType.COLUMN_RANGE: {
        if (!this.rangeSpansOneSheet(ast)) {
          return new CellError(ErrorType.REF, ErrorMessage.RangeManySheets)
        }
        const range = AbsoluteColumnRange.fromColumnRange(ast, state.formulaAddress)
        return SimpleRangeValue.onlyRange(range, this.dependencyGraph)
      }
      case AstNodeType.ROW_RANGE: {
        if (!this.rangeSpansOneSheet(ast)) {
          return new CellError(ErrorType.REF, ErrorMessage.RangeManySheets)
        }
        const range = AbsoluteRowRange.fromRowRange(ast, state.formulaAddress)
        return SimpleRangeValue.onlyRange(range, this.dependencyGraph)
      }
      case AstNodeType.PARENTHESIS: {
        return this.evaluateAst(ast.expression, state)
      }
      case AstNodeType.ERROR_WITH_RAW_INPUT:
      case AstNodeType.ERROR: {
        return ast.error
      }
    }
  }

  public getGpuInstance(): GPU {
    const mode = this.config.gpuMode
    const gpujs = this.config.gpujs

    if (gpujs === undefined) {
      throw Error('Cannot instantiate GPU.js. Constructor not provided.')
    }

    if (!this.gpu) {
      this.gpu = new gpujs({mode})
    }

    return this.gpu
  }

  public destroy() {
    if (this.gpu) {
      this.gpu.destroy()
    }
  }

  private rangeSpansOneSheet(ast: CellRangeAst | ColumnRangeAst | RowRangeAst): boolean {
    return ast.start.sheet === ast.end.sheet
  }

  private equalOp = (arg1: InternalScalarValue, arg2: InternalScalarValue): InternalScalarValue =>
    binaryErrorWrapper(this.arithmeticHelper.eq, arg1, arg2)

  private notEqualOp = (arg1: InternalScalarValue, arg2: InternalScalarValue): InternalScalarValue =>
    binaryErrorWrapper(this.arithmeticHelper.neq, arg1, arg2)

  private greaterThanOp = (arg1: InternalScalarValue, arg2: InternalScalarValue): InternalScalarValue =>
    binaryErrorWrapper(this.arithmeticHelper.gt, arg1, arg2)

  private lessThanOp = (arg1: InternalScalarValue, arg2: InternalScalarValue): InternalScalarValue =>
    binaryErrorWrapper(this.arithmeticHelper.lt, arg1, arg2)

  private greaterThanOrEqualOp = (arg1: InternalScalarValue, arg2: InternalScalarValue): InternalScalarValue =>
    binaryErrorWrapper(this.arithmeticHelper.geq, arg1, arg2)

  private lessThanOrEqualOp = (arg1: InternalScalarValue, arg2: InternalScalarValue): InternalScalarValue =>
    binaryErrorWrapper(this.arithmeticHelper.leq, arg1, arg2)

  private concatOp = (arg1: InternalScalarValue, arg2: InternalScalarValue): InternalScalarValue =>
       binaryErrorWrapper(this.arithmeticHelper.concat,
        coerceScalarToString(arg1),
        coerceScalarToString(arg2)
      )

  private plusOp = (arg1: InternalScalarValue, arg2: InternalScalarValue): InternalScalarValue =>
      binaryErrorWrapper(this.arithmeticHelper.addWithEpsilon,
        this.arithmeticHelper.coerceScalarToNumberOrError(arg1),
        this.arithmeticHelper.coerceScalarToNumberOrError(arg2)
      )

  private minusOp = (arg1: InternalScalarValue, arg2: InternalScalarValue): InternalScalarValue =>
      binaryErrorWrapper(this.arithmeticHelper.subtract,
        this.arithmeticHelper.coerceScalarToNumberOrError(arg1),
        this.arithmeticHelper.coerceScalarToNumberOrError(arg2)
      )

  private timesOp = (arg1: InternalScalarValue, arg2: InternalScalarValue): InternalScalarValue =>
      binaryErrorWrapper(
        this.arithmeticHelper.multiply,
        this.arithmeticHelper.coerceScalarToNumberOrError(arg1),
        this.arithmeticHelper.coerceScalarToNumberOrError(arg2)
      )

  private powerOp = (arg1: InternalScalarValue, arg2: InternalScalarValue): InternalScalarValue =>
      binaryErrorWrapper(
        this.arithmeticHelper.pow,
        this.arithmeticHelper.coerceScalarToNumberOrError(arg1),
        this.arithmeticHelper.coerceScalarToNumberOrError(arg2)
      )

  private divOp = (arg1: InternalScalarValue, arg2: InternalScalarValue): InternalScalarValue =>
      binaryErrorWrapper(
        this.arithmeticHelper.divide,
        this.arithmeticHelper.coerceScalarToNumberOrError(arg1),
        this.arithmeticHelper.coerceScalarToNumberOrError(arg2)
      )

  private unaryMinusOp = (arg: InternalScalarValue): InternalScalarValue =>
    unaryErrorWrapper(this.arithmeticHelper.unaryMinus,
      this.arithmeticHelper.coerceScalarToNumberOrError(arg))

  private percentOp = (arg: InternalScalarValue): InternalScalarValue =>
    unaryErrorWrapper(this.arithmeticHelper.unaryPercent,
        this.arithmeticHelper.coerceScalarToNumberOrError(arg))

  private unaryPlusOp = (arg: InternalScalarValue): InternalScalarValue => this.arithmeticHelper.unaryPlus(arg)

  private unaryRangeWrapper(op: (arg: InternalScalarValue) => InternalScalarValue, arg: InterpreterValue, state: InterpreterState): InterpreterValue {
    if (arg instanceof CellError) {
      return arg
    } else if(arg instanceof SimpleRangeValue) {
      if(!state.arraysFlag) {
        return new CellError(ErrorType.VALUE, ErrorMessage.ScalarExpected)
      }
      const newRaw = arg.raw().map(
        (row) => row.map(op)
      )
      return SimpleRangeValue.onlyValues(newRaw)
    } else {
      return op(arg)
    }
  }

  private binaryRangeWrapper(op: (arg1: InternalScalarValue, arg2: InternalScalarValue) => InternalScalarValue, arg1: InterpreterValue, arg2: InterpreterValue, state: InterpreterState): InterpreterValue {
    if (arg1 instanceof CellError) {
      return arg1
    } else if(arg1 instanceof SimpleRangeValue && !state.arraysFlag) {
      return new CellError(ErrorType.VALUE, ErrorMessage.ScalarExpected)
    } else if (arg2 instanceof CellError) {
      return arg2
    } else if(arg2 instanceof SimpleRangeValue && !state.arraysFlag) {
      return new CellError(ErrorType.VALUE, ErrorMessage.ScalarExpected)
    } else if(arg1 instanceof SimpleRangeValue || arg2 instanceof SimpleRangeValue) {
      if(!(arg1 instanceof SimpleRangeValue)) {
        if((arg2 as SimpleRangeValue).adhoc) {
          (arg2 as SimpleRangeValue).data.map((arg) => op(arg1 as InternalScalarValue, arg))
          return SimpleRangeValue.onlyValues((arg2 as SimpleRangeValue).raw())
        } else {
          arg1 = SimpleRangeValue.fromScalar(arg1)
        }
      }
      if(!(arg2 instanceof SimpleRangeValue)) {
        if(arg1.adhoc) {
          arg1.data.map((arg) => op(arg, arg2 as InternalScalarValue))
          return SimpleRangeValue.onlyValues(arg1.raw())
        } else {
          arg2 = SimpleRangeValue.fromScalar(arg2)
        }
      }
      if(arg1.width()===arg2.width() && arg1.height()===arg2.height()) {
        if(arg1.adhoc) {
          const raw1 = arg1.raw()
          const raw2 = arg2.raw()
          for(let i=0;i<raw1.length;i++) {
            for(let j=0;j<raw1[0].length;j++) {
              raw1[i][j] = op(raw1[i][j], raw2[i][j])
            }
          }
          return SimpleRangeValue.onlyValues(arg1.raw())
        }
        if(arg2.adhoc) {
          const raw1 = arg1.raw()
          const raw2 = arg2.raw()
          for(let i=0;i<raw1.length;i++) {
            for(let j=0;j<raw1[0].length;j++) {
              raw2[i][j] = op(raw1[i][j], raw2[i][j])
            }
          }
          return SimpleRangeValue.onlyValues(arg2.raw())
        }
      }
      const width = Math.max(arg1.width(), arg2.width())
      const height = Math.max(arg1.height(), arg2.height())
      const ret: InternalScalarValue[][] = Array(height)
      for(let i=0;i<height;i++) {
        ret[i] = Array(width)
      }
      for(let i=0;i<height;i++) {
        const i1 = (arg1.height() !== 1) ? i : 0
        const i2 = (arg2.height() !== 1) ? i : 0
        for(let j=0;j<width;j++) {
          const j1 = (arg1.width() !== 1) ? j : 0
          const j2 = (arg2.width() !== 1) ? j : 0
          if(i1 < arg1.height() && i2 < arg2.height() && j1 < arg1.width() && j2 < arg2.width()) {
            ret[i][j] = op(arg1.raw()[i1][j1], arg2.raw()[i2][j2])
          } else {
            ret[i][j] =  new CellError(ErrorType.NA)
          }
        }
      }
      return SimpleRangeValue.onlyValues(ret)
    } else {
      return op(arg1, arg2)
    }
  }
}

function unaryErrorWrapper<T extends InterpreterValue>(op: (arg: T) => InternalScalarValue, arg: T | CellError): InternalScalarValue {
  if (arg instanceof CellError) {
    return arg
  } else {
    return op(arg)
  }
}

function binaryErrorWrapper<T extends InterpreterValue>(op: (arg1: T, arg2: T) => InternalScalarValue, arg1: T | CellError, arg2: T | CellError): InternalScalarValue {
  if (arg1 instanceof CellError) {
    return arg1
  } else if (arg2 instanceof CellError) {
    return arg2
  } else {
    return op(arg1, arg2)
  }
}

function wrapperForAddress(val: InterpreterValue, adr: SimpleCellAddress): InterpreterValue {
  if (val instanceof CellError) {
    return val.attachAddress(adr)
  }
  return val
}
<|MERGE_RESOLUTION|>--- conflicted
+++ resolved
@@ -31,12 +31,8 @@
   InterpreterValue,
   isExtendedNumber,
 } from './InterpreterValue'
-<<<<<<< HEAD
 import {FunctionPlugin, PluginFunctionType} from './plugin/FunctionPlugin'
-import {SimpleRangeValue} from './SimpleRangeValue'
-=======
 import {ArrayData, SimpleRangeValue} from './SimpleRangeValue'
->>>>>>> 0bb0dbec
 
 export class Interpreter {
   private gpu?: GPU
