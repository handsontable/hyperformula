--- conflicted
+++ resolved
@@ -22,20 +22,16 @@
 import {ArithmeticHelper, coerceScalarToString, fixNegativeZero, isNumberOverflow} from './ArithmeticHelper'
 import {CriterionBuilder} from './Criterion'
 import {FunctionRegistry} from './FunctionRegistry'
-<<<<<<< HEAD
 import {
   cloneNumber,
   EmptyValue,
   getRawValue,
   InternalNoErrorScalarValue,
-  InterpreterValue,
   isExtendedNumber,
 } from './InterpreterValue'
+import {InterpreterValue} from './InterpreterValue'
+import type {GPU} from 'gpu.js'
 import {SimpleRangeValue} from './SimpleRangeValue'
-=======
-import {InterpreterValue, SimpleRangeValue} from './InterpreterValue'
-import type {GPU} from 'gpu.js'
->>>>>>> 8befe02b
 
 export class Interpreter {
   private gpu?: GPU
@@ -189,13 +185,8 @@
         const result = this.evaluateAst(ast.value, formulaAddress)
         if (result instanceof SimpleRangeValue) {
           return new CellError(ErrorType.VALUE, ErrorMessage.ScalarExpected)
-<<<<<<< HEAD
         } else if(isExtendedNumber(result)) {
          return this.arithmeticHelper.unaryPlus(result)
-=======
-        } else if (typeof result === 'number') {
-          return this.arithmeticHelper.unaryPlus(result)
->>>>>>> 8befe02b
         } else {
           return result
         }
