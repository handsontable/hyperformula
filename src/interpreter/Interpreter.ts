--- conflicted
+++ resolved
@@ -31,13 +31,8 @@
   InterpreterValue,
   isExtendedNumber,
 } from './InterpreterValue'
-<<<<<<< HEAD
 import {ArrayData, SimpleRangeValue} from './SimpleRangeValue'
 import {FunctionPlugin, PluginFunctionType} from './plugin/FunctionPlugin'
-=======
-import {FunctionPlugin, PluginFunctionType} from './plugin/FunctionPlugin'
-import {ArrayData, SimpleRangeValue} from './SimpleRangeValue'
->>>>>>> e624cc3e
 
 export class Interpreter {
   private gpu?: GPU
@@ -389,10 +384,6 @@
           }
           return SimpleRangeValue.onlyValues(arg2.raw())
         }
-<<<<<<< HEAD
-
-=======
->>>>>>> e624cc3e
       }
       const width = Math.max(arg1.width(), arg2.width())
       const height = Math.max(arg1.height(), arg2.height())
