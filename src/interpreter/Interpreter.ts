/**
 * @license
 * Copyright (c) 2021 Handsoncode. All rights reserved.
 */

import {GPU} from 'gpu.js'
import {AbsoluteCellRange, AbsoluteColumnRange, AbsoluteRowRange} from '../AbsoluteCellRange'
import {CellError, ErrorType, invalidSimpleCellAddress, SimpleCellAddress} from '../Cell'
import {Config} from '../Config'
import {DateTimeHelper} from '../DateTimeHelper'
import {DependencyGraph} from '../DependencyGraph'
import {ErrorMessage} from '../error-message'
import {LicenseKeyValidityState} from '../helpers/licenseKeyValidator'
import {ColumnSearchStrategy} from '../Lookup/SearchStrategy'
import {Matrix, NotComputedMatrix} from '../Matrix'
import {NamedExpressions} from '../NamedExpressions'
import {NumberLiteralHelper} from '../NumberLiteralHelper'
// noinspection TypeScriptPreferShortImport
import {Ast, AstNodeType, CellRangeAst, ColumnRangeAst, RowRangeAst} from '../parser/Ast'
import {Serialization} from '../Serialization'
import {Statistics} from '../statistics/Statistics'
import {
  ArithmeticHelper,
  coerceRangeToScalar,
  coerceScalarToString,
  fixNegativeZero,
  isNumberOverflow
} from './ArithmeticHelper'
import {CriterionBuilder} from './Criterion'
import {FunctionRegistry} from './FunctionRegistry'
import {InterpreterState} from './InterpreterState'
import {
  cloneNumber,
  EmptyValue,
  getRawValue,
  InternalScalarValue,
  InterpreterValue,
  isExtendedNumber,
} from './InterpreterValue'
import {SimpleRangeValue} from './SimpleRangeValue'
import {PluginFunctionType} from './plugin/FunctionPlugin'

export class Interpreter {
  private gpu?: GPU
  public readonly arithmeticHelper: ArithmeticHelper
  public readonly criterionBuilder: CriterionBuilder

  constructor(
    public readonly dependencyGraph: DependencyGraph,
    public readonly columnSearch: ColumnSearchStrategy,
    public readonly config: Config,
    public readonly stats: Statistics,
    public readonly dateHelper: DateTimeHelper,
    public readonly numberLiteralsHelper: NumberLiteralHelper,
    public readonly functionRegistry: FunctionRegistry,
    public readonly namedExpressions: NamedExpressions,
    public readonly serialization: Serialization
  ) {
    this.functionRegistry.initializePlugins(this)
    this.arithmeticHelper = new ArithmeticHelper(config, dateHelper, numberLiteralsHelper)
    this.criterionBuilder = new CriterionBuilder(config)
  }

  public evaluateAst(ast: Ast, state: InterpreterState): InterpreterValue {
    let val = this.evaluateAstWithoutPostprocessing(ast, state)
    if (isExtendedNumber(val)) {
      if (isNumberOverflow(getRawValue(val))) {
        return new CellError(ErrorType.NUM, ErrorMessage.NaN)
      } else {
        val = cloneNumber(val, fixNegativeZero(getRawValue(val)))
      }
    }
    if(val instanceof SimpleRangeValue && val.height() === 1 && val.width() === 1) {
      [[val]] = val.data
    }
    return wrapperForAddress(val, state.formulaAddress)
  }

  /**
   * Calculates cell value from formula abstract syntax tree
   *
   * @param formula - abstract syntax tree of formula
   * @param formulaAddress - address of the cell in which formula is located
   */
  private evaluateAstWithoutPostprocessing(ast: Ast, state: InterpreterState): InterpreterValue {
    switch (ast.type) {
      case AstNodeType.EMPTY: {
        return EmptyValue
      }
      case AstNodeType.CELL_REFERENCE: {
        const address = ast.reference.toSimpleCellAddress(state.formulaAddress)
        if (invalidSimpleCellAddress(address)) {
          return new CellError(ErrorType.REF, ErrorMessage.BadRef)
        }
        return this.dependencyGraph.getCellValue(address)
      }
      case AstNodeType.NUMBER:
      case AstNodeType.STRING: {
        return ast.value
      }
      case AstNodeType.CONCATENATE_OP: {
        const leftResult = this.evaluateAst(ast.left, state)
        const rightResult = this.evaluateAst(ast.right, state)
        return this.binaryRangeWrapper(this.concatOp, leftResult, rightResult, state)
      }
      case AstNodeType.EQUALS_OP: {
        const leftResult = this.evaluateAst(ast.left, state)
        const rightResult = this.evaluateAst(ast.right, state)
        return this.binaryRangeWrapper(this.equalOp, leftResult, rightResult, state)
      }
      case AstNodeType.NOT_EQUAL_OP: {
        const leftResult = this.evaluateAst(ast.left, state)
        const rightResult = this.evaluateAst(ast.right, state)
        return this.binaryRangeWrapper(this.notEqualOp, leftResult, rightResult, state)
      }
      case AstNodeType.GREATER_THAN_OP: {
        const leftResult = this.evaluateAst(ast.left, state)
        const rightResult = this.evaluateAst(ast.right, state)
        return this.binaryRangeWrapper(this.greaterThanOp, leftResult, rightResult, state)
      }
      case AstNodeType.LESS_THAN_OP: {
        const leftResult = this.evaluateAst(ast.left, state)
        const rightResult = this.evaluateAst(ast.right, state)
        return this.binaryRangeWrapper(this.lessThanOp, leftResult, rightResult, state)
      }
      case AstNodeType.GREATER_THAN_OR_EQUAL_OP: {
        const leftResult = this.evaluateAst(ast.left, state)
        const rightResult = this.evaluateAst(ast.right, state)
        return this.binaryRangeWrapper(this.greaterThanOrEqualOp, leftResult, rightResult, state)
      }
      case AstNodeType.LESS_THAN_OR_EQUAL_OP: {
        const leftResult = this.evaluateAst(ast.left, state)
        const rightResult = this.evaluateAst(ast.right, state)
        return this.binaryRangeWrapper(this.lessThanOrEqualOp, leftResult, rightResult, state)
      }
      case AstNodeType.PLUS_OP: {
        const leftResult = this.evaluateAst(ast.left, state)
        const rightResult = this.evaluateAst(ast.right, state)
        return this.binaryRangeWrapper(this.plusOp, leftResult, rightResult, state)
      }
      case AstNodeType.MINUS_OP: {
        const leftResult = this.evaluateAst(ast.left, state)
        const rightResult = this.evaluateAst(ast.right, state)
        return this.binaryRangeWrapper(this.minusOp, leftResult, rightResult, state)
      }
      case AstNodeType.TIMES_OP: {
        const leftResult = this.evaluateAst(ast.left, state)
        const rightResult = this.evaluateAst(ast.right, state)
        return this.binaryRangeWrapper(this.timesOp, leftResult, rightResult, state)
      }
      case AstNodeType.POWER_OP: {
        const leftResult = this.evaluateAst(ast.left, state)
        const rightResult = this.evaluateAst(ast.right, state)
        return this.binaryRangeWrapper(this.powerOp, leftResult, rightResult, state)
      }
      case AstNodeType.DIV_OP: {
        const leftResult = this.evaluateAst(ast.left, state)
        const rightResult = this.evaluateAst(ast.right, state)
        return this.binaryRangeWrapper(this.divOp, leftResult, rightResult, state)
      }
      case AstNodeType.PLUS_UNARY_OP: {
        const result = this.evaluateAst(ast.value, state)
        return this.unaryRangeWrapper(this.unaryPlusOp, result, state)
      }
      case AstNodeType.MINUS_UNARY_OP: {
        const result = this.evaluateAst(ast.value, state)
        return this.unaryRangeWrapper(this.unaryMinusOp, result, state)
      }
      case AstNodeType.PERCENT_OP: {
        const result = this.evaluateAst(ast.value, state)
        return this.unaryRangeWrapper(this.percentOp, result, state)
      }
      case AstNodeType.FUNCTION_CALL: {
        if (this.config.licenseKeyValidityState !== LicenseKeyValidityState.VALID && !FunctionRegistry.functionIsProtected(ast.procedureName)) {
          return new CellError(ErrorType.LIC, ErrorMessage.LicenseKey(this.config.licenseKeyValidityState))
        }
        const pluginFunction = this.functionRegistry.getFunction(ast.procedureName)
        if(pluginFunction!==undefined) {
          return pluginFunction(ast, new InterpreterState(state.formulaAddress, state.arraysFlag || this.functionRegistry.isArrayFunction(ast.procedureName)))
        } else {
          return new CellError(ErrorType.NAME, ErrorMessage.FunctionName(ast.procedureName))
        }
      }
      case AstNodeType.NAMED_EXPRESSION: {
        const namedExpression = this.namedExpressions.nearestNamedExpression(ast.expressionName, state.formulaAddress.sheet)
        if (namedExpression) {
          return this.dependencyGraph.getCellValue(namedExpression.address)
        } else {
          return new CellError(ErrorType.NAME, ErrorMessage.NamedExpressionName(ast.expressionName))
        }
      }
      case AstNodeType.CELL_RANGE: {
        if (!this.rangeSpansOneSheet(ast)) {
          return new CellError(ErrorType.REF, ErrorMessage.RangeManySheets)
        }
        const range = AbsoluteCellRange.fromCellRange(ast, state.formulaAddress)
        const matrixVertex = this.dependencyGraph.getMatrix(range)
        if (matrixVertex) {
          const matrix = matrixVertex.matrix
          if (matrix instanceof NotComputedMatrix) {
            throw new Error('Matrix should be already computed')
          } else if (matrix instanceof CellError) {
            return matrix
          } else if (matrix instanceof Matrix) {
<<<<<<< HEAD
            return SimpleRangeValue.fromRange(matrix.raw(), range, this.dependencyGraph)
=======
            return SimpleRangeValue.numbersRange(matrix.raw(), range, this.dependencyGraph)
>>>>>>> f6e0bf60
          } else {
            throw new Error('Unknown matrix')
          }
        } else {
          return SimpleRangeValue.onlyRange(range, this.dependencyGraph)
        }
      }
      case AstNodeType.COLUMN_RANGE: {
        if (!this.rangeSpansOneSheet(ast)) {
          return new CellError(ErrorType.REF, ErrorMessage.RangeManySheets)
        }
        const range = AbsoluteColumnRange.fromColumnRange(ast, state.formulaAddress)
        return SimpleRangeValue.onlyRange(range, this.dependencyGraph)
      }
      case AstNodeType.ROW_RANGE: {
        if (!this.rangeSpansOneSheet(ast)) {
          return new CellError(ErrorType.REF, ErrorMessage.RangeManySheets)
        }
        const range = AbsoluteRowRange.fromRowRange(ast, state.formulaAddress)
        return SimpleRangeValue.onlyRange(range, this.dependencyGraph)
      }
      case AstNodeType.PARENTHESIS: {
        return this.evaluateAst(ast.expression, state)
      }
      case AstNodeType.ERROR_WITH_RAW_INPUT:
      case AstNodeType.ERROR: {
        return ast.error
      }
    }
  }

  public getGpuInstance(): GPU {
    const mode = this.config.gpuMode
    const gpujs = this.config.gpujs

    if (gpujs === undefined) {
      throw Error('Cannot instantiate GPU.js. Constructor not provided.')
    }

    if (!this.gpu) {
      this.gpu = new gpujs({mode})
    }

    return this.gpu
  }

  public destroy() {
    if (this.gpu) {
      this.gpu.destroy()
    }
  }

  private rangeSpansOneSheet(ast: CellRangeAst | ColumnRangeAst | RowRangeAst): boolean {
    return ast.start.sheet === ast.end.sheet
  }

  private equalOp = (arg1: InternalScalarValue, arg2: InternalScalarValue): InternalScalarValue =>
    binaryErrorWrapper(this.arithmeticHelper.eq, arg1, arg2)

  private notEqualOp = (arg1: InternalScalarValue, arg2: InternalScalarValue): InternalScalarValue =>
    binaryErrorWrapper(this.arithmeticHelper.neq, arg1, arg2)

  private greaterThanOp = (arg1: InternalScalarValue, arg2: InternalScalarValue): InternalScalarValue =>
    binaryErrorWrapper(this.arithmeticHelper.gt, arg1, arg2)

  private lessThanOp = (arg1: InternalScalarValue, arg2: InternalScalarValue): InternalScalarValue =>
    binaryErrorWrapper(this.arithmeticHelper.lt, arg1, arg2)

  private greaterThanOrEqualOp = (arg1: InternalScalarValue, arg2: InternalScalarValue): InternalScalarValue =>
    binaryErrorWrapper(this.arithmeticHelper.geq, arg1, arg2)

  private lessThanOrEqualOp = (arg1: InternalScalarValue, arg2: InternalScalarValue): InternalScalarValue =>
    binaryErrorWrapper(this.arithmeticHelper.leq, arg1, arg2)

  private concatOp = (arg1: InternalScalarValue, arg2: InternalScalarValue): InternalScalarValue =>
       binaryErrorWrapper(this.arithmeticHelper.concat,
        coerceScalarToString(arg1),
        coerceScalarToString(arg2)
      )

  private plusOp = (arg1: InternalScalarValue, arg2: InternalScalarValue): InternalScalarValue =>
      binaryErrorWrapper(this.arithmeticHelper.addWithEpsilon,
        this.arithmeticHelper.coerceScalarToNumberOrError(arg1),
        this.arithmeticHelper.coerceScalarToNumberOrError(arg2)
      )

  private minusOp = (arg1: InternalScalarValue, arg2: InternalScalarValue): InternalScalarValue =>
      binaryErrorWrapper(this.arithmeticHelper.subtract,
        this.arithmeticHelper.coerceScalarToNumberOrError(arg1),
        this.arithmeticHelper.coerceScalarToNumberOrError(arg2)
      )

  private timesOp = (arg1: InternalScalarValue, arg2: InternalScalarValue): InternalScalarValue =>
      binaryErrorWrapper(
        this.arithmeticHelper.multiply,
        this.arithmeticHelper.coerceScalarToNumberOrError(arg1),
        this.arithmeticHelper.coerceScalarToNumberOrError(arg2)
      )

  private powerOp = (arg1: InternalScalarValue, arg2: InternalScalarValue): InternalScalarValue =>
      binaryErrorWrapper(
        this.arithmeticHelper.pow,
        this.arithmeticHelper.coerceScalarToNumberOrError(arg1),
        this.arithmeticHelper.coerceScalarToNumberOrError(arg2)
      )

  private divOp = (arg1: InternalScalarValue, arg2: InternalScalarValue): InternalScalarValue =>
      binaryErrorWrapper(
        this.arithmeticHelper.divide,
        this.arithmeticHelper.coerceScalarToNumberOrError(arg1),
        this.arithmeticHelper.coerceScalarToNumberOrError(arg2)
      )

  private unaryMinusOp = (arg: InternalScalarValue): InternalScalarValue =>
    unaryErrorWrapper(this.arithmeticHelper.unaryMinus,
      this.arithmeticHelper.coerceScalarToNumberOrError(arg))

  private percentOp = (arg: InternalScalarValue): InternalScalarValue =>
    unaryErrorWrapper(this.arithmeticHelper.unaryPercent,
        this.arithmeticHelper.coerceScalarToNumberOrError(arg))

  private unaryPlusOp = (arg: InternalScalarValue): InternalScalarValue => this.arithmeticHelper.unaryPlus(arg)

  private unaryRangeWrapper(op: (arg: InternalScalarValue) => InternalScalarValue, arg: InterpreterValue, state: InterpreterState): InterpreterValue {
    if(arg instanceof SimpleRangeValue && !state.arraysFlag) {
      arg = coerceRangeToScalar(arg, state) ?? new CellError(ErrorType.VALUE, ErrorMessage.ScalarExpected)
    }
    if (arg instanceof CellError) {
      return arg
    }
    if(arg instanceof SimpleRangeValue) {
      const newRaw = arg.data.map(
        (row) => row.map(op)
      )
      return SimpleRangeValue.onlyValues(newRaw)
    }

    return op(arg)
  }

  private binaryRangeWrapper(op: (arg1: InternalScalarValue, arg2: InternalScalarValue) => InternalScalarValue, arg1: InterpreterValue, arg2: InterpreterValue, state: InterpreterState): InterpreterValue {
    if(arg1 instanceof SimpleRangeValue && !state.arraysFlag) {
      arg1 = coerceRangeToScalar(arg1, state) ?? new CellError(ErrorType.VALUE, ErrorMessage.ScalarExpected)
    }
    if (arg1 instanceof CellError) {
      return arg1
    }
    if(arg2 instanceof SimpleRangeValue && !state.arraysFlag) {
      arg2 = coerceRangeToScalar(arg2, state) ?? new CellError(ErrorType.VALUE, ErrorMessage.ScalarExpected)
    }
    if (arg2 instanceof CellError) {
      return arg2
    }
    if(arg1 instanceof SimpleRangeValue || arg2 instanceof SimpleRangeValue) {
      if(!(arg1 instanceof SimpleRangeValue)) {
        if((arg2 as SimpleRangeValue).isAdHoc()) {
          const raw2 = (arg2 as SimpleRangeValue).data
          for(let i=0;i<raw2.length;i++) {
            for(let j=0;j<raw2[0].length;j++) {
              raw2[i][j] = op(arg1, raw2[i][j])
            }
          }
          return SimpleRangeValue.onlyValues(raw2)
        } else {
          arg1 = SimpleRangeValue.fromScalar(arg1)
        }
      }
      if(!(arg2 instanceof SimpleRangeValue)) {
        if(arg1.isAdHoc()) {
          const raw1 = arg1.data
          for(let i=0;i<raw1.length;i++) {
            for(let j=0;j<raw1[0].length;j++) {
              raw1[i][j] = op(raw1[i][j], arg2)
            }
          }
          return SimpleRangeValue.onlyValues(raw1)
        } else {
          arg2 = SimpleRangeValue.fromScalar(arg2)
        }
      }
      if(arg1.width()===arg2.width() && arg1.height()===arg2.height()) {
        if(arg1.isAdHoc()) {
          const raw1 = arg1.data
          const raw2 = arg2.data
          for(let i=0;i<raw1.length;i++) {
            for(let j=0;j<raw1[0].length;j++) {
              raw1[i][j] = op(raw1[i][j], raw2[i][j])
            }
          }
          return SimpleRangeValue.onlyValues(raw1)
        }
        if(arg2.isAdHoc()) {
          const raw1 = arg1.data
          const raw2 = arg2.data
          for(let i=0;i<raw1.length;i++) {
            for(let j=0;j<raw1[0].length;j++) {
              raw2[i][j] = op(raw1[i][j], raw2[i][j])
            }
          }
          return SimpleRangeValue.onlyValues(raw2)
        }
<<<<<<< HEAD

=======
>>>>>>> f6e0bf60
      }
      const width = Math.max(arg1.width(), arg2.width())
      const height = Math.max(arg1.height(), arg2.height())
      const ret: InternalScalarValue[][] = Array(height)
      for(let i=0;i<height;i++) {
        ret[i] = Array(width)
      }
      for(let i=0;i<height;i++) {
        const i1 = (arg1.height() !== 1) ? i : 0
        const i2 = (arg2.height() !== 1) ? i : 0
        for(let j=0;j<width;j++) {
          const j1 = (arg1.width() !== 1) ? j : 0
          const j2 = (arg2.width() !== 1) ? j : 0
          if(i1 < arg1.height() && i2 < arg2.height() && j1 < arg1.width() && j2 < arg2.width()) {
            ret[i][j] = op(arg1.data[i1][j1], arg2.data[i2][j2])
          } else {
            ret[i][j] =  new CellError(ErrorType.NA)
          }
        }
      }
      return SimpleRangeValue.onlyValues(ret)
    }

    return op(arg1, arg2)
  }
}

function unaryErrorWrapper<T extends InterpreterValue>(op: (arg: T) => InternalScalarValue, arg: T | CellError): InternalScalarValue {
  if (arg instanceof CellError) {
    return arg
  } else {
    return op(arg)
  }
}

function binaryErrorWrapper<T extends InterpreterValue>(op: (arg1: T, arg2: T) => InternalScalarValue, arg1: T | CellError, arg2: T | CellError): InternalScalarValue {
  if (arg1 instanceof CellError) {
    return arg1
  } else if (arg2 instanceof CellError) {
    return arg2
  } else {
    return op(arg1, arg2)
  }
}

function wrapperForAddress(val: InterpreterValue, adr: SimpleCellAddress): InterpreterValue {
  if (val instanceof CellError) {
    return val.attachAddress(adr)
  }
  return val
}
<|MERGE_RESOLUTION|>--- conflicted
+++ resolved
@@ -38,7 +38,6 @@
   isExtendedNumber,
 } from './InterpreterValue'
 import {SimpleRangeValue} from './SimpleRangeValue'
-import {PluginFunctionType} from './plugin/FunctionPlugin'
 
 export class Interpreter {
   private gpu?: GPU
@@ -202,11 +201,7 @@
           } else if (matrix instanceof CellError) {
             return matrix
           } else if (matrix instanceof Matrix) {
-<<<<<<< HEAD
             return SimpleRangeValue.fromRange(matrix.raw(), range, this.dependencyGraph)
-=======
-            return SimpleRangeValue.numbersRange(matrix.raw(), range, this.dependencyGraph)
->>>>>>> f6e0bf60
           } else {
             throw new Error('Unknown matrix')
           }
@@ -408,10 +403,6 @@
           }
           return SimpleRangeValue.onlyValues(raw2)
         }
-<<<<<<< HEAD
-
-=======
->>>>>>> f6e0bf60
       }
       const width = Math.max(arg1.width(), arg2.width())
       const height = Math.max(arg1.height(), arg2.height())
