--- conflicted
+++ resolved
@@ -30,11 +30,7 @@
   InterpreterValue,
   isExtendedNumber,
 } from './InterpreterValue'
-<<<<<<< HEAD
 import {ArrayData, SimpleRangeValue} from './SimpleRangeValue'
-=======
-import {SimpleRangeValue} from './SimpleRangeValue'
->>>>>>> aa1e4d10
 
 export class Interpreter {
   private gpu?: GPU
@@ -347,7 +343,6 @@
       return new CellError(ErrorType.VALUE, ErrorMessage.ScalarExpected)
     } else if(arg1 instanceof SimpleRangeValue || arg2 instanceof SimpleRangeValue) {
       if(!(arg1 instanceof SimpleRangeValue)) {
-<<<<<<< HEAD
         if((arg2 as SimpleRangeValue).adhoc) {
           (arg2 as SimpleRangeValue).data.map((arg) => op(arg1 as InternalScalarValue, arg))
           return SimpleRangeValue.onlyValues((arg2 as SimpleRangeValue).raw())
@@ -384,13 +379,6 @@
           }
           return SimpleRangeValue.onlyValues(arg2.raw())
         }
-
-=======
-        arg1 = SimpleRangeValue.fromScalar(arg1)
-      }
-      if(!(arg2 instanceof SimpleRangeValue)) {
-        arg2 = SimpleRangeValue.fromScalar(arg2)
->>>>>>> aa1e4d10
       }
       const width = Math.max(arg1.width(), arg2.width())
       const height = Math.max(arg1.height(), arg2.height())
