--- conflicted
+++ resolved
@@ -3,11 +3,7 @@
  * Copyright (c) 2020 Handsoncode. All rights reserved.
  */
 
-<<<<<<< HEAD
-import {EmptyValue, InternalCellValue} from '../Cell'
-=======
-import {InternalScalarValue} from '../Cell'
->>>>>>> 1c93678f
+import {EmptyValue, InternalScalarValue} from '../Cell'
 import {Maybe} from '../Maybe'
 import {ArithmeticHelper} from './ArithmeticHelper'
 
@@ -48,11 +44,7 @@
 
 const ANY_CRITERION_REGEX = /([<>=]+)(.*)/
 
-<<<<<<< HEAD
-export const parseCriterion = (criterion: InternalCellValue, arithmeticHelper: ArithmeticHelper): Maybe<Criterion> => {
-=======
-export const parseCriterion = (criterion: InternalScalarValue): Maybe<Criterion> => {
->>>>>>> 1c93678f
+export const parseCriterion = (criterion: InternalScalarValue, arithmeticHelper: ArithmeticHelper): Maybe<Criterion> => {
   if (typeof criterion === 'number') {
     return buildCriterion(CriterionType.EQUAL, criterion)
   } else if (typeof criterion === 'string') {
@@ -81,7 +73,6 @@
   return undefined
 }
 
-<<<<<<< HEAD
 function StrToCriterionType(str: string): Maybe<CriterionType> {
   switch (str) {
     case '>': return CriterionType.GREATER_THAN
@@ -94,10 +85,7 @@
   }
 }
 
-export type CriterionLambda = (cellValue: InternalCellValue) => boolean
-=======
-export type CriterionLambda = (cellValue: InternalScalarValue) => boolean | null
->>>>>>> 1c93678f
+export type CriterionLambda = (cellValue: InternalScalarValue) => boolean
 export const buildCriterionLambda = (criterion: Criterion, arithmeticHelper: ArithmeticHelper): CriterionLambda => {
   switch (criterion.operator) {
     case CriterionType.GREATER_THAN: {
