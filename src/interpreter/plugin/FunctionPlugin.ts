/**
 * @license
 * Copyright (c) 2021 Handsoncode. All rights reserved.
 */

import {AbsoluteCellRange} from '../../AbsoluteCellRange'
import {CellError, ErrorType, SimpleCellAddress} from '../../Cell'
import {Config} from '../../Config'
import {DependencyGraph} from '../../DependencyGraph'
import {ErrorMessage} from '../../error-message'
import {SearchStrategy} from '../../Lookup/SearchStrategy'
import {Maybe} from '../../Maybe'
import {Ast, AstNodeType, ProcedureAst} from '../../parser'
import {Serialization} from '../../Serialization'
import {
  coerceRangeToScalar,
  coerceScalarToBoolean,
  coerceScalarToString,
  coerceToRange,
  complex
} from '../ArithmeticHelper'
import {Interpreter} from '../Interpreter'
import {InterpreterState} from '../InterpreterState'
import {
  ExtendedNumber,
  FormatInfo,
  getRawValue,
  InternalScalarValue,
  InterpreterValue,
  isExtendedNumber,
  NumberType,
  RawNoErrorScalarValue,
  RawScalarValue
} from '../InterpreterValue'
import {SimpleRangeValue} from '../SimpleRangeValue'

export interface ImplementedFunctions {
  [formulaId: string]: FunctionMetadata,
}

export interface FunctionMetadata {
  /**
   * Internal and engine.
   */
  parameters?: FunctionArgument[],

  /**
   * Internal.
   * Used for functions with variable number of arguments -- tells how many last arguments can be repeated indefinitely.
   */
  repeatLastArgs?: number,

  /**
   * Internal.
   * Ranges in arguments are inlined to (possibly multiple) scalar arguments.
   */
  expandRanges?: boolean,

  /**
   * Internal.
   * Return number value is packed into this subtype.
   */
  returnNumberType?: NumberType,
  /**
   * Engine.
   */
  method: string,
  /**
   * Engine.
   */
  isVolatile?: boolean,
  /**
   * Engine.
   */
  isDependentOnSheetStructureChange?: boolean,
  /**
   * Engine.
   */
  doesNotNeedArgumentsToBeComputed?: boolean,
  /**
   * Engine.
   */
  arrayFunction?: boolean,

  /**
   * Internal.
   * Some function do not allow vectorization: array-output, and special functions.
   */
  vectorizationForbidden?: boolean,
}

export interface FunctionPluginDefinition {
  new(interpreter: Interpreter): FunctionPlugin,

  implementedFunctions: ImplementedFunctions,
  aliases?: {[formulaId: string]: string},
}

export enum ArgumentTypes {

  /**
   * String type.
   */
  STRING = 'STRING',

  /**
   * Floating point type.
   */
  NUMBER = 'NUMBER',

  /**
   * Boolean type.
   */
  BOOLEAN = 'BOOLEAN',

  /**
   * Any non-range value.
   */
  SCALAR = 'SCALAR',

  /**
   * Any non-range, no-error type.
   */
  NOERROR = 'NOERROR',

  /**
   * Range type.
   */
  RANGE = 'RANGE',

  /**
   * Integer type.
   */
  INTEGER = 'INTEGER',

  /**
   * String representing complex number.
   */
  COMPLEX = 'COMPLEX',

  /**
   * Range or scalar.
   */
  ANY = 'ANY',
}

export interface FunctionArgument {
  argumentType: ArgumentTypes,

  /**
   * Argument should be passed with full type information.
   * (e.g. Date/DateTime/Time/Currency/Percentage for numbers)
   */
  passSubtype?: boolean,

  /**
   * If argument is missing, its value defaults to this.
   */
  defaultValue?: InternalScalarValue | RawScalarValue,

  /**
   * If argument is missing, and no defaultValue provided, undefined is supplied as a value, instead of throwing an error.
   * Logically equivalent to setting defaultValue = undefined.
   */
  optionalArg?: boolean,

  /**
   * Numeric argument needs to be greater-equal than this.
   */
  minValue?: number,

  /**
   * Numeric argument needs to be less-equal than this.
   */
  maxValue?: number,

  /**
   * Numeric argument needs to be less than this.
   */
  lessThan?: number,

  /**
   * Numeric argument needs to be greater than this.
   */
  greaterThan?: number,
}

export type PluginFunctionType = (ast: ProcedureAst, state: InterpreterState) => InterpreterValue

export type FunctionPluginTypecheck<T> = {
  [K in keyof T]: T[K] extends PluginFunctionType ? T[K] : never
}

/**
 * Abstract class representing interpreter function plugin.
 * Plugin may contain multiple functions. Each function should be of type {@link PluginFunctionType} and needs to be
 * included in {@link implementedFunctions}
 */
export abstract class FunctionPlugin implements FunctionPluginTypecheck<FunctionPlugin> {
  /**
   * Dictionary containing functions implemented by specific plugin, along with function name translations.
   */
  public static implementedFunctions: ImplementedFunctions
  public static aliases?: {[formulaId: string]: string}
  protected readonly interpreter: Interpreter
  protected readonly dependencyGraph: DependencyGraph
  protected readonly columnSearch: SearchStrategy
  protected readonly config: Config
  protected readonly serialization: Serialization

  constructor(interpreter: Interpreter) {
    this.interpreter = interpreter
    this.dependencyGraph = interpreter.dependencyGraph
    this.columnSearch = interpreter.columnSearch
    this.config = interpreter.config
    this.serialization = interpreter.serialization
  }

  protected evaluateAst(ast: Ast, state: InterpreterState): InterpreterValue {
    return this.interpreter.evaluateAst(ast, state)
  }

  protected listOfScalarValues(asts: Ast[], state: InterpreterState): [InternalScalarValue, boolean][] {
    const ret: [InternalScalarValue, boolean][] = []
    for (const argAst of asts) {
      const value = this.evaluateAst(argAst, state)
      if (value instanceof SimpleRangeValue) {
        for (const scalarValue of value.valuesFromTopLeftCorner()) {
          ret.push([scalarValue, true])
        }
      } else {
        ret.push([value, false])
      }
    }
    return ret
  }

  protected coerceScalarToNumberOrError = (arg: InternalScalarValue): ExtendedNumber | CellError => this.interpreter.arithmeticHelper.coerceScalarToNumberOrError(arg)

  protected coerceToType(arg: InterpreterValue, coercedType: FunctionArgument, state: InterpreterState): Maybe<InterpreterValue | complex | RawNoErrorScalarValue> {
    let ret
    if (arg instanceof SimpleRangeValue) {
      switch(coercedType.argumentType) {
        case ArgumentTypes.RANGE:
        case ArgumentTypes.ANY:
          ret = arg
          break
        default: {
          const coerce = coerceRangeToScalar(arg, state)
          if(coerce === undefined) {
            return undefined
          }
          arg = coerce
        }
      }
    }
    if(!(arg instanceof SimpleRangeValue)) {
      switch (coercedType.argumentType) {
        case ArgumentTypes.INTEGER:
        case ArgumentTypes.NUMBER:
          // eslint-disable-next-line no-case-declarations
          const coerced = this.coerceScalarToNumberOrError(arg)
          if (!isExtendedNumber(coerced)) {
            ret = coerced
            break
          }
          // eslint-disable-next-line no-case-declarations
          const value = getRawValue(coerced)
          if (coercedType.maxValue !== undefined && value > coercedType.maxValue) {
            return new CellError(ErrorType.NUM, ErrorMessage.ValueLarge)
          }
          if (coercedType.minValue !== undefined && value < coercedType.minValue) {
            return new CellError(ErrorType.NUM, ErrorMessage.ValueSmall)
          }
          if (coercedType.lessThan !== undefined && value >= coercedType.lessThan) {
            return new CellError(ErrorType.NUM, ErrorMessage.ValueLarge)
          }
          if (coercedType.greaterThan !== undefined && value <= coercedType.greaterThan) {
            return new CellError(ErrorType.NUM, ErrorMessage.ValueSmall)
          }
          if (coercedType.argumentType === ArgumentTypes.INTEGER && !Number.isInteger(value)) {
            return new CellError(ErrorType.NUM, ErrorMessage.IntegerExpected)
          }
          ret = coerced
          break
        case ArgumentTypes.STRING:
          ret = coerceScalarToString(arg)
          break
        case ArgumentTypes.BOOLEAN:
          ret = coerceScalarToBoolean(arg)
          break
        case ArgumentTypes.SCALAR:
        case ArgumentTypes.NOERROR:
        case ArgumentTypes.ANY:
          ret = arg
          break
        case ArgumentTypes.RANGE:
          if (arg instanceof CellError) {
            return arg
          }
          ret = coerceToRange(arg)
          break
        case ArgumentTypes.COMPLEX:
          return this.interpreter.arithmeticHelper.coerceScalarToComplex(getRawValue(arg))
      }
    }
    if(coercedType.passSubtype || ret === undefined) {
      return ret
    } else {
      return getRawValue(ret)
    }
  }

  protected runFunction = (
    args: Ast[],
    state: InterpreterState,
    metadata: FunctionMetadata,
    fn: (...arg: any) => InterpreterValue,
  ) => {
    let argumentDefinitions: FunctionArgument[] = metadata.parameters!
    let argValues: [InterpreterValue, boolean][]

    if (metadata.expandRanges) {
      argValues = this.listOfScalarValues(args, state)
    } else {
      argValues = args.map((ast) => [this.evaluateAst(ast, state), false])
    }


    if (metadata.repeatLastArgs === undefined && argumentDefinitions.length < argValues.length) {
      return new CellError(ErrorType.NA, ErrorMessage.WrongArgNumber)
    }
    if (metadata.repeatLastArgs !== undefined && argumentDefinitions.length < argValues.length &&
      (argValues.length - argumentDefinitions.length) % metadata.repeatLastArgs !== 0) {
      return new CellError(ErrorType.NA, ErrorMessage.WrongArgNumber)
    }
    argumentDefinitions = [...argumentDefinitions]
    while(argumentDefinitions.length < argValues.length) {
      argumentDefinitions.push(...argumentDefinitions.slice(argumentDefinitions.length-metadata.repeatLastArgs!))
    }

    let maxWidth = 1
    let maxHeight = 1
    if(!metadata.vectorizationForbidden && state.arraysFlag) {
      for(let i=0;i<argValues.length;i++) {
      const [val] = argValues[i]
      if(val instanceof SimpleRangeValue && argumentDefinitions[i].argumentType !== ArgumentTypes.RANGE && argumentDefinitions[i].argumentType !== ArgumentTypes.ANY) {
          maxHeight = Math.max(maxHeight, val.height())
          maxWidth = Math.max(maxWidth, val.width())
        }
      }
    }

    for (let i = argValues.length; i < argumentDefinitions.length; i++) {
      if (argumentDefinitions[i]?.defaultValue === undefined) {
        if (!argumentDefinitions[i]?.optionalArg) {
          //not enough values passed as arguments, and there was no default value and argument was not optional
          return new CellError(ErrorType.NA, ErrorMessage.WrongArgNumber)
        }
      }
    }

    const retArr: InternalScalarValue[][] = []
    for(let row = 0; row<maxHeight; row++) {
      const rowArr: InternalScalarValue[] = []
      for(let col = 0; col<maxWidth; col++) {
        let argCoerceFailure: Maybe<CellError> = undefined
        const coercedArguments: Maybe<InterpreterValue | complex | RawNoErrorScalarValue>[] = []
        for (let i = 0; i < argumentDefinitions.length; i++) {
          // eslint-disable-next-line prefer-const
          let [val, ignorable] = argValues[i] ?? [undefined, undefined]
          if(val instanceof SimpleRangeValue && argumentDefinitions[i].argumentType !== ArgumentTypes.RANGE && argumentDefinitions[i].argumentType !== ArgumentTypes.ANY) {
            if(!metadata.vectorizationForbidden && state.arraysFlag) {
              val = val.data[val.height()!==1 ? row : 0]?.[val.width()!==1 ? col : 0]
            }
          }
          const arg = val ?? argumentDefinitions[i]?.defaultValue
          if (arg === undefined) {
            coercedArguments.push(undefined) //we verified in previous loop that this arg is optional
          } else {
            //we apply coerce only to non-default values
            const coercedArg = val !== undefined ? this.coerceToType(arg, argumentDefinitions[i], state) : arg
            if (coercedArg !== undefined) {
              if (coercedArg instanceof CellError && argumentDefinitions[i].argumentType !== ArgumentTypes.SCALAR) {
                //if this is first error encountered, store it
                argCoerceFailure = argCoerceFailure ?? coercedArg
              }
              coercedArguments.push(coercedArg)
            } else if (!ignorable) {
              //if this is first error encountered, store it
              argCoerceFailure = argCoerceFailure ?? (new CellError(ErrorType.VALUE, ErrorMessage.WrongType))
            }
          }
        }

        const ret = argCoerceFailure ?? this.returnNumberWrapper(fn(...coercedArguments), metadata.returnNumberType)
        if(maxHeight === 1 && maxWidth === 1) {
          return ret
        }
        if(ret instanceof SimpleRangeValue) {
          throw 'Function returning array cannot be vectorized.'
        }
        rowArr.push(ret)
      }
      retArr.push(rowArr)
    }
    return SimpleRangeValue.onlyValues(retArr)
  }

  protected runFunctionWithReferenceArgument = (
    args: Ast[],
    state: InterpreterState,
<<<<<<< HEAD
    argumentDefinitions: FunctionArguments,
    noArgCallback: () => InternalScalarValue,
=======
    metadata: FunctionMetadata,
    noArgCallback: () => InternalScalarValue | RawScalarValue,
>>>>>>> 8d0c3c5f
    referenceCallback: (reference: SimpleCellAddress) => InternalScalarValue,
    nonReferenceCallback: (...arg: any) => InternalScalarValue = () => new CellError(ErrorType.NA, ErrorMessage.CellRefExpected)
  ) => {
    if (args.length === 0) {
      return this.returnNumberWrapper(noArgCallback(), metadata.returnNumberType)
    } else if (args.length > 1) {
      return new CellError(ErrorType.NA, ErrorMessage.WrongArgNumber)
    }
    let arg = args[0]

    while(arg.type === AstNodeType.PARENTHESIS) {
      arg = arg.expression
    }

    let cellReference: Maybe<SimpleCellAddress>

    if (arg.type === AstNodeType.CELL_REFERENCE) {
      cellReference = arg.reference.toSimpleCellAddress(state.formulaAddress)
    } else if (arg.type === AstNodeType.CELL_RANGE || arg.type === AstNodeType.COLUMN_RANGE || arg.type === AstNodeType.ROW_RANGE) {
      try {
        cellReference = AbsoluteCellRange.fromAst(arg, state.formulaAddress).start
      } catch (e) {
        return new CellError(ErrorType.REF, ErrorMessage.CellRefExpected)
      }
    }

    if (cellReference !== undefined) {
      return this.returnNumberWrapper(referenceCallback(cellReference), metadata.returnNumberType)
    }

    return this.runFunction(args, state, metadata, nonReferenceCallback)
  }

  protected metadata(name: string): FunctionMetadata {
    const params = (this.constructor as FunctionPluginDefinition).implementedFunctions[name]
    if (params !== undefined) {
      return params
    }
    throw new Error(`No metadata for function ${name}.`)
  }

  private returnNumberWrapper<T>(val: T | ExtendedNumber, type?: NumberType, format?: FormatInfo): T | ExtendedNumber {
    if(type !== undefined && isExtendedNumber(val)) {
      return this.interpreter.arithmeticHelper.ExtendedNumberFactory(getRawValue(val), {type, format})
    } else {
      return val
    }
  }
}
<|MERGE_RESOLUTION|>--- conflicted
+++ resolved
@@ -410,13 +410,8 @@
   protected runFunctionWithReferenceArgument = (
     args: Ast[],
     state: InterpreterState,
-<<<<<<< HEAD
-    argumentDefinitions: FunctionArguments,
+    argumentDefinitions: FunctionMetadata,
     noArgCallback: () => InternalScalarValue,
-=======
-    metadata: FunctionMetadata,
-    noArgCallback: () => InternalScalarValue | RawScalarValue,
->>>>>>> 8d0c3c5f
     referenceCallback: (reference: SimpleCellAddress) => InternalScalarValue,
     nonReferenceCallback: (...arg: any) => InternalScalarValue = () => new CellError(ErrorType.NA, ErrorMessage.CellRefExpected)
   ) => {
