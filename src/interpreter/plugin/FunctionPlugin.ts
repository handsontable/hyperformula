--- conflicted
+++ resolved
@@ -9,11 +9,7 @@
 import {Config} from '../../Config'
 import {DependencyGraph} from '../../DependencyGraph'
 import {Maybe} from '../../Maybe'
-<<<<<<< HEAD
 import {Ast, AstNodeType, ProcedureAst} from '../../parser'
-=======
-import {Ast, ProcedureAst} from '../../parser'
->>>>>>> 45d0c1ea
 import {coerceScalarToBoolean, coerceScalarToString} from '../ArithmeticHelper'
 import {Interpreter} from '../Interpreter'
 import {InterpreterValue, SimpleRangeValue} from '../InterpreterValue'
@@ -189,7 +185,6 @@
   }
 
   public coerceScalarToNumberOrError = (arg: InternalScalarValue): number | CellError => this.interpreter.arithmeticHelper.coerceScalarToNumberOrError(arg)
-<<<<<<< HEAD
 
   public coerceToType(arg: InterpreterValue, coercedType: FunctionArgument): Maybe<InterpreterValue> {
     if(arg instanceof SimpleRangeValue) {
@@ -302,72 +297,9 @@
       return noArgCallback()
     } else if (args.length > 1) {
       return new CellError(ErrorType.NA)
-=======
-
-  public coerceToType(arg: InterpreterValue, coercedType: FunctionArgument): Maybe<InterpreterValue> {
-    if(arg instanceof SimpleRangeValue) {
-      if(coercedType.argumentType === ArgumentTypes.RANGE) {
-        return arg
-      } else {
-        return undefined
-      }
-    } else {
-      switch (coercedType.argumentType) {
-        case ArgumentTypes.INTEGER:
-        case ArgumentTypes.NUMBER:
-          // eslint-disable-next-line no-case-declarations
-          const value = this.coerceScalarToNumberOrError(arg)
-          if(typeof value !== 'number') {
-            return value
-          }
-          if(coercedType.maxValue !== undefined && value > coercedType.maxValue) {
-            return new CellError(ErrorType.NUM)
-          }
-          if (coercedType.minValue !== undefined && value < coercedType.minValue) {
-            return new CellError(ErrorType.NUM)
-          }
-          if(coercedType.lessThan !== undefined && value >= coercedType.lessThan) {
-            return new CellError(ErrorType.NUM)
-          }
-          if (coercedType.greaterThan !== undefined && value <= coercedType.greaterThan) {
-            return new CellError(ErrorType.NUM)
-          }
-          if(coercedType.argumentType === ArgumentTypes.INTEGER && !Number.isInteger(value)) {
-            return new CellError(ErrorType.NUM)
-          }
-          return value
-        case ArgumentTypes.STRING:
-          return coerceScalarToString(arg)
-        case ArgumentTypes.BOOLEAN:
-          return coerceScalarToBoolean(arg)
-        case ArgumentTypes.SCALAR:
-          return arg
-        case ArgumentTypes.NOERROR:
-          return arg
-        case ArgumentTypes.RANGE:
-          return undefined
-      }
-    }
-  }
-
-  protected runFunction = (
-    args: Ast[],
-    formulaAddress: SimpleCellAddress,
-    functionDefinition: FunctionMetadata,
-    fn: (...arg: any) => InternalScalarValue
-  ) => {
-    const argumentDefinitions: FunctionArgument[] = functionDefinition.parameters!
-    let scalarValues: [InterpreterValue, boolean][]
-
-    if(functionDefinition.expandRanges) {
-      scalarValues = this.listOfScalarValues(args, formulaAddress)
-    } else {
-      scalarValues = args.map((ast) => [this.evaluateAst(ast, formulaAddress), false])
->>>>>>> 45d0c1ea
     }
     const arg = args[0]
 
-<<<<<<< HEAD
     let cellReference: Maybe<SimpleCellAddress>
 
     if (arg.type === AstNodeType.CELL_REFERENCE) {
@@ -385,44 +317,6 @@
     }
 
     return this.runFunction(args, formulaAddress, argumentDefinitions, nonReferenceCallback)
-=======
-    const coercedArguments: Maybe<InterpreterValue>[] = []
-
-    let argCoerceFailure: Maybe<CellError> = undefined
-    if(!functionDefinition.repeatLastArg && argumentDefinitions.length < scalarValues.length) {
-      return new CellError(ErrorType.NA)
-    }
-    for(let i=0; i<Math.max(scalarValues.length, argumentDefinitions.length); i++) {
-      // i points to where are we in the scalarValues list,
-      // j points to where are we in the argumentDefinitions list
-      const j = Math.min(i, argumentDefinitions.length-1)
-      const [val, ignorable] = scalarValues[i] ?? [undefined, undefined]
-      const arg = val ?? argumentDefinitions[j]?.defaultValue
-      if(arg === undefined) {
-        if(argumentDefinitions[j]?.optionalArg) {
-          coercedArguments.push(undefined)
-        } else {
-          //not enough values passed as arguments, and there was no default value and argument was not optional
-          return new CellError(ErrorType.NA)
-        }
-      } else {
-        //we apply coerce only to non-default values
-        const coercedArg = val !== undefined ? this.coerceToType(arg, argumentDefinitions[j]) : arg
-        if(coercedArg !== undefined) {
-          if (coercedArg instanceof CellError && argumentDefinitions[j].argumentType !== ArgumentTypes.SCALAR) {
-            //if this is first error encountered, store it
-            argCoerceFailure = argCoerceFailure ?? coercedArg
-          }
-          coercedArguments.push(coercedArg)
-        } else if (!ignorable) {
-          //if this is first error encountered, store it
-          argCoerceFailure = argCoerceFailure ?? (new CellError(ErrorType.VALUE))
-        }
-      }
-    }
-
-    return argCoerceFailure ?? fn(...coercedArguments)
->>>>>>> 45d0c1ea
   }
 
   protected metadata(name: string): FunctionMetadata {
