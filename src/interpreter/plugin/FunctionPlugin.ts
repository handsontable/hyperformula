/**
 * @license
 * Copyright (c) 2020 Handsoncode. All rights reserved.
 */

import {AbsoluteCellRange} from '../../AbsoluteCellRange'
import {CellError, ErrorType, InternalScalarValue, SimpleCellAddress} from '../../Cell'
import {ColumnSearchStrategy} from '../../ColumnSearch/ColumnSearchStrategy'
import {Config} from '../../Config'
import {DependencyGraph} from '../../DependencyGraph'
import {Maybe} from '../../Maybe'
import {Ast, AstNodeType, ProcedureAst} from '../../parser'
import {coerceScalarToBoolean, coerceScalarToString} from '../ArithmeticHelper'
import {Interpreter} from '../Interpreter'
import {InterpreterValue, SimpleRangeValue} from '../InterpreterValue'
import {Serialization} from '../../Serialization'

export interface ImplementedFunctions {
  [formulaId: string]: FunctionMetadata,
}

export interface FunctionMetadata {
  method: string,
  parameters?: FunctionArgument[],
  isVolatile?: boolean,
  isDependentOnSheetStructureChange?: boolean,
  doesNotNeedArgumentsToBeComputed?: boolean,

  /**
   * Used for functions with variable number of arguments -- last defined argument is repeated indefinitely.
   */
  repeatLastArg?: boolean,

  /**
   * Ranges in arguments are inlined to (possibly multiple) scalar arguments.
   */
  expandRanges?: boolean,
}

export interface FunctionPluginDefinition {
  new(interpreter: Interpreter): FunctionPlugin,

  implementedFunctions: ImplementedFunctions,
}

export enum ArgumentTypes {

  /**
   * String type.
   */
  STRING = 'STRING',

  /**
   * Floating point type.
   */
  NUMBER = 'NUMBER',

  /**
   * Boolean type.
   */
  BOOLEAN = 'BOOLEAN',

  /**
   * Any non-range value.
   */
  SCALAR = 'SCALAR',

  /**
   * Any non-range, no-error type.
   */
  NOERROR = 'NOERROR',

  /**
   * Range type.
   */
  RANGE = 'RANGE',

  /**
   * Integer type.
   */
  INTEGER = 'INTEGER',
}

export interface FunctionArgument {
  argumentType: ArgumentTypes,

  /**
   * If argument is missing, its value defaults to this.
   */
  defaultValue?: InternalScalarValue,

  /**
   * If argument is missing, and no defaultValue provided, undefined is supplied as a value, instead of throwing an error.
   * Logically equivalent to setting defaultValue = undefined.
   */
  optionalArg?: boolean,

  /**
   * Numeric argument needs to be greater-equal than this.
   */
  minValue?: number,

  /**
   * Numeric argument needs to be less-equal than this.
   */
  maxValue?: number,

  /**
   * Numeric argument needs to be less than this.
   */
  lessThan?: number,

  /**
   * Numeric argument needs to be greater than this.
   */
  greaterThan?: number,
}

export type PluginFunctionType = (ast: ProcedureAst, formulaAddress: SimpleCellAddress) => InternalScalarValue

/**
 * Abstract class representing interpreter function plugin.
 * Plugin may contain multiple functions. Each function should be of type {@link PluginFunctionType} and needs to be
 * included in {@link implementedFunctions}
 */
export abstract class FunctionPlugin {
  /**
   * Dictionary containing functions implemented by specific plugin, along with function name translations.
   */
  public static implementedFunctions: ImplementedFunctions
  protected readonly interpreter: Interpreter
  protected readonly dependencyGraph: DependencyGraph
  protected readonly columnSearch: ColumnSearchStrategy
  protected readonly config: Config
  protected readonly serialization: Serialization

  constructor(interpreter: Interpreter) {
    this.interpreter = interpreter
    this.dependencyGraph = interpreter.dependencyGraph
    this.columnSearch = interpreter.columnSearch
    this.config = interpreter.config
    this.serialization = interpreter.serialization
  }

  protected evaluateAst(ast: Ast, formulaAddress: SimpleCellAddress): InterpreterValue {
    return this.interpreter.evaluateAst(ast, formulaAddress)
  }

  protected listOfScalarValues(asts: Ast[], formulaAddress: SimpleCellAddress): [InternalScalarValue, boolean][] {
    const ret: [InternalScalarValue, boolean][] = []
    for (const argAst of asts) {
      const value = this.evaluateAst(argAst, formulaAddress)
      if (value instanceof SimpleRangeValue) {
        for (const scalarValue of value.valuesFromTopLeftCorner()) {
          ret.push([scalarValue, true])
        }
      } else {
        ret.push([value, false])
      }
    }
    return ret
  }

  protected computeListOfValuesInRange(range: AbsoluteCellRange): InternalScalarValue[] {
    const values: InternalScalarValue[] = []
    for (const cellFromRange of range.addresses(this.dependencyGraph)) {
      const value = this.dependencyGraph.getScalarValue(cellFromRange)
      values.push(value)
    }

    return values
  }

  public coerceScalarToNumberOrError = (arg: InternalScalarValue): number | CellError => this.interpreter.arithmeticHelper.coerceScalarToNumberOrError(arg)

  public coerceToType(arg: InterpreterValue, coercedType: FunctionArgument): Maybe<InterpreterValue> {
    if(arg instanceof SimpleRangeValue) {
      if(coercedType.argumentType === ArgumentTypes.RANGE) {
        return arg
      } else {
        return undefined
      }
    } else {
      switch (coercedType.argumentType) {
        case ArgumentTypes.INTEGER:
        case ArgumentTypes.NUMBER:
          // eslint-disable-next-line no-case-declarations
          const value = this.coerceScalarToNumberOrError(arg)
          if(typeof value !== 'number') {
            return value
          }
          if(coercedType.maxValue !== undefined && value > coercedType.maxValue) {
            return new CellError(ErrorType.NUM)
          }
          if (coercedType.minValue !== undefined && value < coercedType.minValue) {
            return new CellError(ErrorType.NUM)
          }
          if(coercedType.lessThan !== undefined && value >= coercedType.lessThan) {
            return new CellError(ErrorType.NUM)
          }
          if (coercedType.greaterThan !== undefined && value <= coercedType.greaterThan) {
            return new CellError(ErrorType.NUM)
          }
          if(coercedType.argumentType === ArgumentTypes.INTEGER && !Number.isInteger(value)) {
            return new CellError(ErrorType.NUM)
          }
          return value
        case ArgumentTypes.STRING:
          return coerceScalarToString(arg)
        case ArgumentTypes.BOOLEAN:
          return coerceScalarToBoolean(arg)
        case ArgumentTypes.SCALAR:
          return arg
        case ArgumentTypes.NOERROR:
          return arg
        case ArgumentTypes.RANGE:
          return undefined
      }
    }
  }

  protected runFunction = (
    args: Ast[],
    formulaAddress: SimpleCellAddress,
    functionDefinition: FunctionMetadata,
    fn: (...arg: any) => InternalScalarValue
  ) => {
    const argumentDefinitions: FunctionArgument[] = functionDefinition.parameters!
    let scalarValues: [InterpreterValue, boolean][]

    if(functionDefinition.expandRanges) {
      scalarValues = this.listOfScalarValues(args, formulaAddress)
    } else {
      scalarValues = args.map((ast) => [this.evaluateAst(ast, formulaAddress), false])
    }

    const coercedArguments: Maybe<InterpreterValue>[] = []

    let argCoerceFailure: Maybe<CellError> = undefined
    if(!functionDefinition.repeatLastArg && argumentDefinitions.length < scalarValues.length) {
      return new CellError(ErrorType.NA)
    }
    for(let i=0; i<Math.max(scalarValues.length, argumentDefinitions.length); i++) {
      // i points to where are we in the scalarValues list,
      // j points to where are we in the argumentDefinitions list
      const j = Math.min(i, argumentDefinitions.length-1)
      const [val, ignorable] = scalarValues[i] ?? [undefined, undefined]
      const arg = val ?? argumentDefinitions[j]?.defaultValue
      if(arg === undefined) {
        if(argumentDefinitions[j]?.optionalArg) {
          coercedArguments.push(undefined)
        } else {
          //not enough values passed as arguments, and there was no default value and argument was not optional
          return new CellError(ErrorType.NA)
        }
      } else {
        //we apply coerce only to non-default values
        const coercedArg = val !== undefined ? this.coerceToType(arg, argumentDefinitions[j]) : arg
        if(coercedArg !== undefined) {
          if (coercedArg instanceof CellError && argumentDefinitions[j].argumentType !== ArgumentTypes.SCALAR) {
            //if this is first error encountered, store it
            argCoerceFailure = argCoerceFailure ?? coercedArg
          }
          coercedArguments.push(coercedArg)
        } else if (!ignorable) {
          //if this is first error encountered, store it
          argCoerceFailure = argCoerceFailure ?? (new CellError(ErrorType.VALUE))
        }
      }
    }

    return argCoerceFailure ?? fn(...coercedArguments)
  }

<<<<<<< HEAD
  protected runFunctionWithReferenceArgument = (
    args: Ast[],
    formulaAddress: SimpleCellAddress,
    argumentDefinitions: FunctionArgumentsDefinition,
    noArgCallback: () => InternalScalarValue,
    referenceCallback: (reference: SimpleCellAddress) => InternalScalarValue,
    nonReferenceCallback: (...arg: any) => InternalScalarValue
  ) => {
    if (args.length === 0) {
      return noArgCallback()
    } else if (args.length > 1) {
      return new CellError(ErrorType.NA)
    }
    const arg = args[0]

    let cellReference: Maybe<SimpleCellAddress>

    if (arg.type === AstNodeType.CELL_REFERENCE) {
      cellReference = arg.reference.toSimpleCellAddress(formulaAddress)
    } else if (arg.type === AstNodeType.CELL_RANGE || arg.type === AstNodeType.COLUMN_RANGE || arg.type === AstNodeType.ROW_RANGE) {
      try {
        cellReference = AbsoluteCellRange.fromAst(arg, formulaAddress).start
      } catch (e) {
        return new CellError(ErrorType.REF)
      }
    }

    if (cellReference !== undefined) {
      return referenceCallback(cellReference)
    }

    return this.runFunction(args, formulaAddress, argumentDefinitions, nonReferenceCallback)
  }

  protected parameters(name: string): FunctionArgumentsDefinition {
    const params = (this.constructor as FunctionPluginDefinition).implementedFunctions[name]?.parameters
=======
  protected metadata(name: string): FunctionMetadata {
    const params = (this.constructor as FunctionPluginDefinition).implementedFunctions[name]
>>>>>>> e781c432
    if (params !== undefined) {
      return params
    }
    throw new Error('FIXME Should not be undefined')
  }
}<|MERGE_RESOLUTION|>--- conflicted
+++ resolved
@@ -272,11 +272,10 @@
     return argCoerceFailure ?? fn(...coercedArguments)
   }
 
-<<<<<<< HEAD
   protected runFunctionWithReferenceArgument = (
     args: Ast[],
     formulaAddress: SimpleCellAddress,
-    argumentDefinitions: FunctionArgumentsDefinition,
+    argumentDefinitions: FunctionMetadata,
     noArgCallback: () => InternalScalarValue,
     referenceCallback: (reference: SimpleCellAddress) => InternalScalarValue,
     nonReferenceCallback: (...arg: any) => InternalScalarValue
@@ -307,12 +306,8 @@
     return this.runFunction(args, formulaAddress, argumentDefinitions, nonReferenceCallback)
   }
 
-  protected parameters(name: string): FunctionArgumentsDefinition {
-    const params = (this.constructor as FunctionPluginDefinition).implementedFunctions[name]?.parameters
-=======
   protected metadata(name: string): FunctionMetadata {
     const params = (this.constructor as FunctionPluginDefinition).implementedFunctions[name]
->>>>>>> e781c432
     if (params !== undefined) {
       return params
     }
