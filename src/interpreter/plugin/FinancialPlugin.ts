/**
 * @license
 * Copyright (c) 2020 Handsoncode. All rights reserved.
 */

import {InternalScalarValue, SimpleCellAddress} from '../../Cell'
import {ProcedureAst} from '../../parser'
import {ArgumentTypes, FunctionPlugin} from './FunctionPlugin'

export class FinancialPlugin extends FunctionPlugin {
  public static implementedFunctions = {
    'PMT': {
      method: 'pmt',
<<<<<<< HEAD
      parameters: {
        list: [
=======
      parameters: [
>>>>>>> 45d0c1ea
          {argumentType: ArgumentTypes.NUMBER},
          {argumentType: ArgumentTypes.NUMBER},
          {argumentType: ArgumentTypes.NUMBER},
          {argumentType: ArgumentTypes.NUMBER, defaultValue: 0},
          {argumentType: ArgumentTypes.NUMBER, defaultValue: 0},
        ]
<<<<<<< HEAD
      },
    },
    'IPMT': {
      method: 'ipmt',
      parameters: {
        list: [
=======
    },
    'IPMT': {
      method: 'ipmt',
      parameters: [
>>>>>>> 45d0c1ea
          {argumentType: ArgumentTypes.NUMBER},
          {argumentType: ArgumentTypes.NUMBER},
          {argumentType: ArgumentTypes.NUMBER},
          {argumentType: ArgumentTypes.NUMBER},
          {argumentType: ArgumentTypes.NUMBER, defaultValue: 0},
          {argumentType: ArgumentTypes.NUMBER, defaultValue: 0},
        ]
<<<<<<< HEAD
      },
    },
    'PPMT': {
      method: 'ppmt',
      parameters: {
        list: [
=======
    },
    'PPMT': {
      method: 'ppmt',
      parameters: [
>>>>>>> 45d0c1ea
          {argumentType: ArgumentTypes.NUMBER},
          {argumentType: ArgumentTypes.NUMBER},
          {argumentType: ArgumentTypes.NUMBER},
          {argumentType: ArgumentTypes.NUMBER},
          {argumentType: ArgumentTypes.NUMBER, defaultValue: 0},
          {argumentType: ArgumentTypes.NUMBER, defaultValue: 0},
        ]
<<<<<<< HEAD
      },
    },
    'FV': {
      method: 'fv',
      parameters: {
        list: [
=======
    },
    'FV': {
      method: 'fv',
      parameters: [
>>>>>>> 45d0c1ea
          {argumentType: ArgumentTypes.NUMBER},
          {argumentType: ArgumentTypes.NUMBER},
          {argumentType: ArgumentTypes.NUMBER},
          {argumentType: ArgumentTypes.NUMBER, defaultValue: 0},
          {argumentType: ArgumentTypes.NUMBER, defaultValue: 0},
        ]
<<<<<<< HEAD
      },
=======
>>>>>>> 45d0c1ea
    },
  }

  public pmt(ast: ProcedureAst, formulaAddress: SimpleCellAddress): InternalScalarValue {
<<<<<<< HEAD
    return this.runFunction(ast.args, formulaAddress, this.parameters('PMT'), pmtCore)
  }

  public ipmt(ast: ProcedureAst, formulaAddress: SimpleCellAddress): InternalScalarValue {
    return this.runFunction(ast.args, formulaAddress, this.parameters('IPMT'), ipmtCore)
  }

  public ppmt(ast: ProcedureAst, formulaAddress: SimpleCellAddress): InternalScalarValue {
    return this.runFunction(ast.args, formulaAddress, this.parameters('PPMT'), ppmtCore)
  }

  public fv(ast: ProcedureAst, formulaAddress: SimpleCellAddress): InternalScalarValue {
    return this.runFunction(ast.args, formulaAddress, this.parameters('FV'), fvCore)
=======
    return this.runFunction(ast.args, formulaAddress, this.metadata('PMT'), pmtCore)
  }

  public ipmt(ast: ProcedureAst, formulaAddress: SimpleCellAddress): InternalScalarValue {
    return this.runFunction(ast.args, formulaAddress, this.metadata('IPMT'), ipmtCore)
  }

  public ppmt(ast: ProcedureAst, formulaAddress: SimpleCellAddress): InternalScalarValue {
    return this.runFunction(ast.args, formulaAddress, this.metadata('PPMT'), ppmtCore)
  }

  public fv(ast: ProcedureAst, formulaAddress: SimpleCellAddress): InternalScalarValue {
    return this.runFunction(ast.args, formulaAddress, this.metadata('FV'), fvCore)
>>>>>>> 45d0c1ea
  }
}

function pmtCore(rate: number, periods: number, present: number, future: number, type: number): number {
  if (rate === 0) {
    return (-present - future) / periods
  } else {
    const term = Math.pow(1 + rate, periods)
    return (future * rate + present * rate * term) * (type !== 0 ? 1 / (1 + rate) : 1) / (1 - term)
  }
}

function ipmtCore(rate: number, period: number, periods: number, present: number, future: number, type: number): number {
  const payment = pmtCore(rate, periods, present, future, type)
  if (period === 1) {
    return rate * (type !== 0 ? 0 : -present)
  } else {
    return rate * (type !== 0 ? fvCore(rate, period - 2, payment, present, type) - payment : fvCore(rate, period - 1, payment, present, type))
  }
}

function fvCore(rate: number, periods: number, payment: number, value: number, type: number): number {
  if (rate === 0) {
    return -value - payment * periods
  } else {
    const term = Math.pow(1 + rate, periods)
    return payment * (type !== 0 ? (1 + rate) : 1) * (1 - term) / rate - value * term
  }
}

function ppmtCore(rate: number, period: number, periods: number, present: number, future: number, type: number): number {
  return pmtCore(rate, periods, present, future, type) - ipmtCore(rate, period, periods, present, future, type)
}<|MERGE_RESOLUTION|>--- conflicted
+++ resolved
@@ -11,31 +11,17 @@
   public static implementedFunctions = {
     'PMT': {
       method: 'pmt',
-<<<<<<< HEAD
-      parameters: {
-        list: [
-=======
       parameters: [
->>>>>>> 45d0c1ea
           {argumentType: ArgumentTypes.NUMBER},
           {argumentType: ArgumentTypes.NUMBER},
           {argumentType: ArgumentTypes.NUMBER},
           {argumentType: ArgumentTypes.NUMBER, defaultValue: 0},
           {argumentType: ArgumentTypes.NUMBER, defaultValue: 0},
         ]
-<<<<<<< HEAD
-      },
-    },
-    'IPMT': {
-      method: 'ipmt',
-      parameters: {
-        list: [
-=======
     },
     'IPMT': {
       method: 'ipmt',
       parameters: [
->>>>>>> 45d0c1ea
           {argumentType: ArgumentTypes.NUMBER},
           {argumentType: ArgumentTypes.NUMBER},
           {argumentType: ArgumentTypes.NUMBER},
@@ -43,19 +29,10 @@
           {argumentType: ArgumentTypes.NUMBER, defaultValue: 0},
           {argumentType: ArgumentTypes.NUMBER, defaultValue: 0},
         ]
-<<<<<<< HEAD
-      },
-    },
-    'PPMT': {
-      method: 'ppmt',
-      parameters: {
-        list: [
-=======
     },
     'PPMT': {
       method: 'ppmt',
       parameters: [
->>>>>>> 45d0c1ea
           {argumentType: ArgumentTypes.NUMBER},
           {argumentType: ArgumentTypes.NUMBER},
           {argumentType: ArgumentTypes.NUMBER},
@@ -63,48 +40,20 @@
           {argumentType: ArgumentTypes.NUMBER, defaultValue: 0},
           {argumentType: ArgumentTypes.NUMBER, defaultValue: 0},
         ]
-<<<<<<< HEAD
-      },
-    },
-    'FV': {
-      method: 'fv',
-      parameters: {
-        list: [
-=======
     },
     'FV': {
       method: 'fv',
       parameters: [
->>>>>>> 45d0c1ea
           {argumentType: ArgumentTypes.NUMBER},
           {argumentType: ArgumentTypes.NUMBER},
           {argumentType: ArgumentTypes.NUMBER},
           {argumentType: ArgumentTypes.NUMBER, defaultValue: 0},
           {argumentType: ArgumentTypes.NUMBER, defaultValue: 0},
         ]
-<<<<<<< HEAD
-      },
-=======
->>>>>>> 45d0c1ea
     },
   }
 
   public pmt(ast: ProcedureAst, formulaAddress: SimpleCellAddress): InternalScalarValue {
-<<<<<<< HEAD
-    return this.runFunction(ast.args, formulaAddress, this.parameters('PMT'), pmtCore)
-  }
-
-  public ipmt(ast: ProcedureAst, formulaAddress: SimpleCellAddress): InternalScalarValue {
-    return this.runFunction(ast.args, formulaAddress, this.parameters('IPMT'), ipmtCore)
-  }
-
-  public ppmt(ast: ProcedureAst, formulaAddress: SimpleCellAddress): InternalScalarValue {
-    return this.runFunction(ast.args, formulaAddress, this.parameters('PPMT'), ppmtCore)
-  }
-
-  public fv(ast: ProcedureAst, formulaAddress: SimpleCellAddress): InternalScalarValue {
-    return this.runFunction(ast.args, formulaAddress, this.parameters('FV'), fvCore)
-=======
     return this.runFunction(ast.args, formulaAddress, this.metadata('PMT'), pmtCore)
   }
 
@@ -118,7 +67,6 @@
 
   public fv(ast: ProcedureAst, formulaAddress: SimpleCellAddress): InternalScalarValue {
     return this.runFunction(ast.args, formulaAddress, this.metadata('FV'), fvCore)
->>>>>>> 45d0c1ea
   }
 }
 
