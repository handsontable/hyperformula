/**
 * @license
 * Copyright (c) 2020 Handsoncode. All rights reserved.
 */

import {InternalScalarValue, SimpleCellAddress} from '../../Cell'
import {ProcedureAst} from '../../parser'
import {ArgumentTypes, FunctionPlugin} from './FunctionPlugin'

export class DegreesPlugin extends FunctionPlugin {
  public static implementedFunctions = {
    'DEGREES': {
      method: 'degrees',
<<<<<<< HEAD
      parameters: {
        list: [
          {argumentType: ArgumentTypes.NUMBER}
        ]
      },
=======
      parameters: [
          {argumentType: ArgumentTypes.NUMBER}
        ]
>>>>>>> 45d0c1ea
    },
  }

  public degrees(ast: ProcedureAst, formulaAddress: SimpleCellAddress): InternalScalarValue {
<<<<<<< HEAD
    return this.runFunction(ast.args, formulaAddress, this.parameters('DEGREES'),
=======
    return this.runFunction(ast.args, formulaAddress, this.metadata('DEGREES'),
>>>>>>> 45d0c1ea
      (arg) => arg * (180 / Math.PI)
    )
  }
}<|MERGE_RESOLUTION|>--- conflicted
+++ resolved
@@ -11,26 +11,14 @@
   public static implementedFunctions = {
     'DEGREES': {
       method: 'degrees',
-<<<<<<< HEAD
-      parameters: {
-        list: [
-          {argumentType: ArgumentTypes.NUMBER}
-        ]
-      },
-=======
       parameters: [
           {argumentType: ArgumentTypes.NUMBER}
         ]
->>>>>>> 45d0c1ea
     },
   }
 
   public degrees(ast: ProcedureAst, formulaAddress: SimpleCellAddress): InternalScalarValue {
-<<<<<<< HEAD
-    return this.runFunction(ast.args, formulaAddress, this.parameters('DEGREES'),
-=======
     return this.runFunction(ast.args, formulaAddress, this.metadata('DEGREES'),
->>>>>>> 45d0c1ea
       (arg) => arg * (180 / Math.PI)
     )
   }
