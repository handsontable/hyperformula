/**
 * @license
 * Copyright (c) 2020 Handsoncode. All rights reserved.
 */

import {InternalScalarValue, SimpleCellAddress} from '../../Cell'
import {ProcedureAst} from '../../parser'
import {ArgumentTypes, FunctionPlugin} from './FunctionPlugin'

export class IsOddPlugin extends FunctionPlugin {
  public static implementedFunctions = {
    'ISODD': {
      method: 'isodd',
<<<<<<< HEAD
      parameters: {
        list: [
          {argumentType: ArgumentTypes.NUMBER}
        ]
      }
=======
      parameters: [
          {argumentType: ArgumentTypes.NUMBER}
        ]
>>>>>>> 45d0c1ea
    },
  }

  public isodd(ast: ProcedureAst, formulaAddress: SimpleCellAddress): InternalScalarValue {
<<<<<<< HEAD
    return this.runFunction(ast.args, formulaAddress, this.parameters('ISODD'),
=======
    return this.runFunction(ast.args, formulaAddress, this.metadata('ISODD'),
>>>>>>> 45d0c1ea
      (val) => (val % 2 === 1)
    )
  }
}<|MERGE_RESOLUTION|>--- conflicted
+++ resolved
@@ -11,26 +11,14 @@
   public static implementedFunctions = {
     'ISODD': {
       method: 'isodd',
-<<<<<<< HEAD
-      parameters: {
-        list: [
-          {argumentType: ArgumentTypes.NUMBER}
-        ]
-      }
-=======
       parameters: [
           {argumentType: ArgumentTypes.NUMBER}
         ]
->>>>>>> 45d0c1ea
     },
   }
 
   public isodd(ast: ProcedureAst, formulaAddress: SimpleCellAddress): InternalScalarValue {
-<<<<<<< HEAD
-    return this.runFunction(ast.args, formulaAddress, this.parameters('ISODD'),
-=======
     return this.runFunction(ast.args, formulaAddress, this.metadata('ISODD'),
->>>>>>> 45d0c1ea
       (val) => (val % 2 === 1)
     )
   }
