--- conflicted
+++ resolved
@@ -137,14 +137,6 @@
         {argumentType: ArgumentTypes.NUMBER, greaterThan: 0, lessThan: 1},
       ]
     },
-    'CRITBINOM': {
-      method: 'binomialinv',
-      parameters: [
-        {argumentType: ArgumentTypes.NUMBER, minValue: 0},
-        {argumentType: ArgumentTypes.NUMBER, minValue: 0, maxValue: 1},
-        {argumentType: ArgumentTypes.NUMBER, greaterThan: 0, lessThan: 1},
-      ]
-    },
     'BESSELI': {
       method: 'besselifn',
       parameters: [
@@ -368,16 +360,6 @@
         {argumentType: ArgumentTypes.BOOLEAN},
       ]
     },
-<<<<<<< HEAD
-    'NEGBINOMDIST': {
-      method: 'negbinomdist',
-      parameters: [
-        {argumentType: ArgumentTypes.NUMBER, minValue: 0},
-        {argumentType: ArgumentTypes.NUMBER, minValue: 1},
-        {argumentType: ArgumentTypes.NUMBER, minValue: 0, maxValue: 1},
-        {argumentType: ArgumentTypes.BOOLEAN},
-      ]
-    },
     'CONFIDENCE.NORM': {
       method: 'confidencenorm',
       parameters: [
@@ -394,14 +376,6 @@
         {argumentType: ArgumentTypes.NUMBER, minValue: 1},
       ],
     },
-    'CONFIDENCE': {
-      method: 'confidencenorm',
-      parameters: [
-        {argumentType: ArgumentTypes.NUMBER, greaterThan: 0, lessThan: 1},
-        {argumentType: ArgumentTypes.NUMBER, greaterThan: 0},
-        {argumentType: ArgumentTypes.NUMBER, minValue: 1},
-      ],
-    },
     'STANDARDIZE': {
       method: 'standardize',
       parameters: [
@@ -410,7 +384,6 @@
         {argumentType: ArgumentTypes.NUMBER, greaterThan: 0},
       ],
     },
-=======
   }
 
   public static aliases = {
@@ -436,7 +409,8 @@
     'GAMMAINV': 'GAMMA.INV',
     'BETAINV': 'BETA.INV',
     'BINOMDIST': 'BINOM.DIST',
->>>>>>> ff21ee86
+    'CONFIDENCE': 'CONFIDENCE.NORM',
+    'CRITBINOM': 'BINOM.INV',
   }
 
   public erf(ast: ProcedureAst, formulaAddress: SimpleCellAddress): InternalScalarValue {
