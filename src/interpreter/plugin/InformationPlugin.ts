--- conflicted
+++ resolved
@@ -5,10 +5,7 @@
 
 import {AbsoluteCellRange} from '../../AbsoluteCellRange'
 import {CellError, EmptyValue, ErrorType, InternalScalarValue, SimpleCellAddress} from '../../Cell'
-<<<<<<< HEAD
 import {FormulaCellVertex, MatrixVertex} from '../../DependencyGraph'
-=======
->>>>>>> 45d0c1ea
 import {AstNodeType, ProcedureAst} from '../../parser'
 import {InterpreterValue} from '../InterpreterValue'
 import {ArgumentTypes, FunctionPlugin} from './FunctionPlugin'
@@ -157,7 +154,6 @@
     return this.runFunction(ast.args, formulaAddress, this.metadata('ISERROR'), (arg: InternalScalarValue) =>
       (arg instanceof CellError)
     )
-<<<<<<< HEAD
   }
 
   /**
@@ -177,8 +173,6 @@
       },
       () => new CellError(ErrorType.NA)
     )
-=======
->>>>>>> 45d0c1ea
   }
 
   /**
@@ -193,7 +187,6 @@
     return this.runFunction(ast.args, formulaAddress, this.metadata('ISBLANK'), (arg: InternalScalarValue) =>
       (arg === EmptyValue)
     )
-<<<<<<< HEAD
   }
 
   /**
@@ -208,8 +201,6 @@
     return this.runFunction(ast.args, formulaAddress, this.metadata('ISNA'), (arg: InternalScalarValue) =>
       (arg instanceof CellError && arg.type == ErrorType.NA)
     )
-=======
->>>>>>> 45d0c1ea
   }
 
   /**
