/**
 * @license
 * Copyright (c) 2020 Handsoncode. All rights reserved.
 */

import {InternalScalarValue, SimpleCellAddress} from '../../Cell'
import {ProcedureAst} from '../../parser'
import {ArgumentTypes, FunctionPlugin} from './FunctionPlugin'

export class ErrorFunctionPlugin extends FunctionPlugin {
  public static implementedFunctions = {
    'ERF': {
      method: 'erf',
<<<<<<< HEAD
      parameters: {
        list: [
          {argumentType: ArgumentTypes.NUMBER},
          {argumentType: ArgumentTypes.NUMBER, optionalArg: true},
        ]
      },
    },
    'ERFC': {
      method: 'erfc',
      parameters: {
        list: [
          {argumentType: ArgumentTypes.NUMBER}
        ]
      },
=======
      parameters: [
          {argumentType: ArgumentTypes.NUMBER},
          {argumentType: ArgumentTypes.NUMBER, optionalArg: true},
        ]
    },
    'ERFC': {
      method: 'erfc',
      parameters: [
          {argumentType: ArgumentTypes.NUMBER}
        ]
>>>>>>> 45d0c1ea
    },
  }

  public erf(ast: ProcedureAst, formulaAddress: SimpleCellAddress): InternalScalarValue {
<<<<<<< HEAD
    return this.runFunction(ast.args, formulaAddress, this.parameters('ERF'), (lowerBound, upperBound) => {
=======
    return this.runFunction(ast.args, formulaAddress, this.metadata('ERF'), (lowerBound, upperBound) => {
>>>>>>> 45d0c1ea
      if (upperBound === undefined) {
        return erf(lowerBound)
      } else {
        return erf(upperBound) - erf(lowerBound)
      }
    })
  }

  public erfc(ast: ProcedureAst, formulaAddress: SimpleCellAddress): InternalScalarValue {
<<<<<<< HEAD
    return this.runFunction(ast.args, formulaAddress, this.parameters('ERFC'), erfc)
=======
    return this.runFunction(ast.args, formulaAddress, this.metadata('ERFC'), erfc)
>>>>>>> 45d0c1ea
  }
}

function erf(x: number): number {
  if (x >= 0) {
    return erfApprox(x)
  } else {
    return -erfApprox(-x)
  }
}

function erfApprox(x: number): number {
  const polyExponent = 16
  const coefficients = [
    0.0705230784,
    0.0422820123,
    0.0092705272,
    0.0001520143,
    0.0002765672,
    0.0000430638,
  ]

  const poly = coefficients.reduce((acc: number, coefficient: number, index: number) => {
    return acc + coefficient * Math.pow(x, index + 1)
  }, 1)

  return 1 - (1 / Math.pow(poly, polyExponent))
}

function erfc(x: number): number {
  return 1 - erf(x)
}
<|MERGE_RESOLUTION|>--- conflicted
+++ resolved
@@ -1,95 +1,70 @@
-/**
- * @license
- * Copyright (c) 2020 Handsoncode. All rights reserved.
- */
-
-import {InternalScalarValue, SimpleCellAddress} from '../../Cell'
-import {ProcedureAst} from '../../parser'
-import {ArgumentTypes, FunctionPlugin} from './FunctionPlugin'
-
-export class ErrorFunctionPlugin extends FunctionPlugin {
-  public static implementedFunctions = {
-    'ERF': {
-      method: 'erf',
-<<<<<<< HEAD
-      parameters: {
-        list: [
-          {argumentType: ArgumentTypes.NUMBER},
-          {argumentType: ArgumentTypes.NUMBER, optionalArg: true},
-        ]
-      },
-    },
-    'ERFC': {
-      method: 'erfc',
-      parameters: {
-        list: [
-          {argumentType: ArgumentTypes.NUMBER}
-        ]
-      },
-=======
-      parameters: [
-          {argumentType: ArgumentTypes.NUMBER},
-          {argumentType: ArgumentTypes.NUMBER, optionalArg: true},
-        ]
-    },
-    'ERFC': {
-      method: 'erfc',
-      parameters: [
-          {argumentType: ArgumentTypes.NUMBER}
-        ]
->>>>>>> 45d0c1ea
-    },
-  }
-
-  public erf(ast: ProcedureAst, formulaAddress: SimpleCellAddress): InternalScalarValue {
-<<<<<<< HEAD
-    return this.runFunction(ast.args, formulaAddress, this.parameters('ERF'), (lowerBound, upperBound) => {
-=======
-    return this.runFunction(ast.args, formulaAddress, this.metadata('ERF'), (lowerBound, upperBound) => {
->>>>>>> 45d0c1ea
-      if (upperBound === undefined) {
-        return erf(lowerBound)
-      } else {
-        return erf(upperBound) - erf(lowerBound)
-      }
-    })
-  }
-
-  public erfc(ast: ProcedureAst, formulaAddress: SimpleCellAddress): InternalScalarValue {
-<<<<<<< HEAD
-    return this.runFunction(ast.args, formulaAddress, this.parameters('ERFC'), erfc)
-=======
-    return this.runFunction(ast.args, formulaAddress, this.metadata('ERFC'), erfc)
->>>>>>> 45d0c1ea
-  }
-}
-
-function erf(x: number): number {
-  if (x >= 0) {
-    return erfApprox(x)
-  } else {
-    return -erfApprox(-x)
-  }
-}
-
-function erfApprox(x: number): number {
-  const polyExponent = 16
-  const coefficients = [
-    0.0705230784,
-    0.0422820123,
-    0.0092705272,
-    0.0001520143,
-    0.0002765672,
-    0.0000430638,
-  ]
-
-  const poly = coefficients.reduce((acc: number, coefficient: number, index: number) => {
-    return acc + coefficient * Math.pow(x, index + 1)
-  }, 1)
-
-  return 1 - (1 / Math.pow(poly, polyExponent))
-}
-
-function erfc(x: number): number {
-  return 1 - erf(x)
-}
+/**
+ * @license
+ * Copyright (c) 2020 Handsoncode. All rights reserved.
+ */
+
+import {InternalScalarValue, SimpleCellAddress} from '../../Cell'
+import {ProcedureAst} from '../../parser'
+import {ArgumentTypes, FunctionPlugin} from './FunctionPlugin'
+
+export class ErrorFunctionPlugin extends FunctionPlugin {
+  public static implementedFunctions = {
+    'ERF': {
+      method: 'erf',
+      parameters: [
+          {argumentType: ArgumentTypes.NUMBER},
+          {argumentType: ArgumentTypes.NUMBER, optionalArg: true},
+        ]
+    },
+    'ERFC': {
+      method: 'erfc',
+      parameters: [
+          {argumentType: ArgumentTypes.NUMBER}
+        ]
+    },
+  }
+
+  public erf(ast: ProcedureAst, formulaAddress: SimpleCellAddress): InternalScalarValue {
+    return this.runFunction(ast.args, formulaAddress, this.metadata('ERF'), (lowerBound, upperBound) => {
+      if (upperBound === undefined) {
+        return erf(lowerBound)
+      } else {
+        return erf(upperBound) - erf(lowerBound)
+      }
+    })
+  }
+
+  public erfc(ast: ProcedureAst, formulaAddress: SimpleCellAddress): InternalScalarValue {
+    return this.runFunction(ast.args, formulaAddress, this.metadata('ERFC'), erfc)
+  }
+}
+
+function erf(x: number): number {
+  if (x >= 0) {
+    return erfApprox(x)
+  } else {
+    return -erfApprox(-x)
+  }
+}
+
+function erfApprox(x: number): number {
+  const polyExponent = 16
+  const coefficients = [
+    0.0705230784,
+    0.0422820123,
+    0.0092705272,
+    0.0001520143,
+    0.0002765672,
+    0.0000430638,
+  ]
+
+  const poly = coefficients.reduce((acc: number, coefficient: number, index: number) => {
+    return acc + coefficient * Math.pow(x, index + 1)
+  }, 1)
+
+  return 1 - (1 / Math.pow(poly, polyExponent))
+}
+
+function erfc(x: number): number {
+  return 1 - erf(x)
+}