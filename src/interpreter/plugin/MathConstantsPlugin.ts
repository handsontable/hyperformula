--- conflicted
+++ resolved
@@ -14,38 +14,22 @@
   public static implementedFunctions = {
     'PI': {
       method: 'pi',
-<<<<<<< HEAD
-      parameters: {list: []},
-    },
-    'E': {
-      method: 'e',
-      parameters: {list: []},
-=======
       parameters: [],
     },
     'E': {
       method: 'e',
       parameters: [],
->>>>>>> 45d0c1ea
     },
   }
 
   public pi(ast: ProcedureAst, formulaAddress: SimpleCellAddress): InternalScalarValue {
-<<<<<<< HEAD
-    return this.runFunction(ast.args, formulaAddress, this.parameters('PI'),
-=======
     return this.runFunction(ast.args, formulaAddress, this.metadata('PI'),
->>>>>>> 45d0c1ea
       () => PI
     )
   }
 
   public e(ast: ProcedureAst, formulaAddress: SimpleCellAddress): InternalScalarValue {
-<<<<<<< HEAD
-    return this.runFunction(ast.args, formulaAddress, this.parameters('E'),
-=======
     return this.runFunction(ast.args, formulaAddress, this.metadata('E'),
->>>>>>> 45d0c1ea
       () => E
     )
   }
