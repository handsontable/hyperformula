/**
 * @license
 * Copyright (c) 2020 Handsoncode. All rights reserved.
 */

import {InternalScalarValue, SimpleCellAddress} from '../../Cell'
import {ProcedureAst} from '../../parser'
import {ArgumentTypes, FunctionPlugin} from './FunctionPlugin'

export class LogarithmPlugin extends FunctionPlugin {

  public static implementedFunctions = {
    'LOG10': {
      method: 'log10',
<<<<<<< HEAD
      parameters: {
        list: [
          {argumentType: ArgumentTypes.NUMBER}
        ]
      },
    },
    'LOG': {
      method: 'log',
      parameters: {
        list: [
          {argumentType: ArgumentTypes.NUMBER, greaterThan: 0},
          {argumentType: ArgumentTypes.NUMBER, defaultValue: 10, greaterThan: 0},
        ]
      },
    },
    'LN': {
      method: 'ln',
      parameters: {
        list: [
          {argumentType: ArgumentTypes.NUMBER}
        ]
      },
=======
      parameters: [
          {argumentType: ArgumentTypes.NUMBER}
        ]
    },
    'LOG': {
      method: 'log',
      parameters: [
          {argumentType: ArgumentTypes.NUMBER, greaterThan: 0},
          {argumentType: ArgumentTypes.NUMBER, defaultValue: 10, greaterThan: 0},
        ]
    },
    'LN': {
      method: 'ln',
      parameters: [
          {argumentType: ArgumentTypes.NUMBER}
        ]
>>>>>>> 45d0c1ea
    },
  }

  public log10(ast: ProcedureAst, formulaAddress: SimpleCellAddress): InternalScalarValue {
<<<<<<< HEAD
    return this.runFunction(ast.args, formulaAddress, this.parameters('LOG10'), Math.log10)
  }

  public log(ast: ProcedureAst, formulaAddress: SimpleCellAddress): InternalScalarValue {
    return this.runFunction(ast.args, formulaAddress, this.parameters('LOG'),
=======
    return this.runFunction(ast.args, formulaAddress, this.metadata('LOG10'), Math.log10)
  }

  public log(ast: ProcedureAst, formulaAddress: SimpleCellAddress): InternalScalarValue {
    return this.runFunction(ast.args, formulaAddress, this.metadata('LOG'),
>>>>>>> 45d0c1ea
      (arg: number, base: number) => Math.log(arg) / Math.log(base)
    )
  }

  public ln(ast: ProcedureAst, formulaAddress: SimpleCellAddress): InternalScalarValue {
<<<<<<< HEAD
    return this.runFunction(ast.args, formulaAddress, this.parameters('LN'), Math.log)
=======
    return this.runFunction(ast.args, formulaAddress, this.metadata('LN'), Math.log)
>>>>>>> 45d0c1ea
  }
}<|MERGE_RESOLUTION|>--- conflicted
+++ resolved
@@ -12,30 +12,6 @@
   public static implementedFunctions = {
     'LOG10': {
       method: 'log10',
-<<<<<<< HEAD
-      parameters: {
-        list: [
-          {argumentType: ArgumentTypes.NUMBER}
-        ]
-      },
-    },
-    'LOG': {
-      method: 'log',
-      parameters: {
-        list: [
-          {argumentType: ArgumentTypes.NUMBER, greaterThan: 0},
-          {argumentType: ArgumentTypes.NUMBER, defaultValue: 10, greaterThan: 0},
-        ]
-      },
-    },
-    'LN': {
-      method: 'ln',
-      parameters: {
-        list: [
-          {argumentType: ArgumentTypes.NUMBER}
-        ]
-      },
-=======
       parameters: [
           {argumentType: ArgumentTypes.NUMBER}
         ]
@@ -52,33 +28,20 @@
       parameters: [
           {argumentType: ArgumentTypes.NUMBER}
         ]
->>>>>>> 45d0c1ea
     },
   }
 
   public log10(ast: ProcedureAst, formulaAddress: SimpleCellAddress): InternalScalarValue {
-<<<<<<< HEAD
-    return this.runFunction(ast.args, formulaAddress, this.parameters('LOG10'), Math.log10)
-  }
-
-  public log(ast: ProcedureAst, formulaAddress: SimpleCellAddress): InternalScalarValue {
-    return this.runFunction(ast.args, formulaAddress, this.parameters('LOG'),
-=======
     return this.runFunction(ast.args, formulaAddress, this.metadata('LOG10'), Math.log10)
   }
 
   public log(ast: ProcedureAst, formulaAddress: SimpleCellAddress): InternalScalarValue {
     return this.runFunction(ast.args, formulaAddress, this.metadata('LOG'),
->>>>>>> 45d0c1ea
       (arg: number, base: number) => Math.log(arg) / Math.log(base)
     )
   }
 
   public ln(ast: ProcedureAst, formulaAddress: SimpleCellAddress): InternalScalarValue {
-<<<<<<< HEAD
-    return this.runFunction(ast.args, formulaAddress, this.parameters('LN'), Math.log)
-=======
     return this.runFunction(ast.args, formulaAddress, this.metadata('LN'), Math.log)
->>>>>>> 45d0c1ea
   }
 }