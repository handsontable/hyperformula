--- conflicted
+++ resolved
@@ -3,13 +3,8 @@
  * Copyright (c) 2021 Handsoncode. All rights reserved.
  */
 
-<<<<<<< HEAD
-import {AbsoluteCellRange, DIFFERENT_SHEETS_ERROR} from '../../AbsoluteCellRange'
-import {CellError, ErrorType, SimpleCellAddress} from '../../Cell'
-=======
 import {AbsoluteCellRange} from '../../AbsoluteCellRange'
 import {CellError, ErrorType} from '../../Cell'
->>>>>>> 8ced713f
 import {ErrorMessage} from '../../error-message'
 import {SheetsNotEqual} from '../../errors'
 import {Maybe} from '../../Maybe'
@@ -634,13 +629,6 @@
     const rangeStart = range.start
     const rangeEnd = range.end
     const rangeVertex = this.dependencyGraph.getRange(rangeStart, rangeEnd)!
-<<<<<<< HEAD
-
-    if (!rangeVertex) {
-      throw new Error('Range does not exists in graph')
-    }
-=======
->>>>>>> 8ced713f
 
     if (rangeVertex === undefined) {
       throw new Error('Range does not exists in graph')
