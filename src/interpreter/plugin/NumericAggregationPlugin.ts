--- conflicted
+++ resolved
@@ -426,13 +426,8 @@
     } else {
       actualRange = range
     }
-<<<<<<< HEAD
-    for (const cellFromRange of restRange.addresses(this.dependencyGraph)) {
+    for (const cellFromRange of actualRange.addresses(this.dependencyGraph)) {
       rangeResult.push(mapFunction(this.dependencyGraph.getScalarValue(cellFromRange)))
-=======
-    for (const cellFromRange of actualRange.addresses(this.dependencyGraph)) {
-      rangeResult.push(mapFunction(this.dependencyGraph.getCellValue(cellFromRange)))
->>>>>>> fad45584
     }
 
     return rangeResult
