/**
 * @license
 * Copyright (c) 2020 Handsoncode. All rights reserved.
 */

import {InternalScalarValue, SimpleCellAddress} from '../../Cell'
import {ProcedureAst} from '../../parser'
import {ArgumentTypes, FunctionPlugin} from './FunctionPlugin'

export class IsEvenPlugin extends FunctionPlugin {
  public static implementedFunctions = {
    'ISEVEN': {
      method: 'iseven',
<<<<<<< HEAD
      parameters: { list: [
        { argumentType: ArgumentTypes.NUMBER}
      ]}
=======
      parameters: [
        { argumentType: ArgumentTypes.NUMBER}
      ]
>>>>>>> 45d0c1ea
    },
  }

  public iseven(ast: ProcedureAst, formulaAddress: SimpleCellAddress): InternalScalarValue {
<<<<<<< HEAD
    return this.runFunction(ast.args, formulaAddress, this.parameters('ISEVEN'),
=======
    return this.runFunction(ast.args, formulaAddress, this.metadata('ISEVEN'),
>>>>>>> 45d0c1ea
      (val) => (val % 2 === 0)
    )
  }
}<|MERGE_RESOLUTION|>--- conflicted
+++ resolved
@@ -11,24 +11,14 @@
   public static implementedFunctions = {
     'ISEVEN': {
       method: 'iseven',
-<<<<<<< HEAD
-      parameters: { list: [
-        { argumentType: ArgumentTypes.NUMBER}
-      ]}
-=======
       parameters: [
         { argumentType: ArgumentTypes.NUMBER}
       ]
->>>>>>> 45d0c1ea
     },
   }
 
   public iseven(ast: ProcedureAst, formulaAddress: SimpleCellAddress): InternalScalarValue {
-<<<<<<< HEAD
-    return this.runFunction(ast.args, formulaAddress, this.parameters('ISEVEN'),
-=======
     return this.runFunction(ast.args, formulaAddress, this.metadata('ISEVEN'),
->>>>>>> 45d0c1ea
       (val) => (val % 2 === 0)
     )
   }
