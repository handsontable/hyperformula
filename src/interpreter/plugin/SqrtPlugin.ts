--- conflicted
+++ resolved
@@ -11,23 +11,13 @@
   public static implementedFunctions = {
     'SQRT': {
       method: 'sqrt',
-<<<<<<< HEAD
-      parameters: { list: [
-        { argumentType: ArgumentTypes.NUMBER }
-      ]},
-=======
       parameters: [
         { argumentType: ArgumentTypes.NUMBER }
       ],
->>>>>>> 45d0c1ea
     },
   }
 
   public sqrt(ast: ProcedureAst, formulaAddress: SimpleCellAddress): InternalScalarValue {
-<<<<<<< HEAD
-    return this.runFunction(ast.args, formulaAddress, this.parameters('SQRT'), Math.sqrt)
-=======
     return this.runFunction(ast.args, formulaAddress, this.metadata('SQRT'), Math.sqrt)
->>>>>>> 45d0c1ea
   }
 }