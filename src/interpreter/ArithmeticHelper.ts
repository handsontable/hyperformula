--- conflicted
+++ resolved
@@ -760,8 +760,6 @@
 
 export function forceNormalizeString(str: string): string {
   return normalizeString(str.toLowerCase(), 'nfd').replace(/[\u0300-\u036f]/g, '')
-<<<<<<< HEAD
-=======
 }
 
 export function coerceRangeToScalar(arg: SimpleRangeValue, state: InterpreterState): Maybe<InternalScalarValue>{
@@ -783,7 +781,6 @@
     }
   }
   return undefined
->>>>>>> 8ced713f
 }
 
 type NormalizationForm = 'nfc' | 'nfd' | 'nfkc' | 'nfkd'
