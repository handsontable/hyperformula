/**
 * @license
 * Copyright (c) 2020 Handsoncode. All rights reserved.
 */

import {
  CellError,
  CellValueTypeOrd,
  EmptyValue,
  ErrorType,
  getCellValueType,
  InternalNoErrorCellValue,
  InternalScalarValue
} from '../Cell'
import {Config} from '../Config'
import {DateTimeHelper} from '../DateTimeHelper'
import {Maybe} from '../Maybe'
import {NumberLiteralHelper} from '../NumberLiteralHelper'
import {collatorFromConfig} from '../StringHelper'
import {InterpreterValue, SimpleRangeValue} from './InterpreterValue'
import Collator = Intl.Collator

export class ArithmeticHelper {
  private readonly collator: Collator
  private readonly actualEps: number
  constructor(
    private readonly config: Config,
    private readonly dateTimeHelper: DateTimeHelper,
    private readonly numberLiteralsHelper: NumberLiteralHelper,
  ) {
    this.collator = collatorFromConfig(config)
    this.actualEps = config.smartRounding ? config.precisionEpsilon : 0
  }

<<<<<<< HEAD
  public eqMatcherFunction(pattern: string): (arg: InternalCellValue) => boolean {
    const regexp = this.buildRegex(pattern)
    return (cellValue) => (typeof cellValue === 'string' && regexp.test(this.normalizeString(cellValue)))
  }

  public neqMatcherFunction(pattern: string): (arg: InternalCellValue) => boolean {
    const regexp = this.buildRegex(pattern)
    return (cellValue) => {
      return (typeof cellValue !== 'string' || !regexp.test(this.normalizeString(cellValue)))
    }
  }

  public requiresRegex(pattern: string): boolean {
    if(!this.config.useRegularExpresssions && !this.config.useWildcards) {
      return !this.config.matchWholeCell
    }
    for(let i=0;i<pattern.length;i++) {
      const c = pattern.charAt(i)
      if(isWildcard(c) || (this.config.useRegularExpresssions && needsEscape(c))) {
        return true
      }
    }
    return false
  }

  private buildRegex(pattern: string): RegExp {
    pattern = this.normalizeString(pattern)
    let regexpStr
    let useWildcards = this.config.useWildcards
    let useRegularExpresssions = this.config.useRegularExpresssions
    if(useRegularExpresssions) {
      try {
        RegExp(pattern)
      } catch (e) {
        useRegularExpresssions = false
        useWildcards = false
      }
    }
    if(useRegularExpresssions) {
      regexpStr = escapeNoCharacters(pattern, this.config.caseSensitive)
    } else if(useWildcards) {
      regexpStr = escapeNonWildcards(pattern, this.config.caseSensitive)
    } else {
      regexpStr = escapeAllCharacters(pattern, this.config.caseSensitive)
    }
    if(this.config.matchWholeCell) {
      return RegExp('^('+ regexpStr + ')$')
    } else {
      return RegExp(regexpStr)
    }
  }

  private normalizeString(str: string): string {
    if(!this.config.caseSensitive) {
      str = str.toLowerCase()
    }
    if(!this.config.accentSensitive) {
      str = str.normalize('NFD').replace(/[\u0300-\u036f]/g, '')
    }
    return str
  }

  public compare(left: NoErrorCellValue, right: NoErrorCellValue): number {
=======
  public compare(left: InternalNoErrorCellValue, right: InternalNoErrorCellValue): number {
>>>>>>> 1c93678f
    if (typeof left === 'string' || typeof right === 'string') {
      const leftTmp = typeof left === 'string' ? this.dateTimeHelper.dateStringToDateNumber(left) : left
      const rightTmp = typeof right === 'string' ? this.dateTimeHelper.dateStringToDateNumber(right) : right
      if (typeof leftTmp === 'number' && typeof rightTmp === 'number') {
        return this.floatCmp(leftTmp, rightTmp)
      }
    }

    if(left === EmptyValue) {
      left = coerceEmptyToValue(right)
    } else if(right === EmptyValue) {
      right = coerceEmptyToValue(left)
    }

    if ( typeof left === 'string' && typeof right === 'string') {
      return this.stringCmp(left, right)
    } else if ( typeof left === 'boolean' && typeof right === 'boolean' ) {
      return numberCmp(coerceBooleanToNumber(left), coerceBooleanToNumber(right))
    } else if ( typeof left === 'number' && typeof right === 'number' ) {
      return this.floatCmp(left, right)
    } else if ( left === EmptyValue && right === EmptyValue ) {
      return 0
    } else {
      return numberCmp(CellValueTypeOrd(getCellValueType(left)), CellValueTypeOrd(getCellValueType(right)))
    }
  }

  public floatCmp(left: number, right: number): number {
    const mod = (1 + this.actualEps)
    if ((right >= 0) && (left * mod >= right) && (left <= right * mod)) {
      return 0
    } else if ((right <= 0) && (left * mod <= right) && (left >= right * mod)) {
      return 0
    } else if (left > right) {
      return 1
    } else {
      return -1
    }
  }

  public stringCmp(left: string, right: string): number {
    return this.collator.compare(left, right)
  }

  public add(left: number | CellError, right: number | CellError): number | CellError {
    if (left instanceof CellError) {
      return left
    } else if (right instanceof CellError) {
      return right
    } else {
      return this.addWithEpsilon(left, right)
    }
  }

  private addWithEpsilon(left: number, right: number): number {
    const ret = left + right
    if (Math.abs(ret) < this.actualEps * Math.abs(left)) {
      return 0
    } else {
      return ret
    }
  }

  /**
   * Adds two numbers
   *
   * Implementation of adding which is used in interpreter.
   *
   * Errors are propagated, non-numerical values are ignored.
   *
   * @param left - left operand of addition
   * @param right - right operand of addition
   */
  public nonstrictadd = (left: InternalScalarValue, right: InternalScalarValue): number | CellError => {
    if (left instanceof CellError) {
      return left
    } else if (right instanceof CellError) {
      return right
    } else if (typeof left === 'number') {
      if (typeof right === 'number') {
        return this.addWithEpsilon(left, right)
      } else {
        return left
      }
    } else if (typeof right === 'number') {
      return right
    } else {
      return 0
    }
  }

  /**
   * Subtracts two numbers
   *
   * Implementation of subtracting which is used in interpreter.
   *
   * Errors are propagated.
   *
   * @param left - left operand of subtraction
   * @param right - right operand of subtraction
   * @param eps - precision of comparison
   */
  public subtract(left: number | CellError, right: number | CellError): number | CellError {
    if (left instanceof CellError) {
      return left
    } else if (right instanceof CellError) {
      return right
    } else {
      const ret = left - right
      if (Math.abs(ret) < this.actualEps * Math.abs(left)) {
        return 0
      } else {
        return ret
      }
    }
  }

  public coerceScalarToNumberOrError(arg: InternalScalarValue): number | CellError {
    if (arg instanceof CellError) {
      return arg
    }
    return this.coerceToMaybeNumber(arg) ?? new CellError(ErrorType.VALUE)
  }

  public coerceToMaybeNumber(arg: InternalNoErrorCellValue): Maybe<number> {
    return this.coerceNonDateScalarToMaybeNumber(arg) ?? (
      typeof arg === 'string' ? this.dateTimeHelper.dateStringToDateNumber(arg) : undefined
    )
  }

  public coerceNonDateScalarToMaybeNumber(arg: InternalNoErrorCellValue): Maybe<number> {
    if (arg === EmptyValue) {
      return 0
    }
    if (typeof arg === 'string' && this.numberLiteralsHelper.isNumber(arg)) {
      return this.numberLiteralsHelper.numericStringToNumber(arg)
    } else {
      const coercedNumber = Number(arg)
      if (isNaN(coercedNumber)) {
        return undefined
      } else {
        return coercedNumber
      }
    }
  }
}

export function coerceToRange(arg: InterpreterValue): SimpleRangeValue {
  if (arg instanceof SimpleRangeValue) {
    return arg
  } else {
    return SimpleRangeValue.fromScalar(arg)
  }
}

export function coerceToRangeNumbersOrError(arg: InterpreterValue): SimpleRangeValue | CellError | null {
  if ((arg instanceof SimpleRangeValue && arg.hasOnlyNumbers()) || arg instanceof CellError) {
    return arg
  } else if (typeof arg === 'number') {
    return SimpleRangeValue.fromScalar(arg)
  } else {
    return null
  }
}

export function coerceBooleanToNumber(arg: boolean): number {
  return Number(arg)
}

export function coerceEmptyToValue(arg: InternalNoErrorCellValue): InternalNoErrorCellValue {
  if (typeof arg === 'string') {
    return ''
  } else if (typeof arg === 'number') {
    return 0
  } else if (typeof arg === 'boolean') {
    return false
  } else {
    return EmptyValue
  }
}

/**
 * Coerce scalar value to boolean if possible, or error if value is an error
 *
 * @param arg
 */
export function coerceScalarToBoolean(arg: InternalScalarValue): boolean | CellError | null {
  if (arg instanceof SimpleRangeValue) {
    return new CellError(ErrorType.VALUE)
  } else if (arg instanceof CellError || typeof arg === 'boolean') {
    return arg
  } else if (arg === EmptyValue) {
    return false
  } else if (typeof arg === 'number') {
    return arg !== 0
  } else {
    const argUppered = arg.toUpperCase()
    if (argUppered === 'TRUE') {
      return true
    } else if (argUppered === 'FALSE') {
      return false
    } else {
      return null
    }
  }
}

export function coerceScalarToString(arg: InternalScalarValue): string | CellError {
  if (arg instanceof CellError || typeof arg === 'string') {
    return arg
  } else if (arg === EmptyValue) {
    return ''
  } else if (typeof arg === 'number') {
    return arg.toString()
  } else {
    return arg ? 'TRUE' : 'FALSE'
  }
}

/**
 * Multiplies two numbers
 *
 * Implementation of multiplication which is used in interpreter.
 *
 * Errors are propagated.
 *
 * @param left - left operand of multiplication
 * @param right - right operand of multiplication
 */
export function multiply(left: number | CellError, right: number | CellError): number | CellError {
  if (left instanceof CellError) {
    return left
  } else if (right instanceof CellError) {
    return right
  } else {
    return left * right
  }
}

export function power(left: number | CellError, right: number | CellError): number | CellError {
  if (left instanceof CellError) {
    return left
  } else if (right instanceof CellError) {
    return right
  } else {
    return Math.pow(left, right)
  }
}

export function divide(left: number | CellError, right: number | CellError): number | CellError {
  if (left instanceof CellError) {
    return left
  } else if (right instanceof CellError) {
    return right
  } else if (right === 0) {
    return new CellError(ErrorType.DIV_BY_ZERO)
  } else {
    return (left / right)
  }
}

export function unaryminus(value: number | CellError): number | CellError {
  if (value instanceof CellError) {
    return value
  } else {
    return -value
  }
}

export function percent(value: number | CellError): number | CellError {
  if (value instanceof CellError) {
    return value
  } else {
    return value / 100
  }
}

/**
 * Returns max from two numbers
 *
 * Implementation of max function which is used in interpreter.
 *
 * Errors are propagated, non-numerical values are neutral.
 *
 * @param left - left operand of addition
 * @param right - right operand of addition
 */
export function max(left: InternalScalarValue, right: InternalScalarValue): InternalScalarValue {
  if (left instanceof CellError) {
    return left
  }
  if (right instanceof CellError) {
    return right
  }
  if (typeof left === 'number') {
    if (typeof right === 'number') {
      return Math.max(left, right)
    } else {
      return left
    }
  } else if (typeof right === 'number') {
    return right
  } else {
    return Number.NEGATIVE_INFINITY
  }
}

export function maxa(left: InternalScalarValue, right: InternalScalarValue): InternalScalarValue {
  if (left instanceof CellError) {
    return left
  }
  if (right instanceof CellError) {
    return right
  }
  if (typeof left === 'boolean') {
    left = coerceBooleanToNumber(left)
  }
  if (typeof right === 'boolean') {
    right = coerceBooleanToNumber(right)
  }
  if (typeof left === 'number') {
    if (typeof right === 'number') {
      return Math.max(left, right)
    } else {
      return left
    }
  } else if (typeof right === 'number') {
    return right
  } else {
    return Number.NEGATIVE_INFINITY
  }
}

/**
 * Returns min from two numbers
 *
 * Implementation of min function which is used in interpreter.
 *
 * Errors are propagated, non-numerical values are neutral.
 *
 * @param left - left operand of addition
 * @param right - right operand of addition
 */
export function min(left: InternalScalarValue, right: InternalScalarValue): InternalScalarValue {
  if (left instanceof CellError) {
    return left
  }
  if (right instanceof CellError) {
    return right
  }
  if (typeof left === 'number') {
    if (typeof right === 'number') {
      return Math.min(left, right)
    } else {
      return left
    }
  } else if (typeof right === 'number') {
    return right
  } else {
    return Number.POSITIVE_INFINITY
  }
}

export function mina(left: InternalScalarValue, right: InternalScalarValue): InternalScalarValue {
  if (left instanceof CellError) {
    return left
  }
  if (right instanceof CellError) {
    return right
  }
  if (typeof left === 'boolean') {
    left = coerceBooleanToNumber(left)
  }
  if (typeof right === 'boolean') {
    right = coerceBooleanToNumber(right)
  }
  if (typeof left === 'number') {
    if (typeof right === 'number') {
      return Math.min(left, right)
    } else {
      return left
    }
  } else if (typeof right === 'number') {
    return right
  } else {
    return Number.POSITIVE_INFINITY
  }
}

export function numberCmp(left: number, right: number): number {
  if (left > right) {
    return 1
  } else if (left < right) {
    return -1
  } else {
    return 0
  }
}

export function isNumberOverflow(arg: number): boolean {
  return (isNaN(arg) || arg === Infinity || arg === -Infinity)
}

export function fixNegativeZero(arg: number): number {
  if (arg === 0) {
    return 0
  } else {
    return arg
  }
}

function isWildcard(c: string): boolean {
  return ['*', '?'].includes(c)
}

const escapedCharacters = ['{', '}', '[', ']', '(', ')', '<', '>', '=', '.', '+', '-', ',', '\\', '$', '^', '!']

function needsEscape(c: string): boolean {
  return escapedCharacters.includes(c)
}

function escapeNonWildcards(pattern: string, caseSensitive: boolean): string {
  let str = ''
  for (let i = 0; i < pattern.length; i++) {
    const c = pattern.charAt(i)
    if (c === '~') {
      if (i == pattern.length - 1) {
        str += '~'
        continue
      }
      const d = pattern.charAt(i + 1)
      if (isWildcard(d) || needsEscape(d)) {
        str += '\\' + d
        i++
      } else {
        str += d
        i++
      }
    } else if (isWildcard(c)) {
      str += '.' + c
    } else if (needsEscape(c)) {
      str += '\\' + c
    } else if(caseSensitive) {
      str += c
    } else {
      str += c.toLowerCase()
    }
  }
  return str
}

function escapeAllCharacters(pattern: string, caseSensitive: boolean): string {
  let str = ''
  for (let i = 0; i < pattern.length; i++) {
    const c = pattern.charAt(i)
    if(isWildcard(c) || needsEscape(c)) {
      str += '\\' + c
    } else if(caseSensitive) {
      str += c
    } else {
      str += c.toLowerCase()
    }
  }
  return str
}

function escapeNoCharacters(pattern: string, caseSensitive: boolean): string {
  let str = ''
  for (let i = 0; i < pattern.length; i++) {
    const c = pattern.charAt(i)
    if(isWildcard(c) || needsEscape(c)) {
      str += c
    } else if(caseSensitive) {
      str += c
    } else {
      str += c.toLowerCase()
    }
  }
  return str
}<|MERGE_RESOLUTION|>--- conflicted
+++ resolved
@@ -8,7 +8,7 @@
   CellValueTypeOrd,
   EmptyValue,
   ErrorType,
-  getCellValueType,
+  getCellValueType, InternalCellValue,
   InternalNoErrorCellValue,
   InternalScalarValue
 } from '../Cell'
@@ -32,7 +32,6 @@
     this.actualEps = config.smartRounding ? config.precisionEpsilon : 0
   }
 
-<<<<<<< HEAD
   public eqMatcherFunction(pattern: string): (arg: InternalCellValue) => boolean {
     const regexp = this.buildRegex(pattern)
     return (cellValue) => (typeof cellValue === 'string' && regexp.test(this.normalizeString(cellValue)))
@@ -95,10 +94,7 @@
     return str
   }
 
-  public compare(left: NoErrorCellValue, right: NoErrorCellValue): number {
-=======
   public compare(left: InternalNoErrorCellValue, right: InternalNoErrorCellValue): number {
->>>>>>> 1c93678f
     if (typeof left === 'string' || typeof right === 'string') {
       const leftTmp = typeof left === 'string' ? this.dateTimeHelper.dateStringToDateNumber(left) : left
       const rightTmp = typeof right === 'string' ? this.dateTimeHelper.dateStringToDateNumber(right) : right
