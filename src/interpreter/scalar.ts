import {CellError, CellValue, CellValueTypeOrd, EmptyValue, ErrorType, getCellValueType} from '../Cell'
import {stringToDateNumber} from '../Date'
import {coerceBooleanToNumber} from './coerce'

/**
 * Adds two numbers
 *
 * Implementation of adding which is used in interpreter.
 *
 * Errors are propagated, non-numerical values are ignored.
 *
 * @param left - left operand of addition
 * @param right - right operand of addition
 */
export function nonstrictadd(left: CellValue, right: CellValue): number | CellError {
  if (left instanceof CellError) {
    return left
  } else if (right instanceof CellError) {
    return right
  } else if (typeof left === 'number') {
    if (typeof right === 'number') {
      return left + right
    } else {
      return left
    }
  } else if (typeof right === 'number') {
    return right
  } else {
    return 0
  }
}

export function add(left: number | CellError, right: number | CellError): number | CellError {
  if (left instanceof CellError) {
    return left
  } else if (right instanceof CellError) {
    return right
  } else {
    return left + right
  }
}

/**
 * Subtracts two numbers
 *
 * Implementation of subtracting which is used in interpreter.
 *
 * Errors are propagated.
 *
 * @param left - left operand of subtraction
 * @param right - right operand of subtraction
 */
export function subtract(left: number | CellError, right: number | CellError): number | CellError {
  if (left instanceof CellError) {
    return left
  } else if (right instanceof CellError) {
    return right
  } else {
    return left - right
  }
}

/**
 * Multiplies two numbers
 *
 * Implementation of multiplication which is used in interpreter.
 *
 * Errors are propagated.
 *
 * @param left - left operand of multiplication
 * @param right - right operand of multiplication
 */
export function multiply(left: number | CellError, right: number | CellError): number | CellError {
  if (left instanceof CellError) {
    return left
  } else if (right instanceof CellError) {
    return right
  } else {
    return left * right
  }
}

export function power(left: number | CellError, right: number | CellError): number | CellError {
  if (left instanceof CellError) {
    return left
  } else if (right instanceof CellError) {
    return right
  } else {
    return Math.pow(left, right)
  }
}

export function divide(left: number | CellError, right: number | CellError): number | CellError {
  if (left instanceof CellError) {
    return left
  } else if (right instanceof CellError) {
    return right
  } else if (right === 0) {
    return new CellError(ErrorType.DIV_BY_ZERO)
  } else {
    return (left / right)
  }
}

export function unaryplus(value: number | CellError): number | CellError {
  return value
}

export function unaryminus(value: number | CellError): number | CellError {
  if (value instanceof CellError) {
    return value
  } else {
    return -value
  }
}

export function percent(value: number | CellError): number | CellError {
  if (value instanceof CellError) {
    return value
  } else {
    return value / 100
  }
}

/**
 * Returns max from two numbers
 *
 * Implementation of max function which is used in interpreter.
 *
 * Errors are propagated, non-numerical values are neutral.
 *
 * @param left - left operand of addition
 * @param right - right operand of addition
 */
export function max(left: CellValue, right: CellValue): CellValue {
  if (left instanceof CellError) {
    return left
  }
  if (right instanceof CellError) {
    return right
  }
  if (typeof left === 'number') {
    if (typeof right === 'number') {
      return Math.max(left, right)
    } else {
      return left
    }
  } else if (typeof right === 'number') {
    return right
  } else {
    return Number.NEGATIVE_INFINITY
  }
}

export function maxa(left: CellValue, right: CellValue): CellValue {
  if (left instanceof CellError) {
    return left
  }
  if (right instanceof CellError) {
    return right
  }
  if (typeof left === 'boolean') {
    left = coerceBooleanToNumber(left)
  }
  if (typeof right === 'boolean') {
    right = coerceBooleanToNumber(right)
  }
  if (typeof left === 'number') {
    if (typeof right === 'number') {
      return Math.max(left, right)
    } else {
      return left
    }
  } else if (typeof right === 'number') {
    return right
  } else {
    return Number.NEGATIVE_INFINITY
  }
}

/**
 * Returns min from two numbers
 *
 * Implementation of min function which is used in interpreter.
 *
 * Errors are propagated, non-numerical values are neutral.
 *
 * @param left - left operand of addition
 * @param right - right operand of addition
 */
export function min(left: CellValue, right: CellValue): CellValue {
  if (left instanceof CellError) {
    return left
  }
  if (right instanceof CellError) {
    return right
  }
  if (typeof left === 'number') {
    if (typeof right === 'number') {
      return Math.min(left, right)
    } else {
      return left
    }
  } else if (typeof right === 'number') {
    return right
  } else {
    return Number.POSITIVE_INFINITY
  }
}

export function mina(left: CellValue, right: CellValue): CellValue {
  if (left instanceof CellError) {
    return left
  }
  if (right instanceof CellError) {
    return right
  }
  if (typeof left === 'boolean') {
    left = coerceBooleanToNumber(left)
  }
  if (typeof right === 'boolean') {
    right = coerceBooleanToNumber(right)
  }
  if (typeof left === 'number') {
    if (typeof right === 'number') {
      return Math.min(left, right)
    } else {
      return left
    }
  } else if (typeof right === 'number') {
    return right
  } else {
    return Number.POSITIVE_INFINITY
  }
}

<<<<<<< HEAD
export function greater(left: number, right: number, eps: number, ignoreEps: boolean): boolean {
  if(ignoreEps)
    return left > right
  if(right >= 0)
    return left > (1+eps) * right
  else
    return left*(1+eps) > right
}

export function less(left: number, right: number, eps: number, ignoreEps: boolean): boolean {
  if(ignoreEps)
    return left < right
  if(right >= 0)
    return left*(1+eps) < right
  else
    return left < (1+eps)*right
}

export function lesseq(left: number, right: number, eps: number, ignoreEps: boolean): boolean {
  if(ignoreEps)
    return left <= right
  if(right >= 0)
    return left <= (1+eps) * right
  else
    return left*(1+eps) <= right
}

export function greatereq(left: number, right: number, eps: number, ignoreEps: boolean): boolean {
  if(ignoreEps)
    return left >= right
  if(right >= 0)
    return left*(1+eps) >= right
  else
    return left >= (1+eps)*right
=======
export function compare(left: CellValue, right: CellValue, dateFormat: string, comparator: (arg1: any, arg2: any) => boolean): boolean {
  if (typeof left === 'string' && typeof right === 'string') {
    let leftTmp = stringToDateNumber(left, dateFormat)
    let rightTmp = stringToDateNumber(right, dateFormat)
    if (leftTmp != null && rightTmp != null) {
      return comparator(leftTmp, rightTmp)
    }
  } else if (typeof left === 'string' && typeof right === 'number') {
    let leftTmp = stringToDateNumber(left, dateFormat)
    if (leftTmp != null) {
      return comparator(leftTmp, right)
    }
  } else if (typeof left === 'number' && typeof right == 'string') {
    let rightTmp = stringToDateNumber(right, dateFormat)
    if (rightTmp != null) {
      return comparator(left, rightTmp)
    }
  }

  if (typeof left != typeof right) {
    return comparator(CellValueTypeOrd(getCellValueType(left)), CellValueTypeOrd(getCellValueType(right)))
  } else if (left == EmptyValue) {
    return false
  } else {
    return comparator(left, right)
  }
>>>>>>> 06763d26
}<|MERGE_RESOLUTION|>--- conflicted
+++ resolved
@@ -234,67 +234,71 @@
   }
 }
 
-<<<<<<< HEAD
 export function greater(left: number, right: number, eps: number, ignoreEps: boolean): boolean {
-  if(ignoreEps)
+  if(ignoreEps) {
     return left > right
-  if(right >= 0)
-    return left > (1+eps) * right
-  else
-    return left*(1+eps) > right
+  } else if (right >= 0) {
+    return left > (1 + eps) * right
+  } else {
+    return left * (1 + eps) > right
+  }
 }
 
 export function less(left: number, right: number, eps: number, ignoreEps: boolean): boolean {
-  if(ignoreEps)
+  if (ignoreEps) {
     return left < right
-  if(right >= 0)
-    return left*(1+eps) < right
-  else
-    return left < (1+eps)*right
+  } else if (right >= 0) {
+    return left * (1 + eps) < right
+  } else {
+    return left < (1 + eps) * right
+  }
 }
 
 export function lesseq(left: number, right: number, eps: number, ignoreEps: boolean): boolean {
-  if(ignoreEps)
+  if (ignoreEps) {
     return left <= right
-  if(right >= 0)
-    return left <= (1+eps) * right
-  else
-    return left*(1+eps) <= right
+  } else if (right >= 0) {
+    return left <= (1 + eps) * right
+  }
+  else {
+    return left * (1 + eps) <= right
+  }
 }
 
 export function greatereq(left: number, right: number, eps: number, ignoreEps: boolean): boolean {
-  if(ignoreEps)
+  if (ignoreEps) {
     return left >= right
-  if(right >= 0)
-    return left*(1+eps) >= right
-  else
-    return left >= (1+eps)*right
-=======
+  } else if (right >= 0) {
+    return left * (1 + eps) >= right
+  } else {
+    return left >= (1 + eps) * right
+  }
+}
+
 export function compare(left: CellValue, right: CellValue, dateFormat: string, comparator: (arg1: any, arg2: any) => boolean): boolean {
   if (typeof left === 'string' && typeof right === 'string') {
-    let leftTmp = stringToDateNumber(left, dateFormat)
-    let rightTmp = stringToDateNumber(right, dateFormat)
+    const leftTmp = stringToDateNumber(left, dateFormat)
+    const rightTmp = stringToDateNumber(right, dateFormat)
     if (leftTmp != null && rightTmp != null) {
       return comparator(leftTmp, rightTmp)
     }
   } else if (typeof left === 'string' && typeof right === 'number') {
-    let leftTmp = stringToDateNumber(left, dateFormat)
+    const leftTmp = stringToDateNumber(left, dateFormat)
     if (leftTmp != null) {
       return comparator(leftTmp, right)
     }
-  } else if (typeof left === 'number' && typeof right == 'string') {
-    let rightTmp = stringToDateNumber(right, dateFormat)
+  } else if (typeof left === 'number' && typeof right === 'string') {
+    const rightTmp = stringToDateNumber(right, dateFormat)
     if (rightTmp != null) {
       return comparator(left, rightTmp)
     }
   }
 
-  if (typeof left != typeof right) {
+  if (typeof left !== typeof right) {
     return comparator(CellValueTypeOrd(getCellValueType(left)), CellValueTypeOrd(getCellValueType(right)))
-  } else if (left == EmptyValue) {
+  } else if (left === EmptyValue) {
     return false
   } else {
     return comparator(left, right)
   }
->>>>>>> 06763d26
 }