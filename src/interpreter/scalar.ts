<<<<<<< HEAD
import {CellError, CellValue, CellValueTypeOrd, EmptyValue, ErrorType, getCellValueType} from '../Cell'
import {Config} from '../Config'
import {dateStringToDateNumber} from '../Date'
=======
import {CellError, CellValue, CellValueTypeOrd, EmptyValue, EmptyValueType, ErrorType, getCellValueType} from '../Cell'
import {Config} from '../Config'
import {stringToDateNumber} from '../Date'
>>>>>>> 68f68cf2
import {coerceBooleanToNumber} from './coerce'

/**
 * Adds two numbers
 *
 * Implementation of adding which is used in interpreter.
 *
 * Errors are propagated, non-numerical values are ignored.
 *
 * @param left - left operand of addition
 * @param right - right operand of addition
 */
export function nonstrictadd(left: CellValue, right: CellValue): number | CellError {
  if (left instanceof CellError) {
    return left
  } else if (right instanceof CellError) {
    return right
  } else if (typeof left === 'number') {
    if (typeof right === 'number') {
      return left + right
    } else {
      return left
    }
  } else if (typeof right === 'number') {
    return right
  } else {
    return 0
  }
}

export function add(left: number | CellError, right: number | CellError, eps: number): number | CellError {
  if (left instanceof CellError) {
    return left
  } else if (right instanceof CellError) {
    return right
  } else {
    const ret = left + right
    if (Math.abs(ret) < eps * Math.abs(left)  ) {
      return 0
    } else {
      return ret
    }
  }
}

/**
 * Subtracts two numbers
 *
 * Implementation of subtracting which is used in interpreter.
 *
 * Errors are propagated.
 *
 * @param left - left operand of subtraction
 * @param right - right operand of subtraction
 * @param eps - precision of comparison
 */
export function subtract(left: number | CellError, right: number | CellError, eps: number): number | CellError {
  if (left instanceof CellError) {
    return left
  } else if (right instanceof CellError) {
    return right
  } else {
    const ret = left - right
    if ( Math.abs(ret) < eps * Math.abs(left)  ) {
      return 0
    } else {
      return ret
    }
  }
}

/**
 * Multiplies two numbers
 *
 * Implementation of multiplication which is used in interpreter.
 *
 * Errors are propagated.
 *
 * @param left - left operand of multiplication
 * @param right - right operand of multiplication
 */
export function multiply(left: number | CellError, right: number | CellError): number | CellError {
  if (left instanceof CellError) {
    return left
  } else if (right instanceof CellError) {
    return right
  } else {
    return left * right
  }
}

export function power(left: number | CellError, right: number | CellError): number | CellError {
  if (left instanceof CellError) {
    return left
  } else if (right instanceof CellError) {
    return right
  } else {
    return Math.pow(left, right)
  }
}

export function divide(left: number | CellError, right: number | CellError): number | CellError {
  if (left instanceof CellError) {
    return left
  } else if (right instanceof CellError) {
    return right
  } else if (right === 0) {
    return new CellError(ErrorType.DIV_BY_ZERO)
  } else {
    return (left / right)
  }
}

export function unaryplus(value: number | CellError): number | CellError {
  return value
}

export function unaryminus(value: number | CellError): number | CellError {
  if (value instanceof CellError) {
    return value
  } else {
    return -value
  }
}

export function percent(value: number | CellError): number | CellError {
  if (value instanceof CellError) {
    return value
  } else {
    return value / 100
  }
}

/**
 * Returns max from two numbers
 *
 * Implementation of max function which is used in interpreter.
 *
 * Errors are propagated, non-numerical values are neutral.
 *
 * @param left - left operand of addition
 * @param right - right operand of addition
 */
export function max(left: CellValue, right: CellValue): CellValue {
  if (left instanceof CellError) {
    return left
  }
  if (right instanceof CellError) {
    return right
  }
  if (typeof left === 'number') {
    if (typeof right === 'number') {
      return Math.max(left, right)
    } else {
      return left
    }
  } else if (typeof right === 'number') {
    return right
  } else {
    return Number.NEGATIVE_INFINITY
  }
}

export function maxa(left: CellValue, right: CellValue): CellValue {
  if (left instanceof CellError) {
    return left
  }
  if (right instanceof CellError) {
    return right
  }
  if (typeof left === 'boolean') {
    left = coerceBooleanToNumber(left)
  }
  if (typeof right === 'boolean') {
    right = coerceBooleanToNumber(right)
  }
  if (typeof left === 'number') {
    if (typeof right === 'number') {
      return Math.max(left, right)
    } else {
      return left
    }
  } else if (typeof right === 'number') {
    return right
  } else {
    return Number.NEGATIVE_INFINITY
  }
}

/**
 * Returns min from two numbers
 *
 * Implementation of min function which is used in interpreter.
 *
 * Errors are propagated, non-numerical values are neutral.
 *
 * @param left - left operand of addition
 * @param right - right operand of addition
 */
export function min(left: CellValue, right: CellValue): CellValue {
  if (left instanceof CellError) {
    return left
  }
  if (right instanceof CellError) {
    return right
  }
  if (typeof left === 'number') {
    if (typeof right === 'number') {
      return Math.min(left, right)
    } else {
      return left
    }
  } else if (typeof right === 'number') {
    return right
  } else {
    return Number.POSITIVE_INFINITY
  }
}

export function mina(left: CellValue, right: CellValue): CellValue {
  if (left instanceof CellError) {
    return left
  }
  if (right instanceof CellError) {
    return right
  }
  if (typeof left === 'boolean') {
    left = coerceBooleanToNumber(left)
  }
  if (typeof right === 'boolean') {
    right = coerceBooleanToNumber(right)
  }
  if (typeof left === 'number') {
    if (typeof right === 'number') {
      return Math.min(left, right)
    } else {
      return left
    }
  } else if (typeof right === 'number') {
    return right
  } else {
    return Number.POSITIVE_INFINITY
  }
}

<<<<<<< HEAD
export function compare(left: CellValue, right: CellValue, config: Config, comparator: (arg1: any, arg2: any) => boolean): boolean {
  if (typeof left === 'string' && typeof right === 'string') {
    let leftTmp = dateStringToDateNumber(left, config)
    let rightTmp = dateStringToDateNumber(right, config)
=======
export function greater(left: number | string | boolean, right: number | string | boolean, eps: number): boolean {
  if (typeof left === 'string' || typeof right === 'string') {
    return left > right
  } else if (typeof left === 'boolean' || typeof right === 'boolean') {
    return left > right
  } else if (right >= 0) {
    const mod = (1 + eps)
    return left > mod * right
  } else {
    const mod = (1 + eps)
    return left * mod > right
  }
}

export function less(left: number | string | boolean, right: number | string | boolean, eps: number): boolean {
  if (typeof left === 'string' || typeof right === 'string') {
    return left < right
  } else if (typeof left === 'boolean' || typeof right === 'boolean') {
    return left < right
  } else if (right >= 0) {
    const mod = (1 + eps)
    return left * mod < right
  } else {
    const mod = (1 + eps)
    return left < mod * right
  }
}

export function lesseq(left: number | string | boolean, right: number | string | boolean, eps: number): boolean {
  if (typeof left === 'string' || typeof right === 'string') {
    return left <= right
  } else if (typeof left === 'boolean' || typeof right === 'boolean') {
    return left <= right
  } else if (right >= 0) {
    const mod = (1 + eps)
    return left <= mod * right
  } else {
    const mod = (1 + eps)
    return left * mod <= right
  }
}

export function greatereq(left: number | string | boolean, right: number | string | boolean, eps: number): boolean {
  if (typeof left === 'string' || typeof right === 'string') {
    return left >= right
  } else if (typeof left === 'boolean' || typeof right === 'boolean') {
    return left >= right
  } else if (right >= 0) {
    const mod = (1 + eps)
    return left * mod >= right
  } else {
    const mod = (1 + eps)
    return left >= mod * right
  }
}

export function equality(left: number | string | boolean, right: number | string | boolean, eps: number): boolean {
  if (typeof left === 'string' || typeof right === 'string') {
    return left === right
  } else if (typeof left === 'boolean' || typeof right === 'boolean') {
    return left === right
  } else if (right >= 0) {
    const mod = (1 + eps)
    return left * mod >= right && left <= right * mod
  } else {
    const mod = (1 + eps)
    return left * mod <= right && left >= right * mod
  }
}

export function nonequality(left: number | string | boolean, right: number | string | boolean, eps: number): boolean {
  if (typeof left === 'string' || typeof right === 'string') {
    return left !== right
  } else if (typeof left === 'boolean' || typeof right === 'boolean') {
    return left !== right
  } else if (right >= 0) {
    const mod = (1 + eps)
    return left * mod < right || left > right * mod
  } else {
    const mod = (1 + eps)
    return left * mod > right || left < right * mod
  }
}

export function compare(left: string | number | boolean | EmptyValueType, right: string | number | boolean | EmptyValueType,
                        comparator: (arg1: number | string | boolean, arg2: number | string | boolean, eps: number) => boolean, config: Config): boolean {
  if (typeof left === 'string' && typeof right === 'string') {
    const leftTmp = stringToDateNumber(left, config.dateFormat)
    const rightTmp = stringToDateNumber(right, config.dateFormat)
>>>>>>> 68f68cf2
    if (leftTmp != null && rightTmp != null) {
      return comparator(leftTmp, rightTmp, config.precisionEpsilon)
    }
  } else if (typeof left === 'string' && typeof right === 'number') {
<<<<<<< HEAD
    let leftTmp = dateStringToDateNumber(left, config)
=======
    const leftTmp = stringToDateNumber(left, config.dateFormat)
>>>>>>> 68f68cf2
    if (leftTmp != null) {
      return comparator(leftTmp, right, config.precisionEpsilon)
    }
<<<<<<< HEAD
  } else if (typeof left === 'number' && typeof right == 'string') {
    let rightTmp = dateStringToDateNumber(right, config)
=======
  } else if (typeof left === 'number' && typeof right === 'string') {
    const rightTmp = stringToDateNumber(right, config.dateFormat)
>>>>>>> 68f68cf2
    if (rightTmp != null) {
      return comparator(left, rightTmp, config.precisionEpsilon)
    }
  }

  if (typeof left !== typeof right) {
    return comparator(CellValueTypeOrd(getCellValueType(left)), CellValueTypeOrd(getCellValueType(right)), 0)
  } else if (left === EmptyValue || right === EmptyValue) {
    return false
  } else {
    return comparator(left, right, config.precisionEpsilon)
  }
}<|MERGE_RESOLUTION|>--- conflicted
+++ resolved
@@ -1,12 +1,6 @@
-<<<<<<< HEAD
-import {CellError, CellValue, CellValueTypeOrd, EmptyValue, ErrorType, getCellValueType} from '../Cell'
+import {CellError, CellValue, CellValueTypeOrd, EmptyValue, EmptyValueType, ErrorType, getCellValueType} from '../Cell'
 import {Config} from '../Config'
 import {dateStringToDateNumber} from '../Date'
-=======
-import {CellError, CellValue, CellValueTypeOrd, EmptyValue, EmptyValueType, ErrorType, getCellValueType} from '../Cell'
-import {Config} from '../Config'
-import {stringToDateNumber} from '../Date'
->>>>>>> 68f68cf2
 import {coerceBooleanToNumber} from './coerce'
 
 /**
@@ -252,12 +246,6 @@
   }
 }
 
-<<<<<<< HEAD
-export function compare(left: CellValue, right: CellValue, config: Config, comparator: (arg1: any, arg2: any) => boolean): boolean {
-  if (typeof left === 'string' && typeof right === 'string') {
-    let leftTmp = dateStringToDateNumber(left, config)
-    let rightTmp = dateStringToDateNumber(right, config)
-=======
 export function greater(left: number | string | boolean, right: number | string | boolean, eps: number): boolean {
   if (typeof left === 'string' || typeof right === 'string') {
     return left > right
@@ -345,28 +333,18 @@
 export function compare(left: string | number | boolean | EmptyValueType, right: string | number | boolean | EmptyValueType,
                         comparator: (arg1: number | string | boolean, arg2: number | string | boolean, eps: number) => boolean, config: Config): boolean {
   if (typeof left === 'string' && typeof right === 'string') {
-    const leftTmp = stringToDateNumber(left, config.dateFormat)
-    const rightTmp = stringToDateNumber(right, config.dateFormat)
->>>>>>> 68f68cf2
+    const leftTmp = dateStringToDateNumber(left, config)
+    const rightTmp = dateStringToDateNumber(right, config)
     if (leftTmp != null && rightTmp != null) {
       return comparator(leftTmp, rightTmp, config.precisionEpsilon)
     }
   } else if (typeof left === 'string' && typeof right === 'number') {
-<<<<<<< HEAD
-    let leftTmp = dateStringToDateNumber(left, config)
-=======
-    const leftTmp = stringToDateNumber(left, config.dateFormat)
->>>>>>> 68f68cf2
+    const leftTmp = dateStringToDateNumber(left, config)
     if (leftTmp != null) {
       return comparator(leftTmp, right, config.precisionEpsilon)
     }
-<<<<<<< HEAD
-  } else if (typeof left === 'number' && typeof right == 'string') {
-    let rightTmp = dateStringToDateNumber(right, config)
-=======
   } else if (typeof left === 'number' && typeof right === 'string') {
-    const rightTmp = stringToDateNumber(right, config.dateFormat)
->>>>>>> 68f68cf2
+    const rightTmp = dateStringToDateNumber(right, config)
     if (rightTmp != null) {
       return comparator(left, rightTmp, config.precisionEpsilon)
     }
