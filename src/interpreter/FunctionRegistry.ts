--- conflicted
+++ resolved
@@ -49,10 +49,6 @@
   }
 
   public static registerFunction(functionId: string, plugin: FunctionPluginDefinition, translations?: FunctionTranslationsPackage): void {
-<<<<<<< HEAD
-    validateAndReturnMetadataFromName(functionId, plugin)
-=======
->>>>>>> 83644cbb
     this.loadPluginFunction(plugin, functionId, this.plugins)
     if (translations !== undefined) {
       this.loadTranslations(translations)
