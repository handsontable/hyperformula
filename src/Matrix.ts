--- conflicted
+++ resolved
@@ -121,8 +121,6 @@
     return this.matrix
   }
 
-<<<<<<< HEAD
-=======
   public* generateValues(leftCorner: SimpleCellAddress): IterableIterator<[InternalScalarValue, SimpleCellAddress]> {
     for (let row = 0; row < this.size.height; ++row) {
       for (let col = 0; col < this.size.width; ++col) {
@@ -146,7 +144,6 @@
     }
   }
 
->>>>>>> a39173a6
   private outOfBound(col: number, row: number): boolean {
     return col < 0 || row < 0 || row > this.size.height - 1 || col > this.size.width - 1
   }
