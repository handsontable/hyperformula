/**
 * @license
 * Copyright (c) 2021 Handsoncode. All rights reserved.
 */

import {CellError, SimpleCellAddress, simpleCellAddress} from './Cell'
<<<<<<< HEAD
import {EmptyValue, InternalScalarValue, InterpreterValue} from './interpreter/InterpreterValue'
import {MatrixSize} from './MatrixSize'
import {SimpleRangeValue} from './interpreter/SimpleRangeValue'
=======
import {EmptyValue, InternalScalarValue} from './interpreter/InterpreterValue'
import {MatrixSize} from './MatrixSize'
>>>>>>> f6e0bf60

export interface IMatrix {
  size: MatrixSize,

  width(): number,

  height(): number,

  get(col: number, row: number): InternalScalarValue,
<<<<<<< HEAD

  simpleRangeValue(): SimpleRangeValue | CellError,
=======
>>>>>>> f6e0bf60
}

export class NotComputedMatrix implements IMatrix {
  constructor(public readonly size: MatrixSize) {
  }

  public width(): number {
    return this.size.width
  }

  public height(): number {
    return this.size.height
  }

  // eslint-disable-next-line @typescript-eslint/no-unused-vars
  public get(col: number, row: number): number {
    throw Error('Matrix not computed yet.')
  }

  simpleRangeValue(): SimpleRangeValue {
    throw Error('Matrix not computed yet.')
  }
}

export class Matrix implements IMatrix {
  public size: MatrixSize
  private readonly matrix: InternalScalarValue[][]

<<<<<<< HEAD
  static fromInterpreterValue(value: InterpreterValue) {
    if (value instanceof SimpleRangeValue) {
      return new Matrix(value.data)
    } else {
      return new Matrix([[value]])
    }
  }

=======
>>>>>>> f6e0bf60
  constructor(matrix: InternalScalarValue[][]) {
    this.size = new MatrixSize(matrix.length > 0 ? matrix[0].length : 0, matrix.length)
    this.matrix = matrix
  }

  simpleRangeValue(): SimpleRangeValue {
    return SimpleRangeValue.onlyValues(this.matrix)
  }

  public addRows(aboveRow: number, numberOfRows: number) {
    this.matrix.splice(aboveRow, 0, ...this.nullArrays(numberOfRows, this.width()))
    this.size.height += numberOfRows
  }

  public addColumns(aboveColumn: number, numberOfColumns: number) {
    for (let i = 0; i < this.height(); i++) {
      this.matrix[i].splice(aboveColumn, 0, ...new Array(numberOfColumns).fill(EmptyValue))
    }
    this.size.width += numberOfColumns
  }

  public removeRows(startRow: number, endRow: number) {
    if (this.outOfBound(0, startRow) || this.outOfBound(0, endRow)) {
      throw Error('Matrix index out of bound')
    }
    const numberOfRows = endRow - startRow + 1
    this.matrix.splice(startRow, numberOfRows)
    this.size.height -= numberOfRows
  }

  public removeColumns(leftmostColumn: number, rightmostColumn: number) {
    if (this.outOfBound(leftmostColumn, 0) || this.outOfBound(rightmostColumn, 0)) {
      throw Error('Matrix index out of bound')
    }
    const numberOfColumns = rightmostColumn - leftmostColumn + 1
    for (const row of this.matrix) {
      row.splice(leftmostColumn, numberOfColumns)
    }
    this.size.width -= numberOfColumns
  }

  public nullArrays(count: number, size: number) {
    const result = []
    for (let i = 0; i < count; ++i) {
      result.push(new Array(size).fill(EmptyValue))
    }
    return result
  }

  public get(col: number, row: number): InternalScalarValue {
    if (this.outOfBound(col, row)) {
      throw Error('Matrix index out of bound')
    }
    return this.matrix[row][col]
  }

  public set(col: number, row: number, value: number): void {
    if (this.outOfBound(col, row)) {
      throw Error('Matrix index out of bound')
    }
    this.matrix[row][col] = value
  }

  public width(): number {
    return this.size.width
  }

  public height(): number {
    return this.size.height
  }

  public raw(): InternalScalarValue[][] {
    return this.matrix
  }

  public* generateValues(leftCorner: SimpleCellAddress): IterableIterator<[InternalScalarValue, SimpleCellAddress]> {
    for (let row = 0; row < this.size.height; ++row) {
      for (let col = 0; col < this.size.width; ++col) {
        yield [this.matrix[row][col], simpleCellAddress(leftCorner.sheet, leftCorner.col + col, leftCorner.row + row)]
      }
    }
  }

  public resize(newSize: MatrixSize) {
    if(this.height() < newSize.height) {
      this.addRows(this.height(), newSize.height-this.height())
    }
    if(this.height() > newSize.height) {
<<<<<<< HEAD
      throw "Resizing to smaller matrix"
=======
      throw 'Resizing to smaller matrix'
>>>>>>> f6e0bf60
    }
    if(this.width() < newSize.width) {
      this.addColumns(this.width(), newSize.width-this.width())
    }
    if(this.width() > newSize.width) {
<<<<<<< HEAD
      throw "Resizing to smaller matrix"
=======
      throw 'Resizing to smaller matrix'
>>>>>>> f6e0bf60
    }
  }

  private outOfBound(col: number, row: number): boolean {
    return col < 0 || row < 0 || row > this.size.height - 1 || col > this.size.width - 1
  }
}

export class ErroredMatrix implements IMatrix {
  constructor(
    private readonly error: CellError,
    public readonly size: MatrixSize,
  ) {
  }

  // eslint-disable-next-line @typescript-eslint/no-unused-vars
  public get(col: number, row: number): CellError {
    return this.error
  }

  public width(): number {
    return this.size.width
  }

  public height(): number {
    return this.size.height
  }

  simpleRangeValue(): CellError {
    return this.error
  }
}<|MERGE_RESOLUTION|>--- conflicted
+++ resolved
@@ -4,14 +4,9 @@
  */
 
 import {CellError, SimpleCellAddress, simpleCellAddress} from './Cell'
-<<<<<<< HEAD
 import {EmptyValue, InternalScalarValue, InterpreterValue} from './interpreter/InterpreterValue'
 import {MatrixSize} from './MatrixSize'
 import {SimpleRangeValue} from './interpreter/SimpleRangeValue'
-=======
-import {EmptyValue, InternalScalarValue} from './interpreter/InterpreterValue'
-import {MatrixSize} from './MatrixSize'
->>>>>>> f6e0bf60
 
 export interface IMatrix {
   size: MatrixSize,
@@ -21,11 +16,8 @@
   height(): number,
 
   get(col: number, row: number): InternalScalarValue,
-<<<<<<< HEAD
 
   simpleRangeValue(): SimpleRangeValue | CellError,
-=======
->>>>>>> f6e0bf60
 }
 
 export class NotComputedMatrix implements IMatrix {
@@ -54,7 +46,6 @@
   public size: MatrixSize
   private readonly matrix: InternalScalarValue[][]
 
-<<<<<<< HEAD
   static fromInterpreterValue(value: InterpreterValue) {
     if (value instanceof SimpleRangeValue) {
       return new Matrix(value.data)
@@ -63,8 +54,6 @@
     }
   }
 
-=======
->>>>>>> f6e0bf60
   constructor(matrix: InternalScalarValue[][]) {
     this.size = new MatrixSize(matrix.length > 0 ? matrix[0].length : 0, matrix.length)
     this.matrix = matrix
@@ -153,21 +142,13 @@
       this.addRows(this.height(), newSize.height-this.height())
     }
     if(this.height() > newSize.height) {
-<<<<<<< HEAD
-      throw "Resizing to smaller matrix"
-=======
       throw 'Resizing to smaller matrix'
->>>>>>> f6e0bf60
     }
     if(this.width() < newSize.width) {
       this.addColumns(this.width(), newSize.width-this.width())
     }
     if(this.width() > newSize.width) {
-<<<<<<< HEAD
-      throw "Resizing to smaller matrix"
-=======
       throw 'Resizing to smaller matrix'
->>>>>>> f6e0bf60
     }
   }
 
