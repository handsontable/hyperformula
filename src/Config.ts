import {GPUMode} from 'gpu.js'
import {ErrorType} from './Cell'
import {DateHelper, defaultParseDate, instanceOfSimpleDate, SimpleDate} from './DateHelper'
import {ExpectedOneOfValues, ExpectedValueOfType} from './errors'
import {AlwaysDense, ChooseAddressMapping} from './DependencyGraph/AddressMapping/ChooseAddressMappingPolicy'
import {defaultStringifyDate} from './format/format'
import {enGB, TranslationPackage} from './i18n'
import {AbsPlugin} from './interpreter/plugin/AbsPlugin'
import {BitShiftPlugin} from './interpreter/plugin/BitShiftPlugin'
import {BitwiseLogicOperationsPlugin} from './interpreter/plugin/BitwiseLogicOperationsPlugin'
import {BooleanPlugin} from './interpreter/plugin/BooleanPlugin'
import {CharPlugin} from './interpreter/plugin/CharPlugin'
import {CodePlugin} from './interpreter/plugin/CodePlugin'
import {CorrelPlugin} from './interpreter/plugin/CorrelPlugin'
import {CountUniquePlugin} from './interpreter/plugin/CountUniquePlugin'
import {DatePlugin} from './interpreter/plugin/DatePlugin'
import {DegreesPlugin} from './interpreter/plugin/DegreesPlugin'
import {DeltaPlugin} from './interpreter/plugin/DeltaPlugin'
import {ErrorFunctionPlugin} from './interpreter/plugin/ErrorFunctionPlugin'
import {ExpPlugin} from './interpreter/plugin/ExpPlugin'
import {InformationPlugin} from './interpreter/plugin/InformationPlugin'
import {IsEvenPlugin} from './interpreter/plugin/IsEvenPlugin'
import {IsOddPlugin} from './interpreter/plugin/IsOddPlugin'
import {LogarithmPlugin} from './interpreter/plugin/LogarithmPlugin'
import {MathConstantsPlugin} from './interpreter/plugin/MathConstantsPlugin'
import {MatrixPlugin} from './interpreter/plugin/MatrixPlugin'
import {MedianPlugin} from './interpreter/plugin/MedianPlugin'
import {ModuloPlugin} from './interpreter/plugin/ModuloPlugin'
import {NumericAggregationPlugin} from './interpreter/plugin/NumericAggregationPlugin'
import {PowerPlugin} from './interpreter/plugin/PowerPlugin'
import {RadiansPlugin} from './interpreter/plugin/RadiansPlugin'
import {RadixConversionPlugin} from './interpreter/plugin/RadixConversionPlugin'
import {RandomPlugin} from './interpreter/plugin/RandomPlugin'
import {RoundingPlugin} from './interpreter/plugin/RoundingPlugin'
import {SqrtPlugin} from './interpreter/plugin/SqrtPlugin'
import {SumifPlugin} from './interpreter/plugin/SumifPlugin'
import {SumprodPlugin} from './interpreter/plugin/SumprodPlugin'
import {TextPlugin} from './interpreter/plugin/TextPlugin'
import {TrigonometryPlugin} from './interpreter/plugin/TrigonometryPlugin'
import {VlookupPlugin} from './interpreter/plugin/VlookupPlugin'
import {ParserConfig} from './parser/ParserConfig'

const PossibleGPUModeString: GPUMode[] = ['gpu', 'cpu', 'dev']

export interface ConfigParams {
  accentSensitive: boolean,
  caseSensitive: boolean,
  caseFirst: 'upper' | 'lower' | 'false',
  chooseAddressMappingPolicy: ChooseAddressMapping,
  dateFormats: string[],
  functionArgSeparator: string,
  decimalSeparator: '.' | ',',
  language: TranslationPackage,
  functionPlugins: any[],
  gpuMode: GPUMode,
  ignorePunctuation: boolean,
  leapYear1900: boolean,
  localeLang: string,
  matrixDetection: boolean,
  matrixDetectionThreshold: number,
  nullYear: number,
  parseDate: (dateString: string, dateFormats: string[], dateHelper: DateHelper) => SimpleDate | null,
  precisionEpsilon: number,
  precisionRounding: number,
  stringifyDate: (dateNumber: number, dateFormat: string, dateHelper: DateHelper) => string | null,
  smartRounding: boolean,
  useColumnIndex: boolean,
  vlookupThreshold: number,
  nullDate: SimpleDate,
}

type ConfigParamsList = keyof ConfigParams

export class Config implements ConfigParams, ParserConfig{

  public static defaultConfig: ConfigParams = {
    accentSensitive: false,
    caseSensitive: false,
    caseFirst: 'lower',
    ignorePunctuation: false,
    chooseAddressMappingPolicy: new AlwaysDense(),
    dateFormats: ['MM/DD/YYYY', 'MM/DD/YY'],
    functionArgSeparator: ',',
    decimalSeparator: '.',
    language: enGB,
    functionPlugins: [],
    gpuMode: 'gpu',
    leapYear1900: false,
    smartRounding: true,
    localeLang: 'en',
    matrixDetection: true,
    matrixDetectionThreshold: 100,
    nullYear: 30,
    parseDate: defaultParseDate,
    stringifyDate: defaultStringifyDate,
    precisionEpsilon: 1e-13,
    precisionRounding: 14,
    useColumnIndex: false,
    vlookupThreshold: 20,
    nullDate: {year: 1899, month: 12, day: 30},
  }

  private static defaultPlugins: any[] = [
    SumifPlugin,
    TextPlugin,
    NumericAggregationPlugin,
    MedianPlugin,
    DatePlugin,
    BooleanPlugin,
    InformationPlugin,
    TrigonometryPlugin,
    CountUniquePlugin,
    SumprodPlugin,
    MatrixPlugin,
    ExpPlugin,
    AbsPlugin,
    DegreesPlugin,
    RadiansPlugin,
    RandomPlugin,
    VlookupPlugin,
    IsEvenPlugin,
    IsOddPlugin,
    RoundingPlugin,
    RadixConversionPlugin,
    LogarithmPlugin,
    BitwiseLogicOperationsPlugin,
    BitShiftPlugin,
    PowerPlugin,
    MathConstantsPlugin,
    SqrtPlugin,
    ModuloPlugin,
    DeltaPlugin,
    CharPlugin,
    CodePlugin,
    ErrorFunctionPlugin,
    CorrelPlugin,
  ]

  public readonly accentSensitive: boolean
  public readonly caseSensitive: boolean
  public readonly caseFirst: 'upper' | 'lower' | 'false'
  public readonly chooseAddressMappingPolicy: ChooseAddressMapping
  public readonly dateFormats: string[]
  public readonly functionArgSeparator: string
  public readonly decimalSeparator: '.' | ','
  public readonly language: TranslationPackage
  public readonly functionPlugins: any[]
  public readonly gpuMode: GPUMode
  public readonly ignorePunctuation: boolean
  public readonly leapYear1900: boolean
  public readonly localeLang: string
  public readonly matrixDetection: boolean
  public readonly matrixDetectionThreshold: number
  public readonly nullYear: number
  public readonly parseDate: (dateString: string, dateFormats: string[], dateHelper: DateHelper) => SimpleDate | null
  public readonly stringifyDate: (value: number, formatArg: string, dateHelper: DateHelper) => string | null
  public readonly precisionEpsilon: number
  public readonly precisionRounding: number
  public readonly smartRounding: boolean
  public readonly useColumnIndex: boolean
  public readonly vlookupThreshold: number
  public readonly errorMapping: Record<string, ErrorType>
  public readonly nullDate: SimpleDate

  constructor(
    {
      accentSensitive,
      caseSensitive,
      caseFirst,
      chooseAddressMappingPolicy,
      dateFormats,
      functionArgSeparator,
      decimalSeparator,
      language,
      functionPlugins,
      gpuMode,
      ignorePunctuation,
      leapYear1900,
      localeLang,
      smartRounding,
      matrixDetection,
      matrixDetectionThreshold,
      nullYear,
      parseDate,
      stringifyDate,
      precisionEpsilon,
      precisionRounding,
      useColumnIndex,
      vlookupThreshold,
      nullDate,
    }: Partial<ConfigParams> = {},
    fallback: ConfigParams = Config.defaultConfig
  ) {
<<<<<<< HEAD
    this.caseSensitive = this.valueFromParam(caseSensitive, fallback, 'boolean', 'caseSensitive')
    this.chooseAddressMappingPolicy = chooseAddressMappingPolicy || fallback.chooseAddressMappingPolicy
    this.dateFormats = this.valueFromParamCheck(dateFormats, fallback, Array.isArray, 'array', 'dateFormats')
    this.functionArgSeparator = this.valueFromParam(functionArgSeparator, fallback, 'string', 'functionArgSeparator')
    this.decimalSeparator = this.valueFromParam(decimalSeparator, fallback, ['.', ','], 'decimalSeparator')
    this.language = language || fallback.language
    this.functionPlugins = functionPlugins || fallback.functionPlugins
    this.gpuMode = this.valueFromParam(gpuMode, fallback, PossibleGPUModeString, 'gpuMode')
    this.smartRounding = this.valueFromParam(smartRounding, fallback, 'boolean', 'smartRounding')
    this.matrixDetection = this.valueFromParam(matrixDetection, fallback, 'boolean', 'matrixDetection')
    this.matrixDetectionThreshold = this.valueFromParam(matrixDetectionThreshold, fallback, 'number', 'matrixDetectionThreshold')
    this.nullYear = this.valueFromParam(nullYear, fallback, 'number', 'nullYear')
    this.precisionRounding = this.valueFromParam(precisionRounding, fallback, 'number', 'precisionRounding')
    this.precisionEpsilon = this.valueFromParam(precisionEpsilon, fallback, 'number', 'precisionEpsilon')
    this.useColumnIndex = this.valueFromParam(useColumnIndex, fallback, 'boolean', 'useColumnIndex')
    this.vlookupThreshold = this.valueFromParam(vlookupThreshold, fallback, 'number', 'vlookupThreshold')
=======
    this.accentSensitive = this.valueFromParam(accentSensitive, Config.defaultConfig, 'boolean', 'accentSensitive')
    this.caseSensitive = this.valueFromParam(caseSensitive, Config.defaultConfig, 'boolean', 'caseSensitive')
    this.caseFirst = this.valueFromParam(caseFirst, Config.defaultConfig, ['upper', 'lower', 'false'], 'caseFirst')
    this.ignorePunctuation = this.valueFromParam(ignorePunctuation, Config.defaultConfig, 'boolean', 'ignorePunctuation')
    this.chooseAddressMappingPolicy = chooseAddressMappingPolicy || Config.defaultConfig.chooseAddressMappingPolicy
    this.dateFormats = this.valueFromParamCheck(dateFormats, Config.defaultConfig, Array.isArray, 'array', 'dateFormats')
    this.functionArgSeparator = this.valueFromParam(functionArgSeparator, Config.defaultConfig, 'string', 'functionArgSeparator')
    this.decimalSeparator = this.valueFromParam(decimalSeparator, Config.defaultConfig, ['.', ','], 'decimalSeparator')
    this.language = language || Config.defaultConfig.language
    this.localeLang = this.valueFromParam(localeLang, Config.defaultConfig, 'string', 'localeLang')
    this.functionPlugins = functionPlugins || Config.defaultConfig.functionPlugins
    this.gpuMode = this.valueFromParam(gpuMode, Config.defaultConfig, PossibleGPUModeString, 'gpuMode')
    this.smartRounding = this.valueFromParam(smartRounding, Config.defaultConfig, 'boolean', 'smartRounding')
    this.matrixDetection = this.valueFromParam(matrixDetection, Config.defaultConfig, 'boolean', 'matrixDetection')
    this.matrixDetectionThreshold = this.valueFromParam(matrixDetectionThreshold, Config.defaultConfig, 'number', 'matrixDetectionThreshold')
    this.nullYear = this.valueFromParam(nullYear, Config.defaultConfig, 'number', 'nullYear')
    this.precisionRounding = this.valueFromParam(precisionRounding, Config.defaultConfig, 'number', 'precisionRounding')
    this.precisionEpsilon = this.valueFromParam(precisionEpsilon, Config.defaultConfig, 'number', 'precisionEpsilon')
    if (!this.smartRounding) {
      this.precisionEpsilon = 0
    }
    this.useColumnIndex = this.valueFromParam(useColumnIndex, Config.defaultConfig, 'boolean', 'useColumnIndex')
    this.vlookupThreshold = this.valueFromParam(vlookupThreshold, Config.defaultConfig, 'number', 'vlookupThreshold')
>>>>>>> 6dca3893
    this.errorMapping = this.buildErrorMapping(this.language)
    this.parseDate = this.valueFromParam(parseDate, fallback, 'function', 'parseDate')
    this.stringifyDate = this.valueFromParam(stringifyDate, fallback, 'function', 'stringifyDate')
    this.nullDate = this.valueFromParamCheck(nullDate, fallback, instanceOfSimpleDate, 'IDate', 'nullDate' )
    this.leapYear1900 = this.valueFromParam(leapYear1900, fallback, 'boolean', 'leapYear1900')

    if (this.decimalSeparator === this.functionArgSeparator) {
      throw Error('Config initialization failed. Function argument separator and decimal separator needs to differ.')
    }
  }

  public mergeConfig(init: Partial<ConfigParams>): Config {
    return new Config(init, this)
  }

  public getFunctionTranslationFor = (functionTranslationKey: string): string => {
    return this.language.functions[functionTranslationKey]
  }

  public getErrorTranslationFor = (functionTranslationKey: ErrorType): string => {
    return this.language.errors[functionTranslationKey]
  }

  public numericStringToNumber = (input: string): number => {
    const normalized = input.replace(this.decimalSeparator, '.')
    return Number(normalized)
  }

  public allFunctionPlugins(): any[] {
    return [...Config.defaultPlugins, ...this.functionPlugins]
  }

  public volatileFunctions(): Set<string> {
    const volatileFunctions = new Set<string>()

    for (const plugin of this.allFunctionPlugins()) {
      for (const functionKey in plugin.implementedFunctions) {
        const pluginFunctionData = plugin.implementedFunctions[functionKey]
        if (pluginFunctionData.isVolatile) {
          volatileFunctions.add(this.getFunctionTranslationFor(pluginFunctionData.translationKey))
        }
      }
    }

    return volatileFunctions
  }

  public structuralChangeFunctions(): Set<string> {
    const structuralChangeFunctions = new Set<string>()

    for (const plugin of this.allFunctionPlugins()) {
      for (const functionKey in plugin.implementedFunctions) {
        const pluginFunctionData = plugin.implementedFunctions[functionKey]
        if (pluginFunctionData.isDependentOnSheetStructureChange) {
          structuralChangeFunctions.add(this.getFunctionTranslationFor(pluginFunctionData.translationKey))
        }
      }
    }
    return structuralChangeFunctions
  }

  public functionsWhichDoesNotNeedArgumentsToBeComputed(): Set<string> {
    const functionsWhichDoesNotNeedArgumentsToBeComputed = new Set<string>()

    for (const plugin of this.allFunctionPlugins()) {
      for (const functionKey in plugin.implementedFunctions) {
        const pluginFunctionData = plugin.implementedFunctions[functionKey]
        if (pluginFunctionData.doesNotNeedArgumentsToBeComputed) {
          functionsWhichDoesNotNeedArgumentsToBeComputed.add(this.getFunctionTranslationFor(pluginFunctionData.translationKey))
        }
      }
    }
    return functionsWhichDoesNotNeedArgumentsToBeComputed
  }

  public getRegisteredFunctions(): Set<String> {
    const ret = new Set<String>()
    for (const pluginClass of Config.defaultPlugins) {
      Object.keys(pluginClass.implementedFunctions).forEach((pluginFunction) => {
        ret.add(pluginClass.implementedFunctions[pluginFunction].translationKey.toUpperCase())
      })
    }
    return ret
  }

  private buildErrorMapping(language: TranslationPackage): Record<string, ErrorType> {
    return Object.keys(language.errors).reduce((ret, key) => {
      ret[language.errors[key as ErrorType]] = key as ErrorType
      return ret
    }, {} as Record<string, ErrorType>)
  }

  private valueFromParam(inputValue: any, baseConfig: ConfigParams, expectedType: string | string[], paramName: ConfigParamsList ) {
    if(typeof inputValue === 'undefined') {
      return baseConfig[paramName]
    } else if(typeof expectedType === 'string') {
      if(typeof inputValue === expectedType) {
        return inputValue
      } else {
        throw new ExpectedValueOfType(expectedType, paramName)
      }
    } else {
      if(expectedType.includes(inputValue)) {
        return inputValue
      } else {
        throw new ExpectedOneOfValues(expectedType.map((val: string) => '\''+val+'\'').join(' '), paramName)
      }
    }
  }

  private valueFromParamCheck(inputValue: any, baseConfig: ConfigParams, typeCheck: (object: any) => boolean, expectedType: string, paramName: ConfigParamsList ) {
    if (typeCheck(inputValue)) {
      return inputValue
    } else if (typeof inputValue === 'undefined') {
      return baseConfig[paramName]
    } else {
      throw new ExpectedValueOfType(expectedType, paramName)
    }
  }
}<|MERGE_RESOLUTION|>--- conflicted
+++ resolved
@@ -191,13 +191,16 @@
     }: Partial<ConfigParams> = {},
     fallback: ConfigParams = Config.defaultConfig
   ) {
-<<<<<<< HEAD
+    this.accentSensitive = this.valueFromParam(accentSensitive, fallback, 'boolean', 'accentSensitive')
     this.caseSensitive = this.valueFromParam(caseSensitive, fallback, 'boolean', 'caseSensitive')
+    this.caseFirst = this.valueFromParam(caseFirst, fallback, ['upper', 'lower', 'false'], 'caseFirst')
+    this.ignorePunctuation = this.valueFromParam(ignorePunctuation, fallback, 'boolean', 'ignorePunctuation')
     this.chooseAddressMappingPolicy = chooseAddressMappingPolicy || fallback.chooseAddressMappingPolicy
     this.dateFormats = this.valueFromParamCheck(dateFormats, fallback, Array.isArray, 'array', 'dateFormats')
     this.functionArgSeparator = this.valueFromParam(functionArgSeparator, fallback, 'string', 'functionArgSeparator')
     this.decimalSeparator = this.valueFromParam(decimalSeparator, fallback, ['.', ','], 'decimalSeparator')
     this.language = language || fallback.language
+    this.localeLang = this.valueFromParam(localeLang, fallback, 'string', 'localeLang')
     this.functionPlugins = functionPlugins || fallback.functionPlugins
     this.gpuMode = this.valueFromParam(gpuMode, fallback, PossibleGPUModeString, 'gpuMode')
     this.smartRounding = this.valueFromParam(smartRounding, fallback, 'boolean', 'smartRounding')
@@ -208,31 +211,6 @@
     this.precisionEpsilon = this.valueFromParam(precisionEpsilon, fallback, 'number', 'precisionEpsilon')
     this.useColumnIndex = this.valueFromParam(useColumnIndex, fallback, 'boolean', 'useColumnIndex')
     this.vlookupThreshold = this.valueFromParam(vlookupThreshold, fallback, 'number', 'vlookupThreshold')
-=======
-    this.accentSensitive = this.valueFromParam(accentSensitive, Config.defaultConfig, 'boolean', 'accentSensitive')
-    this.caseSensitive = this.valueFromParam(caseSensitive, Config.defaultConfig, 'boolean', 'caseSensitive')
-    this.caseFirst = this.valueFromParam(caseFirst, Config.defaultConfig, ['upper', 'lower', 'false'], 'caseFirst')
-    this.ignorePunctuation = this.valueFromParam(ignorePunctuation, Config.defaultConfig, 'boolean', 'ignorePunctuation')
-    this.chooseAddressMappingPolicy = chooseAddressMappingPolicy || Config.defaultConfig.chooseAddressMappingPolicy
-    this.dateFormats = this.valueFromParamCheck(dateFormats, Config.defaultConfig, Array.isArray, 'array', 'dateFormats')
-    this.functionArgSeparator = this.valueFromParam(functionArgSeparator, Config.defaultConfig, 'string', 'functionArgSeparator')
-    this.decimalSeparator = this.valueFromParam(decimalSeparator, Config.defaultConfig, ['.', ','], 'decimalSeparator')
-    this.language = language || Config.defaultConfig.language
-    this.localeLang = this.valueFromParam(localeLang, Config.defaultConfig, 'string', 'localeLang')
-    this.functionPlugins = functionPlugins || Config.defaultConfig.functionPlugins
-    this.gpuMode = this.valueFromParam(gpuMode, Config.defaultConfig, PossibleGPUModeString, 'gpuMode')
-    this.smartRounding = this.valueFromParam(smartRounding, Config.defaultConfig, 'boolean', 'smartRounding')
-    this.matrixDetection = this.valueFromParam(matrixDetection, Config.defaultConfig, 'boolean', 'matrixDetection')
-    this.matrixDetectionThreshold = this.valueFromParam(matrixDetectionThreshold, Config.defaultConfig, 'number', 'matrixDetectionThreshold')
-    this.nullYear = this.valueFromParam(nullYear, Config.defaultConfig, 'number', 'nullYear')
-    this.precisionRounding = this.valueFromParam(precisionRounding, Config.defaultConfig, 'number', 'precisionRounding')
-    this.precisionEpsilon = this.valueFromParam(precisionEpsilon, Config.defaultConfig, 'number', 'precisionEpsilon')
-    if (!this.smartRounding) {
-      this.precisionEpsilon = 0
-    }
-    this.useColumnIndex = this.valueFromParam(useColumnIndex, Config.defaultConfig, 'boolean', 'useColumnIndex')
-    this.vlookupThreshold = this.valueFromParam(vlookupThreshold, Config.defaultConfig, 'number', 'vlookupThreshold')
->>>>>>> 6dca3893
     this.errorMapping = this.buildErrorMapping(this.language)
     this.parseDate = this.valueFromParam(parseDate, fallback, 'function', 'parseDate')
     this.stringifyDate = this.valueFromParam(stringifyDate, fallback, 'function', 'stringifyDate')
