--- conflicted
+++ resolved
@@ -41,8 +41,10 @@
     gpuMode: 'gpu',
     matrixDetection: true,
     matrixDetectionThreshold: 100,
+    useColumnIndex: false,
     vlookupThreshold: 20,
   }
+
   private static defaultPlugins: any[] = [
     SumifPlugin,
     TextPlugin,
@@ -60,22 +62,6 @@
     VlookupPlugin,
   ]
 
-<<<<<<< HEAD
-=======
-  public static defaultConfig: ConfigParams = {
-    addressMappingFillThreshold: 1,
-    dateFormat: 'MM/DD/YYYY',
-    functionArgSeparator: ',',
-    language: enGB,
-    functionPlugins: [],
-    gpuMode: 'gpu',
-    matrixDetection: true,
-    matrixDetectionThreshold: 100,
-    useColumnIndex: false,
-    vlookupThreshold: 20
-  }
-
->>>>>>> 5a0ee0cd
   public readonly addressMappingFillThreshold: number
   public readonly dateFormat: string
   public readonly functionArgSeparator: string
@@ -97,12 +83,8 @@
         gpuMode,
         matrixDetection,
         matrixDetectionThreshold,
-<<<<<<< HEAD
+        useColumnIndex,
         vlookupThreshold,
-=======
-        useColumnIndex,
-        vlookupThreshold
->>>>>>> 5a0ee0cd
       }: Partial<ConfigParams> = {},
   ) {
     this.addressMappingFillThreshold = typeof addressMappingFillThreshold === 'number' ? addressMappingFillThreshold : Config.defaultConfig.addressMappingFillThreshold
