--- conflicted
+++ resolved
@@ -85,15 +85,10 @@
   chooseAddressMappingPolicy: ChooseAddressMapping,
   /**
    * A list of date formats that are supported by date parsing functions.
-<<<<<<< HEAD
-   * The separator is ignored and it can be any non-alpha-numeric symbol.
-   * Any configuration of YYYY, YY, MM, DD is accepted as a date, they can be put in any order, and any subset of those.
-=======
    *
    * The separator is ignored and it can be any of '-',' ','/'.
    *
    * Any order of YY, MM, DD is accepted as a date, and YY can be replaced with YYYY.
->>>>>>> 05608485
    *
    * @default ['MM/DD/YYYY', 'MM/DD/YY']
    * 
