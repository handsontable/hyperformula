--- conflicted
+++ resolved
@@ -174,7 +174,6 @@
   * @default []
   * */
   public readonly functionPlugins: any[]
-<<<<<<< HEAD
   /*
   * Allows to set GPU or CPU for use in matrix calculations.
   *
@@ -184,7 +183,7 @@
   * 
   * @default 'gpu'
   * */
-  public readonly gpuMode: PossibleGPUMode
+  public readonly gpuMode: GPUMode
   /*
    * Preserves an option for setting 1900 as a leap year.
    *
@@ -194,9 +193,6 @@
    * 
    * @default false
    */
-=======
-  public readonly gpuMode: GPUMode
->>>>>>> 30d4783d
   public readonly leapYear1900: boolean
   /*
   * Enables numeric matrix detection feature when set to 'true'.
