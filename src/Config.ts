--- conflicted
+++ resolved
@@ -580,10 +580,7 @@
       useWildcards,
     }: Partial<ConfigParams> = {},
   ) {
-<<<<<<< HEAD
-=======
     this.useArrayArithmetic = configValueFromParam(useArrayArithmetic, 'boolean', 'useArrayArithmetic')
->>>>>>> 1e458b0d
     this.accentSensitive = configValueFromParam(accentSensitive, 'boolean', 'accentSensitive')
     this.caseSensitive = configValueFromParam(caseSensitive, 'boolean', 'caseSensitive')
     this.caseFirst = configValueFromParam(caseFirst, ['upper', 'lower', 'false'], 'caseFirst')
@@ -651,25 +648,12 @@
   }
 
   public getConfig(): ConfigParams {
-<<<<<<< HEAD
-    const ret = {}
-    for (const key in Config.defaultConfig) {
-      const val = this[key as ConfigParamsList]
-      if (Array.isArray(val)) {
-        // eslint-disable-next-line @typescript-eslint/ban-ts-ignore
-        // @ts-ignore
-        ret[key] = [ ...val ]
-      } else {
-        // eslint-disable-next-line @typescript-eslint/ban-ts-ignore
-        // @ts-ignore
-=======
     const ret: { [key: string]: any } = {}
     for (const key in Config.defaultConfig) {
       const val = this[key as ConfigParamsList]
       if (Array.isArray(val)) {
         ret[key] = [...val]
       } else {
->>>>>>> 1e458b0d
         ret[key] = val
       }
     }
