--- conflicted
+++ resolved
@@ -32,7 +32,6 @@
 const PossibleGPUModeString: GPUMode[] = ['gpu', 'cpu', 'dev']
 
 export interface ConfigParams {
-  arrays: boolean, //FIXME
   /**
    * Specifies if the string comparison is accent sensitive or not.
    * Applies to comparison operators only.
@@ -202,10 +201,6 @@
    */
   localeLang: string,
   /**
-<<<<<<< HEAD
-   * Sets the compatibility mode for behaviour of null value.
-   * If set, formula evaluating to null evaluates to 0 instead.
-=======
    * Whether criterions in functions require whole cell to match the pattern, or just a subword.
    *
    * @default true
@@ -213,26 +208,7 @@
    */
   matchWholeCell: boolean,
   /**
-   * Enables numeric matrix detection feature when set to 'true'.
-   * During build phase each rectangular area of numbers will be treated as one matrix vertex in order to optimize further calculations.
-   * Some CRUD operations may break numeric matrices into individual vertices if needed.
-   *
-   * @default true
-   *
-   * @category Engine
-   */
-  matrixDetection: boolean,
-  /**
-   * Specifies how many cells an area must have in order to be treated as a matrix. Relevant only if [[matrixDetection]] is set to `true`.
-   *
-   * @default 100
-   *
-   * @category Engine
-   */
-  matrixDetectionThreshold: number,
-  /**
    * Maximum number of rows
->>>>>>> f6e0bf60
    *
    * @default 40,000
    *
@@ -398,7 +374,6 @@
 export class Config implements ConfigParams, ParserConfig {
 
   public static defaultConfig: ConfigParams = {
-    arrays: false,
     accentSensitive: false,
     binarySearchThreshold: 20,
     currencySymbol: ['$'],
@@ -417,15 +392,9 @@
     licenseKey: '',
     leapYear1900: false,
     localeLang: 'en',
-<<<<<<< HEAD
-    evaluateNullToZero: false,
-=======
-    matrixDetection: true,
-    matrixDetectionThreshold: 100,
     matchWholeCell: true,
     maxRows: 40_000,
     maxColumns: 18_278,
->>>>>>> f6e0bf60
     nullYear: 30,
     nullDate: {year: 1899, month: 12, day: 30},
     parseDateTime: defaultParseToDateTime,
@@ -444,7 +413,6 @@
     useArrayArithmetic: false,
   }
 
-  public readonly arrays: boolean
   /** @inheritDoc */
   public readonly useArrayArithmetic: boolean
   /** @inheritDoc */
@@ -547,7 +515,6 @@
 
   constructor(
     {
-      arrays,
       accentSensitive,
       binarySearchThreshold,
       caseSensitive,
@@ -564,18 +531,11 @@
       ignorePunctuation,
       leapYear1900,
       localeLang,
-<<<<<<< HEAD
-      smartRounding,
-      evaluateNullToZero,
-=======
       language,
       licenseKey,
-      matrixDetection,
-      matrixDetectionThreshold,
       matchWholeCell,
       maxRows,
       maxColumns,
->>>>>>> f6e0bf60
       nullYear,
       nullDate,
       parseDateTime,
@@ -594,19 +554,11 @@
       useWildcards,
     }: Partial<ConfigParams> = {},
   ) {
-<<<<<<< HEAD
-    this.arrays = this.valueFromParam(arrays, 'boolean', 'arrays')
-    this.accentSensitive = this.valueFromParam(accentSensitive, 'boolean', 'accentSensitive')
-    this.caseSensitive = this.valueFromParam(caseSensitive, 'boolean', 'caseSensitive')
-    this.caseFirst = this.valueFromParam(caseFirst, ['upper', 'lower', 'false'], 'caseFirst')
-    this.ignorePunctuation = this.valueFromParam(ignorePunctuation, 'boolean', 'ignorePunctuation')
-=======
     this.useArrayArithmetic = configValueFromParam(useArrayArithmetic, 'boolean', 'useArrayArithmetic')
     this.accentSensitive = configValueFromParam(accentSensitive, 'boolean', 'accentSensitive')
     this.caseSensitive = configValueFromParam(caseSensitive, 'boolean', 'caseSensitive')
     this.caseFirst = configValueFromParam(caseFirst, ['upper', 'lower', 'false'], 'caseFirst')
     this.ignorePunctuation = configValueFromParam(ignorePunctuation, 'boolean', 'ignorePunctuation')
->>>>>>> f6e0bf60
     this.chooseAddressMappingPolicy = chooseAddressMappingPolicy ?? Config.defaultConfig.chooseAddressMappingPolicy
     this.dateFormats = configValueFromParamCheck(dateFormats, Array.isArray, 'array', 'dateFormats')
     this.timeFormats = configValueFromParamCheck(timeFormats, Array.isArray, 'array', 'timeFormats')
@@ -619,30 +571,8 @@
     this.localeLang = configValueFromParam(localeLang, 'string', 'localeLang')
     this.functionPlugins = functionPlugins ?? Config.defaultConfig.functionPlugins
     this.gpujs = gpujs ?? Config.defaultConfig.gpujs
-<<<<<<< HEAD
-    this.gpuMode = this.valueFromParam(gpuMode, PossibleGPUModeString, 'gpuMode')
-    this.smartRounding = this.valueFromParam(smartRounding, 'boolean', 'smartRounding')
-    this.evaluateNullToZero = this.valueFromParam(evaluateNullToZero, 'boolean', 'evaluateNullToZero')
-    this.nullYear = this.valueFromParam(nullYear, 'number', 'nullYear')
-    this.validateNumberToBeAtLeast(this.nullYear, 'nullYear', 0)
-    this.validateNumberToBeAtMost(this.nullYear, 'nullYear', 100)
-    this.precisionRounding = this.valueFromParam(precisionRounding, 'number', 'precisionRounding')
-    this.validateNumberToBeAtLeast(this.precisionRounding, 'precisionRounding', 0)
-    this.precisionEpsilon = this.valueFromParam(precisionEpsilon, 'number', 'precisionEpsilon')
-    this.validateNumberToBeAtLeast(this.precisionEpsilon, 'precisionEpsilon', 0)
-    this.useColumnIndex = this.valueFromParam(useColumnIndex, 'boolean', 'useColumnIndex')
-    this.useStats = this.valueFromParam(useStats, 'boolean', 'useStats')
-    this.binarySearchThreshold = this.valueFromParam(binarySearchThreshold, 'number', 'binarySearchThreshold')
-    this.validateNumberToBeAtLeast(this.binarySearchThreshold, 'binarySearchThreshold', 1)
-    this.parseDateTime = this.valueFromParam(parseDateTime, 'function', 'parseDateTime')
-    this.stringifyDateTime = this.valueFromParam(stringifyDateTime, 'function', 'stringifyDateTime')
-    this.stringifyDuration = this.valueFromParam(stringifyDuration, 'function', 'stringifyDuration')
-=======
     this.gpuMode = configValueFromParam(gpuMode, PossibleGPUModeString, 'gpuMode')
     this.smartRounding = configValueFromParam(smartRounding, 'boolean', 'smartRounding')
-    this.matrixDetection = configValueFromParam(matrixDetection, 'boolean', 'matrixDetection')
-    this.matrixDetectionThreshold = configValueFromParam(matrixDetectionThreshold, 'number', 'matrixDetectionThreshold')
-    validateNumberToBeAtLeast(this.matrixDetectionThreshold, 'matrixDetectionThreshold', 1)
     this.evaluateNullToZero = configValueFromParam(evaluateNullToZero, 'boolean', 'evaluateNullToZero')
     this.nullYear = configValueFromParam(nullYear, 'number', 'nullYear')
     validateNumberToBeAtLeast(this.nullYear, 'nullYear', 0)
@@ -658,7 +588,6 @@
     this.parseDateTime = configValueFromParam(parseDateTime, 'function', 'parseDateTime')
     this.stringifyDateTime = configValueFromParam(stringifyDateTime, 'function', 'stringifyDateTime')
     this.stringifyDuration = configValueFromParam(stringifyDuration, 'function', 'stringifyDuration')
->>>>>>> f6e0bf60
     this.translationPackage = HyperFormula.getLanguage(this.language)
     this.errorMapping = this.translationPackage.buildErrorMapping()
     this.nullDate = configValueFromParamCheck(nullDate, instanceOfSimpleDate, 'IDate', 'nullDate')
