--- conflicted
+++ resolved
@@ -466,10 +466,8 @@
    * @internal
    */
   public readonly translationPackage: TranslationPackage
-<<<<<<< HEAD
   public readonly regexpType: 'none' | 'wildcards' | 'full'
   public readonly matchWholeCell: boolean
-=======
   /**
    * Set automatically based on licenseKey checking result.
    *
@@ -485,7 +483,6 @@
   public get licenseKeyValidityState() {
     return this.#licenseKeyValidityState
   }
->>>>>>> 96229b42
 
   constructor(
     {
