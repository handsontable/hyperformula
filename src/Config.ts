import {GPUMode} from 'gpu.js'
import {ErrorType} from './Cell'
import {DateHelper, defaultParseDate, instanceOfSimpleDate, SimpleDate} from './DateHelper'
import {ExpectedOneOfValues, ExpectedValueOfType} from './errors'
import {AlwaysDense, ChooseAddressMapping} from './DependencyGraph/AddressMapping/ChooseAddressMappingPolicy'
import {defaultStringifyDate} from './format/format'
import {enGB, TranslationPackage} from './i18n'
import {AbsPlugin} from './interpreter/plugin/AbsPlugin'
import {BitShiftPlugin} from './interpreter/plugin/BitShiftPlugin'
import {BitwiseLogicOperationsPlugin} from './interpreter/plugin/BitwiseLogicOperationsPlugin'
import {BooleanPlugin} from './interpreter/plugin/BooleanPlugin'
import {CharPlugin} from './interpreter/plugin/CharPlugin'
import {CodePlugin} from './interpreter/plugin/CodePlugin'
import {CorrelPlugin} from './interpreter/plugin/CorrelPlugin'
import {CountUniquePlugin} from './interpreter/plugin/CountUniquePlugin'
import {DatePlugin} from './interpreter/plugin/DatePlugin'
import {DegreesPlugin} from './interpreter/plugin/DegreesPlugin'
import {DeltaPlugin} from './interpreter/plugin/DeltaPlugin'
import {ErrorFunctionPlugin} from './interpreter/plugin/ErrorFunctionPlugin'
import {ExpPlugin} from './interpreter/plugin/ExpPlugin'
import {InformationPlugin} from './interpreter/plugin/InformationPlugin'
import {IsEvenPlugin} from './interpreter/plugin/IsEvenPlugin'
import {IsOddPlugin} from './interpreter/plugin/IsOddPlugin'
import {LogarithmPlugin} from './interpreter/plugin/LogarithmPlugin'
import {MathConstantsPlugin} from './interpreter/plugin/MathConstantsPlugin'
import {MatrixPlugin} from './interpreter/plugin/MatrixPlugin'
import {MedianPlugin} from './interpreter/plugin/MedianPlugin'
import {ModuloPlugin} from './interpreter/plugin/ModuloPlugin'
import {NumericAggregationPlugin} from './interpreter/plugin/NumericAggregationPlugin'
import {PowerPlugin} from './interpreter/plugin/PowerPlugin'
import {RadiansPlugin} from './interpreter/plugin/RadiansPlugin'
import {RadixConversionPlugin} from './interpreter/plugin/RadixConversionPlugin'
import {RandomPlugin} from './interpreter/plugin/RandomPlugin'
import {RoundingPlugin} from './interpreter/plugin/RoundingPlugin'
import {SqrtPlugin} from './interpreter/plugin/SqrtPlugin'
import {SumifPlugin} from './interpreter/plugin/SumifPlugin'
import {SumprodPlugin} from './interpreter/plugin/SumprodPlugin'
import {TextPlugin} from './interpreter/plugin/TextPlugin'
import {TrigonometryPlugin} from './interpreter/plugin/TrigonometryPlugin'
import {VlookupPlugin} from './interpreter/plugin/VlookupPlugin'
import {ParserConfig} from './parser/ParserConfig'

const PossibleGPUModeString: GPUMode[] = ['gpu', 'cpu', 'dev']

export interface ConfigParams {
  accentSensitive: boolean,
  caseSensitive: boolean,
  caseFirst: 'upper' | 'lower' | 'false',
  chooseAddressMappingPolicy: ChooseAddressMapping,
  dateFormats: string[],
  functionArgSeparator: string,
  decimalSeparator: '.' | ',',
  language: TranslationPackage,
  // eslint-disable-next-line @typescript-eslint/no-explicit-any
  functionPlugins: any[],
  gpuMode: GPUMode,
  ignorePunctuation: boolean,
  leapYear1900: boolean,
  localeLang: string,
  matrixDetection: boolean,
  matrixDetectionThreshold: number,
  nullYear: number,
  parseDate: (dateString: string, dateFormats: string[], dateHelper: DateHelper) => SimpleDate | null,
  precisionEpsilon: number,
  precisionRounding: number,
  stringifyDate: (dateNumber: number, dateFormat: string, dateHelper: DateHelper) => string | null,
  smartRounding: boolean,
  useColumnIndex: boolean,
  vlookupThreshold: number,
  nullDate: SimpleDate,
}

type ConfigParamsList = keyof ConfigParams

export class Config implements ConfigParams, ParserConfig{

  public static defaultConfig: ConfigParams = {
    accentSensitive: false,
    caseSensitive: false,
    caseFirst: 'lower',
    ignorePunctuation: false,
    chooseAddressMappingPolicy: new AlwaysDense(),
    dateFormats: ['MM/DD/YYYY', 'MM/DD/YY'],
    functionArgSeparator: ',',
    decimalSeparator: '.',
    language: enGB,
    functionPlugins: [],
    gpuMode: 'gpu',
    leapYear1900: false,
    smartRounding: true,
    localeLang: 'en',
    matrixDetection: true,
    matrixDetectionThreshold: 100,
    nullYear: 30,
    parseDate: defaultParseDate,
    stringifyDate: defaultStringifyDate,
    precisionEpsilon: 1e-13,
    precisionRounding: 14,
    useColumnIndex: false,
    vlookupThreshold: 20,
    nullDate: {year: 1899, month: 12, day: 30},
  }

  // eslint-disable-next-line @typescript-eslint/no-explicit-any
  private static defaultPlugins: any[] = [
    SumifPlugin,
    TextPlugin,
    NumericAggregationPlugin,
    MedianPlugin,
    DatePlugin,
    BooleanPlugin,
    InformationPlugin,
    TrigonometryPlugin,
    CountUniquePlugin,
    SumprodPlugin,
    MatrixPlugin,
    ExpPlugin,
    AbsPlugin,
    DegreesPlugin,
    RadiansPlugin,
    RandomPlugin,
    VlookupPlugin,
    IsEvenPlugin,
    IsOddPlugin,
    RoundingPlugin,
    RadixConversionPlugin,
    LogarithmPlugin,
    BitwiseLogicOperationsPlugin,
    BitShiftPlugin,
    PowerPlugin,
    MathConstantsPlugin,
    SqrtPlugin,
    ModuloPlugin,
    DeltaPlugin,
    CharPlugin,
    CodePlugin,
    ErrorFunctionPlugin,
    CorrelPlugin,
  ]
<<<<<<< HEAD
  /**
   * Specifies if the string comparison is case-sensitive or not.
   *
   * Applies to comparison operators only.
   * 
   * @default false
   */
  public readonly caseSensitive: boolean
  /**
   * Determines which address mapping policy will be used. Built in implementations:
   *
   * DenseSparseChooseBasedOnThreshold - will choose address mapping for each sheet separately based on fill ratio.
   * 
   * AlwaysDense - will use DenseStrategy for all sheets.
   * 
   * AlwaysSparse - will use SparseStrategy for all sheets.
   * 
   *  @default AlwaysDense
   */
=======

  public readonly accentSensitive: boolean
  public readonly caseSensitive: boolean
  public readonly caseFirst: 'upper' | 'lower' | 'false'
>>>>>>> 079e7ec2
  public readonly chooseAddressMappingPolicy: ChooseAddressMapping
  /**
   * A list of date formats that are supported by date parsing functions.
   * 
   * The separator is ignored and it can be any non-alpha-numeric symbol.
   * 
   * Any configuration of YYYY, YY, MM, DD is accepted as a date, they can be put in any order, and any subset of those.
   *
   * @default ['MM/DD/YYYY', 'MM/DD/YY']
   */
  public readonly dateFormats: string[]
  /**
   * A separator character used to separate arguments of procedures in formulas. Must be different from {@link decimalSeparator}.
   *
   * @default ','
   */
  public readonly functionArgSeparator: string
  /**
   * A decimal separator used for parsing numeric literals. 
   *
   * Can be either '.' or ',' and must be different from {@link functionArgSeparator}.
   *
   * @default '.'
   */
  public readonly decimalSeparator: '.' | ','
  /**
   * Translation package with translations of function and error names.
   *
   * @default enGB
   */
  public readonly language: TranslationPackage
<<<<<<< HEAD
  /**
   * A list of additional function plugins to use by formula interpreter.
   *
   * @default []
   */
=======
  // eslint-disable-next-line @typescript-eslint/no-explicit-any
>>>>>>> 079e7ec2
  public readonly functionPlugins: any[]
  /**
   * Allows to set GPU or CPU for use in matrix calculations.
   *
   * When set to 'gpu' it will try to use GPU for matrix calculations. Setting it to 'cpu' will force CPU usage.
   *
   * Other values should be used for debugging purposes only. More info can be found in GPU.js documentation.
   * 
   * @default 'gpu'
   */
  public readonly gpuMode: GPUMode
<<<<<<< HEAD
  /**
   * Preserves an option for setting 1900 as a leap year.
   *
   * 1900 was not a leap year, but in Lotus 1-2-3 it was faulty interpreted as a leap year.
   * 
   * Set to `true` for compatibility with Lotus 1-2-3 and Excel. See {@link nullDate} for complete solution.
   * 
   * @default false
   */
  public readonly leapYear1900: boolean
  /**
   * Enables numeric matrix detection feature when set to 'true'.
   *
   * During build phase each rectangular area of numbers will be treated as one matrix vertex in order to optimize further calculations.
   * 
   * Some CRUD operations may break numeric matrices into individual vertices if needed.
   * 
   * @default true
   */
=======
  public readonly ignorePunctuation: boolean
  public readonly leapYear1900: boolean
  public readonly localeLang: string
>>>>>>> 079e7ec2
  public readonly matrixDetection: boolean
  /*
   * Specifies how many cells an area must have in order to be treated as a matrix. Relevant only if {@link matrixDetection} is set to `true`.
   * 
   * @default 100
   */
  public readonly matrixDetectionThreshold: number
  /**
   * Two-digit values when interpreted as a year can be either 19xx or 20xx.
   *
   * If `xx <= nullYear` its latter, otherwise its former.
   * 
   * @default 30
   */
  public readonly nullYear: number
  /**
   * Allows to provide a function that takes a string representing date and parses it into an actual date.
   *
   * @default defaultParseDate
   */
  public readonly parseDate: (dateString: string, dateFormats: string[], dateHelper: DateHelper) => SimpleDate | null
  /**
   * Allows to provide a function that takes date (represented as a number) and prints it into string.
   *
   * @default defaultStringifyDate
   */
  public readonly stringifyDate: (value: number, formatArg: string, dateHelper: DateHelper) => string | null
  /**
   * Controls how far two numerical values need to be from each other to be treated as non-equal.
   *
   * `a` and `b` are equal if they are of the same sign and:
   * 
   * `abs(a) <= (1+precisionEpsilon) * abs(b)`
   * 
   * and
   * 
   * `abs(b) <= (1+precisionEpsilon) * abs(a)`
   *
   * It also controls snap-to-zero behavior for additions/subtractions:
   * 
   * for `c=a+b` or `c=a-b`, if `abs(c) <= precisionEpsilon * abs(a)`, then `c` is set to `0`
   * 
   * @default 1e-13
   */
  public readonly precisionEpsilon: number
  /**
   * Sets how precise the calculation should be.
   *
   * Numerical outputs are rounded to `precisionRounding` many digits after the decimal.
   * 
   * @default 14
   */
  public readonly precisionRounding: number
  /**
   * Sets the rounding.
   *
   * If `false`, no rounding happens, and numbers are equal if and only if they are truly identical value (see: {@link precisionEpsilon}).
   * 
   * @default true
   */
  public readonly smartRounding: boolean
  /**
   * Switches column search strategy from binary search to column index. 
   *
   * Used by VLOOKUP and MATCH procedures.
   * 
   * Using column index may improve time efficiency but it will increase memory usage. 
   * 
   * In some scenarios column index may fall back to binary search despite of this flag.
   * 
   * @default false
   */
  public readonly useColumnIndex: boolean
  /**
   * Determines minimum number of elements a range must have in order to use binary search. 
   *
   * Shorter ranges will be searched naively.
   * 
   * Used by VLOOKUP and MATCH procedures.
   * 
   * @default 20
   */
  public readonly vlookupThreshold: number
  /**
   * Allows to set a specific date from which the number of days will be counted.
   *
   * Dates are represented internally as number of days that passed since this nullDate.
   * 
   * @default {year: 1899, month: 12, day: 30}
   * 
   */
  public readonly nullDate: SimpleDate
  /**
   * Built automatically based on translation package.
   */
  public readonly errorMapping: Record<string, ErrorType>


  constructor(
    {
      accentSensitive,
      caseSensitive,
      caseFirst,
      chooseAddressMappingPolicy,
      dateFormats,
      functionArgSeparator,
      decimalSeparator,
      language,
      functionPlugins,
      gpuMode,
      ignorePunctuation,
      leapYear1900,
      localeLang,
      smartRounding,
      matrixDetection,
      matrixDetectionThreshold,
      nullYear,
      parseDate,
      stringifyDate,
      precisionEpsilon,
      precisionRounding,
      useColumnIndex,
      vlookupThreshold,
      nullDate,
    }: Partial<ConfigParams> = {},
  ) {
    this.accentSensitive = this.valueFromParam(accentSensitive, Config.defaultConfig, 'boolean', 'accentSensitive')
    this.caseSensitive = this.valueFromParam(caseSensitive, Config.defaultConfig, 'boolean', 'caseSensitive')
    this.caseFirst = this.valueFromParam(caseFirst, Config.defaultConfig, ['upper', 'lower', 'false'], 'caseFirst')
    this.ignorePunctuation = this.valueFromParam(ignorePunctuation, Config.defaultConfig, 'boolean', 'ignorePunctuation')
    this.chooseAddressMappingPolicy = chooseAddressMappingPolicy || Config.defaultConfig.chooseAddressMappingPolicy
    this.dateFormats = this.valueFromParamCheck(dateFormats, Config.defaultConfig, Array.isArray, 'array', 'dateFormats')
    this.functionArgSeparator = this.valueFromParam(functionArgSeparator, Config.defaultConfig, 'string', 'functionArgSeparator')
    this.decimalSeparator = this.valueFromParam(decimalSeparator, Config.defaultConfig, ['.', ','], 'decimalSeparator')
    this.language = language || Config.defaultConfig.language
    this.localeLang = this.valueFromParam(localeLang, Config.defaultConfig, 'string', 'localeLang')
    this.functionPlugins = functionPlugins || Config.defaultConfig.functionPlugins
    this.gpuMode = this.valueFromParam(gpuMode, Config.defaultConfig, PossibleGPUModeString, 'gpuMode')
    this.smartRounding = this.valueFromParam(smartRounding, Config.defaultConfig, 'boolean', 'smartRounding')
    this.matrixDetection = this.valueFromParam(matrixDetection, Config.defaultConfig, 'boolean', 'matrixDetection')
    this.matrixDetectionThreshold = this.valueFromParam(matrixDetectionThreshold, Config.defaultConfig, 'number', 'matrixDetectionThreshold')
    this.nullYear = this.valueFromParam(nullYear, Config.defaultConfig, 'number', 'nullYear')
    this.precisionRounding = this.valueFromParam(precisionRounding, Config.defaultConfig, 'number', 'precisionRounding')
    this.precisionEpsilon = this.valueFromParam(precisionEpsilon, Config.defaultConfig, 'number', 'precisionEpsilon')
    if (!this.smartRounding) {
      this.precisionEpsilon = 0
    }
    this.useColumnIndex = this.valueFromParam(useColumnIndex, Config.defaultConfig, 'boolean', 'useColumnIndex')
    this.vlookupThreshold = this.valueFromParam(vlookupThreshold, Config.defaultConfig, 'number', 'vlookupThreshold')
    this.errorMapping = this.buildErrorMapping(this.language)
    this.parseDate = this.valueFromParam(parseDate, Config.defaultConfig, 'function', 'parseDate')
    this.stringifyDate = this.valueFromParam(stringifyDate, Config.defaultConfig, 'function', 'stringifyDate')
    this.nullDate = this.valueFromParamCheck(nullDate, Config.defaultConfig, instanceOfSimpleDate, 'IDate', 'nullDate' )
    this.leapYear1900 = this.valueFromParam(leapYear1900, Config.defaultConfig, 'boolean', 'leapYear1900')

    if (this.decimalSeparator === this.functionArgSeparator) {
      throw Error('Config initialization failed. Function argument separator and decimal separator needs to differ.')
    }
  }

  public getFunctionTranslationFor = (functionTranslationKey: string): string => {
    return this.language.functions[functionTranslationKey]
  }

  public getErrorTranslationFor = (functionTranslationKey: ErrorType): string => {
    return this.language.errors[functionTranslationKey]
  }

  public numericStringToNumber = (input: string): number => {
    const normalized = input.replace(this.decimalSeparator, '.')
    return Number(normalized)
  }

  // eslint-disable-next-line @typescript-eslint/no-explicit-any
  public allFunctionPlugins(): any[] {
    return [...Config.defaultPlugins, ...this.functionPlugins]
  }

  public volatileFunctions(): Set<string> {
    const volatileFunctions = new Set<string>()

    for (const plugin of this.allFunctionPlugins()) {
      for (const functionKey in plugin.implementedFunctions) {
        const pluginFunctionData = plugin.implementedFunctions[functionKey]
        if (pluginFunctionData.isVolatile) {
          volatileFunctions.add(this.getFunctionTranslationFor(pluginFunctionData.translationKey))
        }
      }
    }

    return volatileFunctions
  }

  public structuralChangeFunctions(): Set<string> {
    const structuralChangeFunctions = new Set<string>()

    for (const plugin of this.allFunctionPlugins()) {
      for (const functionKey in plugin.implementedFunctions) {
        const pluginFunctionData = plugin.implementedFunctions[functionKey]
        if (pluginFunctionData.isDependentOnSheetStructureChange) {
          structuralChangeFunctions.add(this.getFunctionTranslationFor(pluginFunctionData.translationKey))
        }
      }
    }
    return structuralChangeFunctions
  }

  public functionsWhichDoesNotNeedArgumentsToBeComputed(): Set<string> {
    const functionsWhichDoesNotNeedArgumentsToBeComputed = new Set<string>()

    for (const plugin of this.allFunctionPlugins()) {
      for (const functionKey in plugin.implementedFunctions) {
        const pluginFunctionData = plugin.implementedFunctions[functionKey]
        if (pluginFunctionData.doesNotNeedArgumentsToBeComputed) {
          functionsWhichDoesNotNeedArgumentsToBeComputed.add(this.getFunctionTranslationFor(pluginFunctionData.translationKey))
        }
      }
    }
    return functionsWhichDoesNotNeedArgumentsToBeComputed
  }

  public getRegisteredFunctions(): Set<String> {
    const ret = new Set<String>()
    for (const pluginClass of Config.defaultPlugins) {
      Object.keys(pluginClass.implementedFunctions).forEach((pluginFunction) => {
        ret.add(pluginClass.implementedFunctions[pluginFunction].translationKey.toUpperCase())
      })
    }
    return ret
  }

  private buildErrorMapping(language: TranslationPackage): Record<string, ErrorType> {
    return Object.keys(language.errors).reduce((ret, key) => {
      ret[language.errors[key as ErrorType]] = key as ErrorType
      return ret
    }, {} as Record<string, ErrorType>)
  }

  // eslint-disable-next-line @typescript-eslint/no-explicit-any
  private valueFromParam(inputValue: any, baseConfig: ConfigParams, expectedType: string | string[], paramName: ConfigParamsList ) {
    if(typeof inputValue === 'undefined') {
      return baseConfig[paramName]
    } else if(typeof expectedType === 'string') {
      if(typeof inputValue === expectedType) {
        return inputValue
      } else {
        throw new ExpectedValueOfType(expectedType, paramName)
      }
    } else {
      if(expectedType.includes(inputValue)) {
        return inputValue
      } else {
        throw new ExpectedOneOfValues(expectedType.map((val: string) => '\''+val+'\'').join(' '), paramName)
      }
    }
  }

  // eslint-disable-next-line @typescript-eslint/no-explicit-any
  private valueFromParamCheck(inputValue: any, baseConfig: ConfigParams, typeCheck: (object: any) => boolean, expectedType: string, paramName: ConfigParamsList ) {
    if (typeCheck(inputValue)) {
      return inputValue
    } else if (typeof inputValue === 'undefined') {
      return baseConfig[paramName]
    } else {
      throw new ExpectedValueOfType(expectedType, paramName)
    }
  }
}<|MERGE_RESOLUTION|>--- conflicted
+++ resolved
@@ -137,7 +137,6 @@
     ErrorFunctionPlugin,
     CorrelPlugin,
   ]
-<<<<<<< HEAD
   /**
    * Specifies if the string comparison is case-sensitive or not.
    *
@@ -157,13 +156,22 @@
    * 
    *  @default AlwaysDense
    */
-=======
-
+  public readonly chooseAddressMappingPolicy: ChooseAddressMapping
+
+  /**
+   * TODO
+   * 
+   * 
+   * @default false
+   */
   public readonly accentSensitive: boolean
-  public readonly caseSensitive: boolean
+
+  /**
+   * TODO
+   * 
+   * @default 'lower'
+   */
   public readonly caseFirst: 'upper' | 'lower' | 'false'
->>>>>>> 079e7ec2
-  public readonly chooseAddressMappingPolicy: ChooseAddressMapping
   /**
    * A list of date formats that are supported by date parsing functions.
    * 
@@ -194,15 +202,12 @@
    * @default enGB
    */
   public readonly language: TranslationPackage
-<<<<<<< HEAD
   /**
    * A list of additional function plugins to use by formula interpreter.
    *
    * @default []
    */
-=======
   // eslint-disable-next-line @typescript-eslint/no-explicit-any
->>>>>>> 079e7ec2
   public readonly functionPlugins: any[]
   /**
    * Allows to set GPU or CPU for use in matrix calculations.
@@ -214,7 +219,6 @@
    * @default 'gpu'
    */
   public readonly gpuMode: GPUMode
-<<<<<<< HEAD
   /**
    * Preserves an option for setting 1900 as a leap year.
    *
@@ -234,12 +238,19 @@
    * 
    * @default true
    */
-=======
+  public readonly matrixDetection: boolean
+  /**
+   * TODO
+   * 
+   * @default false
+   */
   public readonly ignorePunctuation: boolean
-  public readonly leapYear1900: boolean
+  /**
+   * TODO
+   * 
+   * @default 'en''
+   */
   public readonly localeLang: string
->>>>>>> 079e7ec2
-  public readonly matrixDetection: boolean
   /*
    * Specifies how many cells an area must have in order to be treated as a matrix. Relevant only if {@link matrixDetection} is set to `true`.
    * 
