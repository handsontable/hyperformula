--- conflicted
+++ resolved
@@ -3,14 +3,9 @@
 import {DateTime, instanceOfSimpleDate, SimpleDate, SimpleDateTime} from './DateTimeHelper'
 import {ExpectedOneOfValues, ExpectedValueOfType} from './errors'
 import {AlwaysDense, ChooseAddressMapping} from './DependencyGraph/AddressMapping/ChooseAddressMappingPolicy'
-<<<<<<< HEAD
 import {defaultStringifyDateTime} from './format/format'
 import {enGB, TranslationPackage} from './i18n'
-=======
 import {HyperFormula} from './index'
-import {defaultPrintDate} from './format/format'
-import {TranslationPackage} from './i18n'
->>>>>>> 354cde45
 import {AbsPlugin} from './interpreter/plugin/AbsPlugin'
 import {BitShiftPlugin} from './interpreter/plugin/BitShiftPlugin'
 import {BitwiseLogicOperationsPlugin} from './interpreter/plugin/BitwiseLogicOperationsPlugin'
@@ -274,11 +269,7 @@
    *
    * @category DateTime
    */
-<<<<<<< HEAD
   stringifyDateTime: (dateTime: SimpleDateTime, dateFormat: string) => Maybe<string>,
-=======
-  stringifyDate: (date: SimpleDate, dateFormat: string) => Maybe<string>,
->>>>>>> 354cde45
   /**
    * Sets the rounding.
    *
@@ -466,15 +457,12 @@
    * @internal
    */
   public readonly errorMapping: Record<string, ErrorType>
-<<<<<<< HEAD
-=======
   /**
    * Built automatically based on language.
    *
    * @internal
    */
   public readonly translationPackage: TranslationPackage
->>>>>>> 354cde45
 
   constructor(
     {
@@ -530,16 +518,10 @@
     this.useColumnIndex = this.valueFromParam(useColumnIndex, 'boolean', 'useColumnIndex')
     this.useStats = this.valueFromParam(useStats, 'boolean', 'useStats')
     this.vlookupThreshold = this.valueFromParam(vlookupThreshold, 'number', 'vlookupThreshold')
-<<<<<<< HEAD
-    this.errorMapping = this.buildErrorMapping(this.language)
     this.parseDateTime = this.valueFromParam(parseDateTime, 'function', 'parseDateTime')
     this.stringifyDateTime = this.valueFromParam(stringifyDateTime, 'function', 'stringifyDateTime')
-=======
     this.translationPackage = HyperFormula.getLanguage(this.language)
     this.errorMapping = this.translationPackage.buildErrorMapping()
-    this.parseDate = this.valueFromParam(parseDate, 'function', 'parseDate')
-    this.stringifyDate = this.valueFromParam(stringifyDate, 'function', 'stringifyDate')
->>>>>>> 354cde45
     this.nullDate = this.valueFromParamCheck(nullDate, instanceOfSimpleDate, 'IDate', 'nullDate')
     this.leapYear1900 = this.valueFromParam(leapYear1900, 'boolean', 'leapYear1900')
 
