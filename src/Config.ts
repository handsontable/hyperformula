import {ErrorType} from './Cell'
import {defaultParseToDate, instanceOfSimpleDate, SimpleDate} from './DateHelper'
import {ExpectedOneOfValues, ExpectedValueOfType} from './errors'
import {AlwaysDense, ChooseAddressMapping} from './DependencyGraph/AddressMapping/ChooseAddressMappingPolicy'
import {defaultPrintDate} from './format/format'
import {enGB, TranslationPackage} from './i18n'
import {AbsPlugin} from './interpreter/plugin/AbsPlugin'
import {BitShiftPlugin} from './interpreter/plugin/BitShiftPlugin'
import {BitwiseLogicOperationsPlugin} from './interpreter/plugin/BitwiseLogicOperationsPlugin'
import {BooleanPlugin} from './interpreter/plugin/BooleanPlugin'
import {CharPlugin} from './interpreter/plugin/CharPlugin'
import {CodePlugin} from './interpreter/plugin/CodePlugin'
import {CorrelPlugin} from './interpreter/plugin/CorrelPlugin'
import {CountUniquePlugin} from './interpreter/plugin/CountUniquePlugin'
import {DatePlugin} from './interpreter/plugin/DatePlugin'
import {DegreesPlugin} from './interpreter/plugin/DegreesPlugin'
import {DeltaPlugin} from './interpreter/plugin/DeltaPlugin'
import {ErrorFunctionPlugin} from './interpreter/plugin/ErrorFunctionPlugin'
import {ExpPlugin} from './interpreter/plugin/ExpPlugin'
import {InformationPlugin} from './interpreter/plugin/InformationPlugin'
import {IsEvenPlugin} from './interpreter/plugin/IsEvenPlugin'
import {IsOddPlugin} from './interpreter/plugin/IsOddPlugin'
import {LogarithmPlugin} from './interpreter/plugin/LogarithmPlugin'
import {MathConstantsPlugin} from './interpreter/plugin/MathConstantsPlugin'
import {MatrixPlugin} from './interpreter/plugin/MatrixPlugin'
import {MedianPlugin} from './interpreter/plugin/MedianPlugin'
import {ModuloPlugin} from './interpreter/plugin/ModuloPlugin'
import {NumericAggregationPlugin} from './interpreter/plugin/NumericAggregationPlugin'
import {PowerPlugin} from './interpreter/plugin/PowerPlugin'
import {RadiansPlugin} from './interpreter/plugin/RadiansPlugin'
import {RadixConversionPlugin} from './interpreter/plugin/RadixConversionPlugin'
import {RandomPlugin} from './interpreter/plugin/RandomPlugin'
import {RoundingPlugin} from './interpreter/plugin/RoundingPlugin'
import {SqrtPlugin} from './interpreter/plugin/SqrtPlugin'
import {SumifPlugin} from './interpreter/plugin/SumifPlugin'
import {SumprodPlugin} from './interpreter/plugin/SumprodPlugin'
import {TextPlugin} from './interpreter/plugin/TextPlugin'
import {TrigonometryPlugin} from './interpreter/plugin/TrigonometryPlugin'
import {VlookupPlugin} from './interpreter/plugin/VlookupPlugin'
import {Maybe} from './Maybe'
import {ParserConfig} from './parser/ParserConfig'

type GPUMode = 'gpu' | 'cpu' | 'dev'

const PossibleGPUModeString: GPUMode[] = ['gpu', 'cpu', 'dev']

export interface ConfigParams {
<<<<<<< HEAD
  accentSensitive: boolean,
  caseSensitive: boolean,
  caseFirst: 'upper' | 'lower' | 'false',
  chooseAddressMappingPolicy: ChooseAddressMapping,
  dateFormats: string[],
  functionArgSeparator: string,
  decimalSeparator: '.' | ',',
  thousandSeparator: '' | ',' | ' ' | '.',
  language: TranslationPackage,
  // eslint-disable-next-line @typescript-eslint/no-explicit-any
  functionPlugins: any[],
  gpuMode: GPUMode,
  ignorePunctuation: boolean,
  leapYear1900: boolean,
  localeLang: string,
  matrixDetection: boolean,
  matrixDetectionThreshold: number,
  nullYear: number,
  parseDate: (dateString: string, dateFormats: string) => Maybe<SimpleDate>,
  precisionEpsilon: number,
  precisionRounding: number,
  stringifyDate: (date: SimpleDate, dateFormat: string) => Maybe<string>,
  smartRounding: boolean,
  useColumnIndex: boolean,
  vlookupThreshold: number,
  nullDate: SimpleDate,
}

type ConfigParamsList = keyof ConfigParams

export class Config implements ConfigParams, ParserConfig {

  public static defaultConfig: ConfigParams = {
    accentSensitive: false,
    caseSensitive: false,
    caseFirst: 'lower',
    ignorePunctuation: false,
    chooseAddressMappingPolicy: new AlwaysDense(),
    dateFormats: ['MM/DD/YYYY', 'MM/DD/YY'],
    functionArgSeparator: ',',
    decimalSeparator: '.',
    thousandSeparator: '',
    language: enGB,
    functionPlugins: [],
    gpuMode: 'gpu',
    leapYear1900: false,
    smartRounding: true,
    localeLang: 'en',
    matrixDetection: true,
    matrixDetectionThreshold: 100,
    nullYear: 30,
    parseDate: defaultParseToDate,
    stringifyDate: defaultPrintDate,
    precisionEpsilon: 1e-13,
    precisionRounding: 14,
    useColumnIndex: false,
    vlookupThreshold: 20,
    nullDate: {year: 1899, month: 12, day: 30},
  }

  // eslint-disable-next-line @typescript-eslint/no-explicit-any
  private static defaultPlugins: any[] = [
    SumifPlugin,
    TextPlugin,
    NumericAggregationPlugin,
    MedianPlugin,
    DatePlugin,
    BooleanPlugin,
    InformationPlugin,
    TrigonometryPlugin,
    CountUniquePlugin,
    SumprodPlugin,
    MatrixPlugin,
    ExpPlugin,
    AbsPlugin,
    DegreesPlugin,
    RadiansPlugin,
    RandomPlugin,
    VlookupPlugin,
    IsEvenPlugin,
    IsOddPlugin,
    RoundingPlugin,
    RadixConversionPlugin,
    LogarithmPlugin,
    BitwiseLogicOperationsPlugin,
    BitShiftPlugin,
    PowerPlugin,
    MathConstantsPlugin,
    SqrtPlugin,
    ModuloPlugin,
    DeltaPlugin,
    CharPlugin,
    CodePlugin,
    ErrorFunctionPlugin,
    CorrelPlugin,
  ]
=======
>>>>>>> a29a459d
  /**
   * Specifies if the string comparison is accent sensitive or not.
   *
   * Applies to comparison operators only.
   *
   * @default false
   */
  accentSensitive: boolean,
  /**
   * Specifies if the string comparison is case-sensitive or not.
   *
   * Applies to comparison operators only.
   *
   * @default false
   */
  caseSensitive: boolean,
  /**
   * Allows to define if upper case or lower case should sort first.
   *
   * When set to `false` uses the locale's default.
   *
   * @default 'lower'
   */
  caseFirst: 'upper' | 'lower' | 'false',
  /**
   * Determines which address mapping policy will be used. Built in implementations:
   *
   * DenseSparseChooseBasedOnThreshold - will choose address mapping for each sheet separately based on fill ratio.
   *
   * AlwaysDense - will use DenseStrategy for all sheets.
   *
   * AlwaysSparse - will use SparseStrategy for all sheets.
   *
   * @default AlwaysDense
   */
  chooseAddressMappingPolicy: ChooseAddressMapping,
  /**
   * A list of date formats that are supported by date parsing functions.
   *
   * The separator is ignored and it can be any non-alpha-numeric symbol.
   *
   * Any configuration of YYYY, YY, MM, DD is accepted as a date, they can be put in any order, and any subset of those.
   *
   * @default ['MM/DD/YYYY', 'MM/DD/YY']
   */
  dateFormats: string[],
  /**
   * A separator character used to separate arguments of procedures in formulas. Must be different from [[decimalSeparator]] and [[thousandSeparator]].
   *
   * @default ','
   */
  functionArgSeparator: string,
  /**
   * A decimal separator used for parsing numeric literals.
   *
   * Can be either '.' or ',' and must be different from [[thousandSeparator]] and [[functionArgSeparator]].
   *
   * @default '.'
   */
  decimalSeparator: '.' | ',',
  /**
   * A thousand separator used for parsing numeric literals.
   *
   * Can be either empty, ',' or ' ' and must be different from [[decimalSeparator]] and [[functionArgSeparator]].
   *
   * @default ''
   */
  thousandSeparator: '' | ',' | ' ' | '.',
  /**
   * Translation package with translations of function and error names.
   *
   * @default enGB
   */
  language: TranslationPackage,
  /**
   * A list of additional function plugins to use by formula interpreter.
   *
   * @default []
   */
  // eslint-disable-next-line @typescript-eslint/no-explicit-any
  functionPlugins: any[],
  /**
   * Allows to set GPU or CPU for use in matrix calculations.
   *
   * When set to 'gpu' it will try to use GPU for matrix calculations. Setting it to 'cpu' will force CPU usage.
   *
   * Other values should be used for debugging purposes only. More info can be found in GPU.js documentation.
   *
   * @default 'gpu'
   */
  gpuMode: GPUMode,
  /**
   * Specifies whether punctuation should be ignored in string comparison.
   *
   * @default false
   */
  ignorePunctuation: boolean,
  /**
   * Preserves an option for setting 1900 as a leap year.
   *
   * 1900 was not a leap year, but in Lotus 1-2-3 it was faulty interpreted as a leap year.
   *
   * Set to `true` for compatibility with Lotus 1-2-3 and Excel. See [[nullDate]] for complete solution.
   *
   * @default false
   */
  leapYear1900: boolean,
  /**
   * Sets the locale using a BCP 47 code language tag for language sensitive string comparison.
   *
   * @default 'en'
   */
  localeLang: string,
  /**
   * Enables numeric matrix detection feature when set to 'true'.
   *
   * During build phase each rectangular area of numbers will be treated as one matrix vertex in order to optimize further calculations.
   *
   * Some CRUD operations may break numeric matrices into individual vertices if needed.
   *
   * @default true
   */
  matrixDetection: boolean,
  /**
   * Specifies how many cells an area must have in order to be treated as a matrix. Relevant only if [[matrixDetection]] is set to `true`.
   *
   * @default 100
   */
  matrixDetectionThreshold: number,
  /**
   * Two-digit values when interpreted as a year can be either 19xx or 20xx.
   *
   * If `xx <= nullYear` its latter, otherwise its former.
   *
   * @default 30
   */
  nullYear: number,
  /**
   * Allows to provide a function that takes a string representing date and parses it into an actual date.
   *
<<<<<<< HEAD
   * @default parseDateFromFormats
   */
  public readonly parseDate: (dateString: string, dateFormats: string) => Maybe<SimpleDate>
  /**
   * Allows to provide a function that takes date and prints it into string.
   *
   * @default defaultStringifyDate
   */
  public readonly stringifyDate: (date: SimpleDate, formatArg: string) => Maybe<string>
=======
   * @default defaultParseToDate
   */
  parseDate: (dateString: string, dateFormats: string) => Maybe<SimpleDate>,
>>>>>>> a29a459d
  /**
   * Controls how far two numerical values need to be from each other to be treated as non-equal.
   *
   * `a` and `b` are equal if they are of the same sign and:
   *
   * `abs(a) <= (1+precisionEpsilon) * abs(b)`
   *
   * and
   *
   * `abs(b) <= (1+precisionEpsilon) * abs(a)`
   *
   * It also controls snap-to-zero behavior for additions/subtractions:
   *
   * for `c=a+b` or `c=a-b`, if `abs(c) <= precisionEpsilon * abs(a)`, then `c` is set to `0`
   *
   * @default 1e-13
   */
  precisionEpsilon: number,
  /**
   * Sets how precise the calculation should be.
   *
   * Numerical outputs are rounded to `precisionRounding` many digits after the decimal.
   *
   * @default 14
   */
  precisionRounding: number,
  /**
   * Allows to provide a function that takes date (represented as a number) and prints it into string.
   *
   * @default defaultStringifyDate
   */
  stringifyDate: (date: SimpleDate, formatArg: string) => Maybe<string>,
  /**
   * Sets the rounding.
   *
   * If `false`, no rounding happens, and numbers are equal if and only if they are truly identical value (see: [[precisionEpsilon]]).
   *
   * @default true
   */
  smartRounding: boolean,
  /**
   * Switches column search strategy from binary search to column index.
   *
   * Used by VLOOKUP and MATCH procedures.
   *
   * Using column index may improve time efficiency but it will increase memory usage.
   *
   * In some scenarios column index may fall back to binary search despite of this flag.
   *
   * @default false
   */
  useColumnIndex: boolean,
  /**
   * Determines minimum number of elements a range must have in order to use binary search.
   *
   * Shorter ranges will be searched naively.
   *
   * Used by VLOOKUP and MATCH procedures.
   *
   * @default 20
   */
  vlookupThreshold: number,
  /**
   * Allows to set a specific date from which the number of days will be counted.
   *
   * Dates are represented internally as a number of days that passed since this `nullDate`.
   *
   * @default {year: 1899, month: 12, day: 30}
   */
  nullDate: SimpleDate,
}

type ConfigParamsList = keyof ConfigParams

export class Config implements ConfigParams, ParserConfig {

  public static defaultConfig: ConfigParams = {
    accentSensitive: false,
    caseSensitive: false,
    caseFirst: 'lower',
    ignorePunctuation: false,
    chooseAddressMappingPolicy: new AlwaysDense(),
    dateFormats: ['MM/DD/YYYY', 'MM/DD/YY'],
    functionArgSeparator: ',',
    decimalSeparator: '.',
    thousandSeparator: '',
    language: enGB,
    functionPlugins: [],
    gpuMode: 'gpu',
    leapYear1900: false,
    smartRounding: true,
    localeLang: 'en',
    matrixDetection: true,
    matrixDetectionThreshold: 100,
    nullYear: 30,
    parseDate: defaultParseToDate,
    stringifyDate: defaultPrintDate,
    precisionEpsilon: 1e-13,
    precisionRounding: 14,
    useColumnIndex: false,
    vlookupThreshold: 20,
    nullDate: {year: 1899, month: 12, day: 30},
  }

  // eslint-disable-next-line @typescript-eslint/no-explicit-any
  private static defaultPlugins: any[] = [
    SumifPlugin,
    TextPlugin,
    NumericAggregationPlugin,
    MedianPlugin,
    DatePlugin,
    BooleanPlugin,
    InformationPlugin,
    TrigonometryPlugin,
    CountUniquePlugin,
    SumprodPlugin,
    MatrixPlugin,
    ExpPlugin,
    AbsPlugin,
    DegreesPlugin,
    RadiansPlugin,
    RandomPlugin,
    VlookupPlugin,
    IsEvenPlugin,
    IsOddPlugin,
    RoundingPlugin,
    RadixConversionPlugin,
    LogarithmPlugin,
    BitwiseLogicOperationsPlugin,
    BitShiftPlugin,
    PowerPlugin,
    MathConstantsPlugin,
    SqrtPlugin,
    ModuloPlugin,
    DeltaPlugin,
    CharPlugin,
    CodePlugin,
    ErrorFunctionPlugin,
    CorrelPlugin,
  ]
  /** @inheritDoc */
  public readonly caseSensitive: boolean
  /** @inheritDoc */
  public readonly chooseAddressMappingPolicy: ChooseAddressMapping
  /** @inheritDoc */
  public readonly accentSensitive: boolean
  /** @inheritDoc */
  public readonly caseFirst: 'upper' | 'lower' | 'false'
  /** @inheritDoc */
  public readonly dateFormats: string[]
  /** @inheritDoc */
  public readonly functionArgSeparator: string
  /** @inheritDoc */
  public readonly decimalSeparator: '.' | ','
  /** @inheritDoc */
  public readonly thousandSeparator: '' | ',' | ' ' | '.'
  /** @inheritDoc */
  public readonly language: TranslationPackage
  /** @inheritDoc */
  // eslint-disable-next-line @typescript-eslint/no-explicit-any
  public readonly functionPlugins: any[]
  /** @inheritDoc */
  public readonly gpuMode: GPUMode
  /** @inheritDoc */
  public readonly leapYear1900: boolean
  /** @inheritDoc */
  public readonly matrixDetection: boolean
  /** @inheritDoc */
  public readonly ignorePunctuation: boolean
  /** @inheritDoc */
  public readonly localeLang: string
  /** @inheritDoc */
  public readonly matrixDetectionThreshold: number
  /** @inheritDoc */
  public readonly nullYear: number
  /** @inheritDoc */
  public readonly parseDate: (dateString: string, dateFormats: string) => Maybe<SimpleDate>
  /** @inheritDoc */
  public readonly stringifyDate: (date: SimpleDate, formatArg: string) => Maybe<string>
  /** @inheritDoc */
  public readonly precisionEpsilon: number
  /** @inheritDoc */
  public readonly precisionRounding: number
  /** @inheritDoc */
  public readonly smartRounding: boolean
  /** @inheritDoc */
  public readonly useColumnIndex: boolean
  /** @inheritDoc */
  public readonly vlookupThreshold: number
  /** @inheritDoc */
  public readonly nullDate: SimpleDate
  /**
   * Built automatically based on translation package.
   * 
   * @internal
   */
  public readonly errorMapping: Record<string, ErrorType>


  constructor(
    {
      accentSensitive,
      caseSensitive,
      caseFirst,
      chooseAddressMappingPolicy,
      dateFormats,
      functionArgSeparator,
      decimalSeparator,
      thousandSeparator,
      language,
      functionPlugins,
      gpuMode,
      ignorePunctuation,
      leapYear1900,
      localeLang,
      smartRounding,
      matrixDetection,
      matrixDetectionThreshold,
      nullYear,
      parseDate,
      stringifyDate,
      precisionEpsilon,
      precisionRounding,
      useColumnIndex,
      vlookupThreshold,
      nullDate,
    }: Partial<ConfigParams> = {},
  ) {
    this.accentSensitive = this.valueFromParam(accentSensitive, 'boolean', 'accentSensitive')
    this.caseSensitive = this.valueFromParam(caseSensitive, 'boolean', 'caseSensitive')
    this.caseFirst = this.valueFromParam(caseFirst, ['upper', 'lower', 'false'], 'caseFirst')
    this.ignorePunctuation = this.valueFromParam(ignorePunctuation, 'boolean', 'ignorePunctuation')
    this.chooseAddressMappingPolicy = chooseAddressMappingPolicy || Config.defaultConfig.chooseAddressMappingPolicy
    this.dateFormats = this.valueFromParamCheck(dateFormats, Array.isArray, 'array', 'dateFormats')
    this.functionArgSeparator = this.valueFromParam(functionArgSeparator, 'string', 'functionArgSeparator')
    this.decimalSeparator = this.valueFromParam(decimalSeparator, ['.', ','], 'decimalSeparator')
    this.thousandSeparator = this.valueFromParam(thousandSeparator, ['', ',', ' ', '.'], 'thousandSeparator')
    this.language = language || Config.defaultConfig.language
    this.localeLang = this.valueFromParam(localeLang, 'string', 'localeLang')
    this.functionPlugins = functionPlugins || Config.defaultConfig.functionPlugins
    this.gpuMode = this.valueFromParam(gpuMode, PossibleGPUModeString, 'gpuMode')
    this.smartRounding = this.valueFromParam(smartRounding, 'boolean', 'smartRounding')
    this.matrixDetection = this.valueFromParam(matrixDetection, 'boolean', 'matrixDetection')
    this.matrixDetectionThreshold = this.valueFromParam(matrixDetectionThreshold, 'number', 'matrixDetectionThreshold')
    this.nullYear = this.valueFromParam(nullYear, 'number', 'nullYear')
    this.precisionRounding = this.valueFromParam(precisionRounding, 'number', 'precisionRounding')
    this.precisionEpsilon = this.valueFromParam(precisionEpsilon, 'number', 'precisionEpsilon')
    this.useColumnIndex = this.valueFromParam(useColumnIndex, 'boolean', 'useColumnIndex')
    this.vlookupThreshold = this.valueFromParam(vlookupThreshold, 'number', 'vlookupThreshold')
    this.errorMapping = this.buildErrorMapping(this.language)
    this.parseDate = this.valueFromParam(parseDate, 'function', 'parseDate')
    this.stringifyDate = this.valueFromParam(stringifyDate, 'function', 'stringifyDate')
    this.nullDate = this.valueFromParamCheck(nullDate, instanceOfSimpleDate, 'IDate', 'nullDate')
    this.leapYear1900 = this.valueFromParam(leapYear1900, 'boolean', 'leapYear1900')

    this.checkIfParametersNotInConflict(
      {value: this.decimalSeparator, name: 'decimalSeparator'},
      {value: this.functionArgSeparator, name: 'functionArgSeparator'},
      {value: this.thousandSeparator, name: 'thousandSeparator'}
    )
  }

  public mergeConfig(init: Partial<ConfigParams>): Config {
    const mergedConfig = Object.assign({}, this.getConfig(), init)

    return new Config(mergedConfig)
  }

  public getConfig(): ConfigParams {
    return this
  }

  public getFunctionTranslationFor = (functionTranslationKey: string): string => {
    return this.language.functions[functionTranslationKey]
  }

  public getErrorTranslationFor = (functionTranslationKey: ErrorType): string => {
    return this.language.errors[functionTranslationKey]
  }

  // eslint-disable-next-line @typescript-eslint/no-explicit-any
  public allFunctionPlugins(): any[] {
    return [...Config.defaultPlugins, ...this.functionPlugins]
  }

  public volatileFunctions(): Set<string> {
    const volatileFunctions = new Set<string>()

    for (const plugin of this.allFunctionPlugins()) {
      for (const functionKey in plugin.implementedFunctions) {
        const pluginFunctionData = plugin.implementedFunctions[functionKey]
        if (pluginFunctionData.isVolatile) {
          volatileFunctions.add(this.getFunctionTranslationFor(pluginFunctionData.translationKey))
        }
      }
    }

    return volatileFunctions
  }

  public structuralChangeFunctions(): Set<string> {
    const structuralChangeFunctions = new Set<string>()

    for (const plugin of this.allFunctionPlugins()) {
      for (const functionKey in plugin.implementedFunctions) {
        const pluginFunctionData = plugin.implementedFunctions[functionKey]
        if (pluginFunctionData.isDependentOnSheetStructureChange) {
          structuralChangeFunctions.add(this.getFunctionTranslationFor(pluginFunctionData.translationKey))
        }
      }
    }
    return structuralChangeFunctions
  }

  public functionsWhichDoesNotNeedArgumentsToBeComputed(): Set<string> {
    const functionsWhichDoesNotNeedArgumentsToBeComputed = new Set<string>()

    for (const plugin of this.allFunctionPlugins()) {
      for (const functionKey in plugin.implementedFunctions) {
        const pluginFunctionData = plugin.implementedFunctions[functionKey]
        if (pluginFunctionData.doesNotNeedArgumentsToBeComputed) {
          functionsWhichDoesNotNeedArgumentsToBeComputed.add(this.getFunctionTranslationFor(pluginFunctionData.translationKey))
        }
      }
    }
    return functionsWhichDoesNotNeedArgumentsToBeComputed
  }

  public static getRegisteredFunctions(): Set<String> {
    const ret = new Set<String>()
    for (const pluginClass of Config.defaultPlugins) {
      Object.keys(pluginClass.implementedFunctions).forEach((pluginFunction) => {
        ret.add(pluginClass.implementedFunctions[pluginFunction].translationKey.toUpperCase())
      })
    }
    return ret
  }

  private buildErrorMapping(language: TranslationPackage): Record<string, ErrorType> {
    return Object.keys(language.errors).reduce((ret, key) => {
      ret[language.errors[key as ErrorType]] = key as ErrorType
      return ret
    }, {} as Record<string, ErrorType>)
  }

  // eslint-disable-next-line @typescript-eslint/no-explicit-any
  private valueFromParam(inputValue: any, expectedType: string | string[], paramName: ConfigParamsList) {
    if (typeof inputValue === 'undefined') {
      return Config.defaultConfig[paramName]
    } else if (typeof expectedType === 'string') {
      if (typeof inputValue === expectedType) {
        return inputValue
      } else {
        throw new ExpectedValueOfType(expectedType, paramName)
      }
    } else {
      if (expectedType.includes(inputValue)) {
        return inputValue
      } else {
        throw new ExpectedOneOfValues(expectedType.map((val: string) => '\'' + val + '\'').join(' '), paramName)
      }
    }
  }

  // eslint-disable-next-line @typescript-eslint/no-explicit-any
  private valueFromParamCheck(inputValue: any, typeCheck: (object: any) => boolean, expectedType: string, paramName: ConfigParamsList) {
    if (typeCheck(inputValue)) {
      return inputValue
    } else if (typeof inputValue === 'undefined') {
      return Config.defaultConfig[paramName]
    } else {
      throw new ExpectedValueOfType(expectedType, paramName)
    }
  }

  private checkIfParametersNotInConflict(...params: { value: number | string | boolean, name: string }[]) {
    const valuesMap: Map<number | string | boolean, string[]> = new Map()

    params.forEach((param) => {
      const names = valuesMap.get(param.value) || []
      names.push(param.name)
      valuesMap.set(param.value, names)
    })

    const duplicates: string[][] = []
    for (const entry of valuesMap.values()) {
      if (entry.length > 1) {
        duplicates.push(entry)
      }
    }

    if (duplicates.length > 0) {
      const paramNames = duplicates.map(entry => `[${entry.sort()}]`).join('; ')
      throw new Error(`Config initialization failed. Parameters in conflict: ${paramNames}`)
    }
  }
}<|MERGE_RESOLUTION|>--- conflicted
+++ resolved
@@ -45,32 +45,218 @@
 const PossibleGPUModeString: GPUMode[] = ['gpu', 'cpu', 'dev']
 
 export interface ConfigParams {
-<<<<<<< HEAD
+  /**
+   * Specifies if the string comparison is accent sensitive or not.
+   *
+   * Applies to comparison operators only.
+   *
+   * @default false
+   */
   accentSensitive: boolean,
+  /**
+   * Specifies if the string comparison is case-sensitive or not.
+   *
+   * Applies to comparison operators only.
+   *
+   * @default false
+   */
   caseSensitive: boolean,
+  /**
+   * Allows to define if upper case or lower case should sort first.
+   *
+   * When set to `false` uses the locale's default.
+   *
+   * @default 'lower'
+   */
   caseFirst: 'upper' | 'lower' | 'false',
+  /**
+   * Determines which address mapping policy will be used. Built in implementations:
+   *
+   * DenseSparseChooseBasedOnThreshold - will choose address mapping for each sheet separately based on fill ratio.
+   *
+   * AlwaysDense - will use DenseStrategy for all sheets.
+   *
+   * AlwaysSparse - will use SparseStrategy for all sheets.
+   *
+   * @default AlwaysDense
+   */
   chooseAddressMappingPolicy: ChooseAddressMapping,
+  /**
+   * A list of date formats that are supported by date parsing functions.
+   *
+   * The separator is ignored and it can be any non-alpha-numeric symbol.
+   *
+   * Any configuration of YYYY, YY, MM, DD is accepted as a date, they can be put in any order, and any subset of those.
+   *
+   * @default ['MM/DD/YYYY', 'MM/DD/YY']
+   */
   dateFormats: string[],
+  /**
+   * A separator character used to separate arguments of procedures in formulas. Must be different from [[decimalSeparator]] and [[thousandSeparator]].
+   *
+   * @default ','
+   */
   functionArgSeparator: string,
+  /**
+   * A decimal separator used for parsing numeric literals.
+   *
+   * Can be either '.' or ',' and must be different from [[thousandSeparator]] and [[functionArgSeparator]].
+   *
+   * @default '.'
+   */
   decimalSeparator: '.' | ',',
+  /**
+   * A thousand separator used for parsing numeric literals.
+   *
+   * Can be either empty, ',' or ' ' and must be different from [[decimalSeparator]] and [[functionArgSeparator]].
+   *
+   * @default ''
+   */
   thousandSeparator: '' | ',' | ' ' | '.',
+  /**
+   * Translation package with translations of function and error names.
+   *
+   * @default enGB
+   */
   language: TranslationPackage,
+  /**
+   * A list of additional function plugins to use by formula interpreter.
+   *
+   * @default []
+   */
   // eslint-disable-next-line @typescript-eslint/no-explicit-any
   functionPlugins: any[],
+  /**
+   * Allows to set GPU or CPU for use in matrix calculations.
+   *
+   * When set to 'gpu' it will try to use GPU for matrix calculations. Setting it to 'cpu' will force CPU usage.
+   *
+   * Other values should be used for debugging purposes only. More info can be found in GPU.js documentation.
+   *
+   * @default 'gpu'
+   */
   gpuMode: GPUMode,
+  /**
+   * Specifies whether punctuation should be ignored in string comparison.
+   *
+   * @default false
+   */
   ignorePunctuation: boolean,
+  /**
+   * Preserves an option for setting 1900 as a leap year.
+   *
+   * 1900 was not a leap year, but in Lotus 1-2-3 it was faulty interpreted as a leap year.
+   *
+   * Set to `true` for compatibility with Lotus 1-2-3 and Excel. See [[nullDate]] for complete solution.
+   *
+   * @default false
+   */
   leapYear1900: boolean,
+  /**
+   * Sets the locale using a BCP 47 code language tag for language sensitive string comparison.
+   *
+   * @default 'en'
+   */
   localeLang: string,
+  /**
+   * Enables numeric matrix detection feature when set to 'true'.
+   *
+   * During build phase each rectangular area of numbers will be treated as one matrix vertex in order to optimize further calculations.
+   *
+   * Some CRUD operations may break numeric matrices into individual vertices if needed.
+   *
+   * @default true
+   */
   matrixDetection: boolean,
+  /**
+   * Specifies how many cells an area must have in order to be treated as a matrix. Relevant only if [[matrixDetection]] is set to `true`.
+   *
+   * @default 100
+   */
   matrixDetectionThreshold: number,
+  /**
+   * Two-digit values when interpreted as a year can be either 19xx or 20xx.
+   *
+   * If `xx <= nullYear` its latter, otherwise its former.
+   *
+   * @default 30
+   */
   nullYear: number,
+  /**
+   * Allows to provide a function that takes a string representing date and parses it into an actual date.
+   *
+   * @default defaultParseToDate
+   */
   parseDate: (dateString: string, dateFormats: string) => Maybe<SimpleDate>,
+  /**
+   * Controls how far two numerical values need to be from each other to be treated as non-equal.
+   *
+   * `a` and `b` are equal if they are of the same sign and:
+   *
+   * `abs(a) <= (1+precisionEpsilon) * abs(b)`
+   *
+   * and
+   *
+   * `abs(b) <= (1+precisionEpsilon) * abs(a)`
+   *
+   * It also controls snap-to-zero behavior for additions/subtractions:
+   *
+   * for `c=a+b` or `c=a-b`, if `abs(c) <= precisionEpsilon * abs(a)`, then `c` is set to `0`
+   *
+   * @default 1e-13
+   */
   precisionEpsilon: number,
+  /**
+   * Sets how precise the calculation should be.
+   *
+   * Numerical outputs are rounded to `precisionRounding` many digits after the decimal.
+   *
+   * @default 14
+   */
   precisionRounding: number,
+  /**
+   * Allows to provide a function that takes date and prints it into string.
+   *
+   * @default defaultPrintDate
+   */
   stringifyDate: (date: SimpleDate, dateFormat: string) => Maybe<string>,
+  /**
+   * Sets the rounding.
+   *
+   * If `false`, no rounding happens, and numbers are equal if and only if they are truly identical value (see: [[precisionEpsilon]]).
+   *
+   * @default true
+   */
   smartRounding: boolean,
+  /**
+   * Switches column search strategy from binary search to column index.
+   *
+   * Used by VLOOKUP and MATCH procedures.
+   *
+   * Using column index may improve time efficiency but it will increase memory usage.
+   *
+   * In some scenarios column index may fall back to binary search despite of this flag.
+   *
+   * @default false
+   */
   useColumnIndex: boolean,
+  /**
+   * Determines minimum number of elements a range must have in order to use binary search.
+   *
+   * Shorter ranges will be searched naively.
+   *
+   * Used by VLOOKUP and MATCH procedures.
+   *
+   * @default 20
+   */
   vlookupThreshold: number,
+  /**
+   * Allows to set a specific date from which the number of days will be counted.
+   *
+   * Dates are represented internally as a number of days that passed since this `nullDate`.
+   *
+   * @default {year: 1899, month: 12, day: 30}
+   */
   nullDate: SimpleDate,
 }
 
@@ -142,303 +328,6 @@
     ErrorFunctionPlugin,
     CorrelPlugin,
   ]
-=======
->>>>>>> a29a459d
-  /**
-   * Specifies if the string comparison is accent sensitive or not.
-   *
-   * Applies to comparison operators only.
-   *
-   * @default false
-   */
-  accentSensitive: boolean,
-  /**
-   * Specifies if the string comparison is case-sensitive or not.
-   *
-   * Applies to comparison operators only.
-   *
-   * @default false
-   */
-  caseSensitive: boolean,
-  /**
-   * Allows to define if upper case or lower case should sort first.
-   *
-   * When set to `false` uses the locale's default.
-   *
-   * @default 'lower'
-   */
-  caseFirst: 'upper' | 'lower' | 'false',
-  /**
-   * Determines which address mapping policy will be used. Built in implementations:
-   *
-   * DenseSparseChooseBasedOnThreshold - will choose address mapping for each sheet separately based on fill ratio.
-   *
-   * AlwaysDense - will use DenseStrategy for all sheets.
-   *
-   * AlwaysSparse - will use SparseStrategy for all sheets.
-   *
-   * @default AlwaysDense
-   */
-  chooseAddressMappingPolicy: ChooseAddressMapping,
-  /**
-   * A list of date formats that are supported by date parsing functions.
-   *
-   * The separator is ignored and it can be any non-alpha-numeric symbol.
-   *
-   * Any configuration of YYYY, YY, MM, DD is accepted as a date, they can be put in any order, and any subset of those.
-   *
-   * @default ['MM/DD/YYYY', 'MM/DD/YY']
-   */
-  dateFormats: string[],
-  /**
-   * A separator character used to separate arguments of procedures in formulas. Must be different from [[decimalSeparator]] and [[thousandSeparator]].
-   *
-   * @default ','
-   */
-  functionArgSeparator: string,
-  /**
-   * A decimal separator used for parsing numeric literals.
-   *
-   * Can be either '.' or ',' and must be different from [[thousandSeparator]] and [[functionArgSeparator]].
-   *
-   * @default '.'
-   */
-  decimalSeparator: '.' | ',',
-  /**
-   * A thousand separator used for parsing numeric literals.
-   *
-   * Can be either empty, ',' or ' ' and must be different from [[decimalSeparator]] and [[functionArgSeparator]].
-   *
-   * @default ''
-   */
-  thousandSeparator: '' | ',' | ' ' | '.',
-  /**
-   * Translation package with translations of function and error names.
-   *
-   * @default enGB
-   */
-  language: TranslationPackage,
-  /**
-   * A list of additional function plugins to use by formula interpreter.
-   *
-   * @default []
-   */
-  // eslint-disable-next-line @typescript-eslint/no-explicit-any
-  functionPlugins: any[],
-  /**
-   * Allows to set GPU or CPU for use in matrix calculations.
-   *
-   * When set to 'gpu' it will try to use GPU for matrix calculations. Setting it to 'cpu' will force CPU usage.
-   *
-   * Other values should be used for debugging purposes only. More info can be found in GPU.js documentation.
-   *
-   * @default 'gpu'
-   */
-  gpuMode: GPUMode,
-  /**
-   * Specifies whether punctuation should be ignored in string comparison.
-   *
-   * @default false
-   */
-  ignorePunctuation: boolean,
-  /**
-   * Preserves an option for setting 1900 as a leap year.
-   *
-   * 1900 was not a leap year, but in Lotus 1-2-3 it was faulty interpreted as a leap year.
-   *
-   * Set to `true` for compatibility with Lotus 1-2-3 and Excel. See [[nullDate]] for complete solution.
-   *
-   * @default false
-   */
-  leapYear1900: boolean,
-  /**
-   * Sets the locale using a BCP 47 code language tag for language sensitive string comparison.
-   *
-   * @default 'en'
-   */
-  localeLang: string,
-  /**
-   * Enables numeric matrix detection feature when set to 'true'.
-   *
-   * During build phase each rectangular area of numbers will be treated as one matrix vertex in order to optimize further calculations.
-   *
-   * Some CRUD operations may break numeric matrices into individual vertices if needed.
-   *
-   * @default true
-   */
-  matrixDetection: boolean,
-  /**
-   * Specifies how many cells an area must have in order to be treated as a matrix. Relevant only if [[matrixDetection]] is set to `true`.
-   *
-   * @default 100
-   */
-  matrixDetectionThreshold: number,
-  /**
-   * Two-digit values when interpreted as a year can be either 19xx or 20xx.
-   *
-   * If `xx <= nullYear` its latter, otherwise its former.
-   *
-   * @default 30
-   */
-  nullYear: number,
-  /**
-   * Allows to provide a function that takes a string representing date and parses it into an actual date.
-   *
-<<<<<<< HEAD
-   * @default parseDateFromFormats
-   */
-  public readonly parseDate: (dateString: string, dateFormats: string) => Maybe<SimpleDate>
-  /**
-   * Allows to provide a function that takes date and prints it into string.
-   *
-   * @default defaultStringifyDate
-   */
-  public readonly stringifyDate: (date: SimpleDate, formatArg: string) => Maybe<string>
-=======
-   * @default defaultParseToDate
-   */
-  parseDate: (dateString: string, dateFormats: string) => Maybe<SimpleDate>,
->>>>>>> a29a459d
-  /**
-   * Controls how far two numerical values need to be from each other to be treated as non-equal.
-   *
-   * `a` and `b` are equal if they are of the same sign and:
-   *
-   * `abs(a) <= (1+precisionEpsilon) * abs(b)`
-   *
-   * and
-   *
-   * `abs(b) <= (1+precisionEpsilon) * abs(a)`
-   *
-   * It also controls snap-to-zero behavior for additions/subtractions:
-   *
-   * for `c=a+b` or `c=a-b`, if `abs(c) <= precisionEpsilon * abs(a)`, then `c` is set to `0`
-   *
-   * @default 1e-13
-   */
-  precisionEpsilon: number,
-  /**
-   * Sets how precise the calculation should be.
-   *
-   * Numerical outputs are rounded to `precisionRounding` many digits after the decimal.
-   *
-   * @default 14
-   */
-  precisionRounding: number,
-  /**
-   * Allows to provide a function that takes date (represented as a number) and prints it into string.
-   *
-   * @default defaultStringifyDate
-   */
-  stringifyDate: (date: SimpleDate, formatArg: string) => Maybe<string>,
-  /**
-   * Sets the rounding.
-   *
-   * If `false`, no rounding happens, and numbers are equal if and only if they are truly identical value (see: [[precisionEpsilon]]).
-   *
-   * @default true
-   */
-  smartRounding: boolean,
-  /**
-   * Switches column search strategy from binary search to column index.
-   *
-   * Used by VLOOKUP and MATCH procedures.
-   *
-   * Using column index may improve time efficiency but it will increase memory usage.
-   *
-   * In some scenarios column index may fall back to binary search despite of this flag.
-   *
-   * @default false
-   */
-  useColumnIndex: boolean,
-  /**
-   * Determines minimum number of elements a range must have in order to use binary search.
-   *
-   * Shorter ranges will be searched naively.
-   *
-   * Used by VLOOKUP and MATCH procedures.
-   *
-   * @default 20
-   */
-  vlookupThreshold: number,
-  /**
-   * Allows to set a specific date from which the number of days will be counted.
-   *
-   * Dates are represented internally as a number of days that passed since this `nullDate`.
-   *
-   * @default {year: 1899, month: 12, day: 30}
-   */
-  nullDate: SimpleDate,
-}
-
-type ConfigParamsList = keyof ConfigParams
-
-export class Config implements ConfigParams, ParserConfig {
-
-  public static defaultConfig: ConfigParams = {
-    accentSensitive: false,
-    caseSensitive: false,
-    caseFirst: 'lower',
-    ignorePunctuation: false,
-    chooseAddressMappingPolicy: new AlwaysDense(),
-    dateFormats: ['MM/DD/YYYY', 'MM/DD/YY'],
-    functionArgSeparator: ',',
-    decimalSeparator: '.',
-    thousandSeparator: '',
-    language: enGB,
-    functionPlugins: [],
-    gpuMode: 'gpu',
-    leapYear1900: false,
-    smartRounding: true,
-    localeLang: 'en',
-    matrixDetection: true,
-    matrixDetectionThreshold: 100,
-    nullYear: 30,
-    parseDate: defaultParseToDate,
-    stringifyDate: defaultPrintDate,
-    precisionEpsilon: 1e-13,
-    precisionRounding: 14,
-    useColumnIndex: false,
-    vlookupThreshold: 20,
-    nullDate: {year: 1899, month: 12, day: 30},
-  }
-
-  // eslint-disable-next-line @typescript-eslint/no-explicit-any
-  private static defaultPlugins: any[] = [
-    SumifPlugin,
-    TextPlugin,
-    NumericAggregationPlugin,
-    MedianPlugin,
-    DatePlugin,
-    BooleanPlugin,
-    InformationPlugin,
-    TrigonometryPlugin,
-    CountUniquePlugin,
-    SumprodPlugin,
-    MatrixPlugin,
-    ExpPlugin,
-    AbsPlugin,
-    DegreesPlugin,
-    RadiansPlugin,
-    RandomPlugin,
-    VlookupPlugin,
-    IsEvenPlugin,
-    IsOddPlugin,
-    RoundingPlugin,
-    RadixConversionPlugin,
-    LogarithmPlugin,
-    BitwiseLogicOperationsPlugin,
-    BitShiftPlugin,
-    PowerPlugin,
-    MathConstantsPlugin,
-    SqrtPlugin,
-    ModuloPlugin,
-    DeltaPlugin,
-    CharPlugin,
-    CodePlugin,
-    ErrorFunctionPlugin,
-    CorrelPlugin,
-  ]
   /** @inheritDoc */
   public readonly caseSensitive: boolean
   /** @inheritDoc */
@@ -496,7 +385,6 @@
    * @internal
    */
   public readonly errorMapping: Record<string, ErrorType>
-
 
   constructor(
     {
