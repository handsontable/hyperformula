/**
 * @license
 * Copyright (c) 2021 Handsoncode. All rights reserved.
 */

import {
  configCheckIfParametersNotInConflict,
  validateNumberToBeAtLeast,
  validateNumberToBeAtMost,
  configValueFromParam,
  configValueFromParamCheck
} from './ArgumentSanitization'
import {TranslatableErrorType} from './Cell'
import {defaultParseToDateTime} from './DateTimeDefault'
import {DateTime, instanceOfSimpleDate, SimpleDate, SimpleDateTime, SimpleTime} from './DateTimeHelper'
import {AlwaysDense, ChooseAddressMapping} from './DependencyGraph/AddressMapping/ChooseAddressMappingPolicy'
import {
  ConfigValueEmpty,
  ExpectedValueOfTypeError
} from './errors'
import {defaultStringifyDateTime, defaultStringifyDuration} from './format/format'
import {HyperFormula} from './HyperFormula'
import {TranslationPackage} from './i18n'
import {Maybe} from './Maybe'
import {ParserConfig} from './parser/ParserConfig'
import {checkLicenseKeyValidity, LicenseKeyValidityState} from './helpers/licenseKeyValidator'
import {FunctionPluginDefinition} from './interpreter'
import type { GPU } from 'gpu.js'

type GPUMode = 'gpu' | 'cpu' | 'dev'

const PossibleGPUModeString: GPUMode[] = ['gpu', 'cpu', 'dev']

export interface ConfigParams {
  arrays: boolean, //FIXME
  /**
   * Specifies if the string comparison is accent sensitive or not.
   * Applies to comparison operators only.
   *
   * @default false
   *
   * @category String
   */
  accentSensitive: boolean,
  /**
   * Specifies if the string comparison is case-sensitive or not.
   * Applies to comparison operators only.
   *
   * @default false
   *
   * @category String
   */
  caseSensitive: boolean,
  /**
   * Allows to define if upper case or lower case should sort first.
   * When set to `false` uses the locale's default.
   *
   * @default 'lower'
   *
   * @category String
   */
  caseFirst: 'upper' | 'lower' | 'false',
  /**
   * Determines which address mapping policy will be used. Built in implementations:
   * - DenseSparseChooseBasedOnThreshold - will choose address mapping for each sheet separately based on fill ratio.
   * - AlwaysDense - will use DenseStrategy for all sheets.
   * - AlwaysSparse - will use SparseStrategy for all sheets.
   *
   * @default AlwaysDense
   *
   * @category Engine
   */
  chooseAddressMappingPolicy: ChooseAddressMapping,
  /**
   * Symbols used to denote currency numbers.
   *
   * @default ['$']
   *
   * @category Number
   */
  currencySymbol: string[],
  /**
   * A list of date formats that are supported by date parsing functions.
   *
   * The separator is ignored and it can be any of '-' (dash), ' ' (empty space), '/' (slash).
   *
   * Any order of YY, MM, DD is accepted as a date, and YY can be replaced with YYYY.
   *
   * @default ['MM/DD/YYYY', 'MM/DD/YY']
   *
   * @category Date and Time
   */
  dateFormats: string[],
  /**
   * A list of time formats that are supported by time parsing functions.
   *
   * The separator is ':' (colon).
   *
   * Any configuration of at least two of hh, mm, ss is accepted as a time, and they can be put in any order.
   *
   * @default ['hh:mm', 'hh:mm:ss.sss']
   *
   * @category Date and Time
   */
  timeFormats: string[],
  /**
   * A separator character used to separate arguments of procedures in formulas. Must be different from [[decimalSeparator]] and [[thousandSeparator]].
   *
   * @default ','
   *
   * @category Formula Syntax
   */
  functionArgSeparator: string,
  /**
   * A decimal separator used for parsing numeric literals.
   * Can be either '.' (period) or ',' (comma) and must be different from [[thousandSeparator]] and [[functionArgSeparator]].
   *
   * @default '.'
   *
   * @category Number
   */
  decimalSeparator: '.' | ',',
  /**
   * Code for translation package with translations of function and error names.
   *
   * @default 'enGB'
   *
   * @category Formula Syntax
   */
  language: string,
  /**
   * A license key of HyperFormula accepts the following values:
   * * `agpl-v3` string if you want to use the software on AGPL v3 license terms,
   * * `non-commercial-and-evaluation` string if you want to use our limited versions,
   * * a valid license key string, if you bought the commercial license.
   *
   * For more details visit [this guide](/guide/license-key.html)
   *
   * @default undefined
   *
   * @category License
   */
  licenseKey: string,
  /**
   * A thousand separator used for parsing numeric literals.
   * Can be either empty, ',' (comma) or ' ' (empty space) and must be different from [[decimalSeparator]] and [[functionArgSeparator]].
   *
   * @default ''
   *
   * @category Number
   */
  thousandSeparator: '' | ',' | ' ' | '.',
  /**
   * A list of additional function plugins to use by formula interpreter.
   *
   * @default []
   *
   * @category Formula Syntax
   */
  // eslint-disable-next-line @typescript-eslint/no-explicit-any
  functionPlugins: any[],
  /**
   * A GPU.js constructor used by matrix functions. When not provided, plain cpu implementation will be used.
   *
   * @default undefined
   *
   * @category Engine
   */
  gpujs?: typeof GPU,
  /**
   * Allows to set GPU or CPU for use in matrix calculations.
   * When set to 'gpu' it will try to use GPU for matrix calculations. Setting it to 'cpu' will force CPU usage.
   * Other values should be used for debugging purposes only. More info can be found in GPU.js documentation.
   *
   * @default 'gpu'
   *
   * @category Engine
   */
  gpuMode: GPUMode,
  /**
   * Specifies whether punctuation should be ignored in string comparison.
   *
   * @default false
   *
   * @category String
   */
  ignorePunctuation: boolean,
  /**
   * Preserves an option for setting 1900 as a leap year.
   * 1900 was not a leap year, but in Lotus 1-2-3 it was faulty interpreted as a leap year.
   * Set to `true` for compatibility with Lotus 1-2-3 and Excel. See [[nullDate]] for complete solution.
   *
   * @default false
   *
   * @category Date and Time
   */
  leapYear1900: boolean,
  /**
   * Sets the locale using a BCP 47 code language tag for language sensitive string comparison.
   *
   * @default 'en'
   *
   * @category String
   */
  localeLang: string,
  /**
   * Enables numeric matrix detection feature when set to 'true'.
   * During build phase each rectangular area of numbers will be treated as one matrix vertex in order to optimize further calculations.
   * Some CRUD operations may break numeric matrices into individual vertices if needed.
   *
   * @default true
   *
   * @category Engine
   */
  matrixDetection: boolean,
  /**
   * Specifies how many cells an area must have in order to be treated as a matrix. Relevant only if [[matrixDetection]] is set to `true`.
   *
   * @default 100
   *
   * @category Engine
   */
  matrixDetectionThreshold: number,
  /**
   * Sets the compatibility mode for behaviour of null value.
   * If set, formula evaluating to null evaluates to 0 instead.
   *
   * @default false
   *
   * @category Engine
   */
  evaluateNullToZero: boolean,
  /**
   * Two-digit values when interpreted as a year can be either 19xx or 20xx.
   * If `xx <= nullYear` its latter, otherwise its former.
   *
   * @default 30
   *
   * @category Date and Time
   */
  nullYear: number,
  /**
   * Allows to provide a function that takes a string representing date-time and parses it into an actual date-time.
   *
   * @default defaultParseToDateTime
   *
   * @category Date and Time
   */
  parseDateTime: (dateTimeString: string, dateFormat: Maybe<string>, timeFormat: Maybe<string>) => Maybe<DateTime>,
  /**
   * Controls how far two numerical values need to be from each other to be treated as non-equal.
   * `a` and `b` are equal if they are of the same sign and:
   * `abs(a) <= (1+precisionEpsilon) * abs(b)`
   * and
   * `abs(b) <= (1+precisionEpsilon) * abs(a)`.
   * It also controls snap-to-zero behavior for additions/subtractions:
   * for `c=a+b` or `c=a-b`, if `abs(c) <= precisionEpsilon * abs(a)`, then `c` is set to `0`
   *
   * @default 1e-13
   *
   * @category Number
   */
  precisionEpsilon: number,
  /**
   * Sets how precise the calculation should be.
   * Numerical outputs are rounded to `precisionRounding` many digits after the decimal.
   *
   * @default 14
   *
   * @category Number
   */
  precisionRounding: number,
  /**
   * Allows to provide a function that takes date and prints it into string.
   *
   * @default defaultStringifyDateTime
   *
   * @category Date and Time
   */
  stringifyDateTime: (dateTime: SimpleDateTime, dateTimeFormat: string) => Maybe<string>,
  /**
   * Allows to provide a function that takes time duration prints it into string.
   *
   * @default defaultStringifyDuration
   *
   * @category Date and Time
   */
  stringifyDuration: (time: SimpleTime, timeFormat: string) => Maybe<string>,
  /**
   * Sets the rounding.
   * If `false`, no rounding happens, and numbers are equal if and only if they are truly identical value (see: [[precisionEpsilon]]).
   *
   * @default true
   *
   * @category Number
   */
  smartRounding: boolean,
  /**
   * Switches column search strategy from binary search to column index.
   * Used by VLOOKUP and MATCH functions.
   * Using column index may improve time efficiency but it will increase memory usage.
   * In some scenarios column index may fall back to binary search despite this flag.
   *
   * @default false
   *
   * @category Engine
   */
  useColumnIndex: boolean,
  /**
   * Enables gathering engine statistics and timings. Useful for testing and benchmarking.
   *
   * @default false
   *
   * @category Engine
   */
  useStats: boolean,
  /**
   * Determines minimum number of elements a range must have in order to use binary search.
   * Shorter ranges will be searched naively.
   * Used by VLOOKUP, HLOOKUP and MATCH functions.
   *
   * @default 20
   *
   * @category Engine
   */
  binarySearchThreshold: number,
  /**
   * Allows to set a specific date from which the number of days will be counted.
   * Dates are represented internally as a number of days that passed since this `nullDate`.
   *
   * @default {year: 1899, month: 12, day: 30}
   *
   * @category Date and Time
   */
  nullDate: SimpleDate,
  /**
   * A number of kept elements in undo history.
   *
   * @default 20
   *
   * @category Undo and Redo
   */
  undoLimit: number,
  /**
   * If set true, then criterions in functions (SUMIF, COUNTIF, ...) can use regular expressions.
   *
   * @default false
   * @category String
   */
  useRegularExpressions: boolean,
  /**
   * If set true, then criterions in functions (SUMIF, COUNTIF, ...) can use wildcards '*' and '?'.
   *
   * @default true
   * @category String
   */
  useWildcards: boolean,
  /**
   * Whether criterions in functions require whole cell to match the pattern, or just a subword.
   *
   * @default true
   * @category String
   */
  matchWholeCell: boolean,
  /**
   * Maximum number of rows
   *
   * @default 40,000
   *
   * @category Engine
   * */
  maxRows: number,
  /**
   * Maximum number of columns
   *
   * @default 18,278
   *
   * @category Engine
   * */
  maxColumns: number,
}

export type ConfigParamsList = keyof ConfigParams
type ValueOf<T> = T[keyof T]
type ConfigParamsTypes = ValueOf<ConfigParams>

export class Config implements ConfigParams, ParserConfig {

  public static defaultConfig: ConfigParams = {
    arrays: false,
    accentSensitive: false,
    caseSensitive: false,
    caseFirst: 'lower',
    ignorePunctuation: false,
    chooseAddressMappingPolicy: new AlwaysDense(),
    dateFormats: ['DD/MM/YYYY', 'DD/MM/YY'],
    timeFormats: ['hh:mm', 'hh:mm:ss.sss'],
    functionArgSeparator: ',',
    decimalSeparator: '.',
    thousandSeparator: '',
    language: 'enGB',
    licenseKey: '',
    functionPlugins: [],
    gpujs: undefined,
    gpuMode: 'gpu',
    leapYear1900: false,
    smartRounding: true,
    localeLang: 'en',
    matrixDetection: true,
    matrixDetectionThreshold: 100,
    evaluateNullToZero: false,
    nullYear: 30,
    parseDateTime: defaultParseToDateTime,
    stringifyDateTime: defaultStringifyDateTime,
    stringifyDuration: defaultStringifyDuration,
    precisionEpsilon: 1e-13,
    precisionRounding: 14,
    useColumnIndex: false,
    useStats: false,
    binarySearchThreshold: 20,
    nullDate: {year: 1899, month: 12, day: 30},
    undoLimit: 20,
    useRegularExpressions: false,
    useWildcards: true,
    matchWholeCell: true,
    maxRows: 40_000,
    maxColumns: 18_278,
    currencySymbol: ['$'],
  }

  public readonly arrays: boolean
  /** @inheritDoc */
  public readonly caseSensitive: boolean
  /** @inheritDoc */
  public readonly chooseAddressMappingPolicy: ChooseAddressMapping
  /** @inheritDoc */
  public readonly accentSensitive: boolean
  /** @inheritDoc */
  public readonly caseFirst: 'upper' | 'lower' | 'false'
  /** @inheritDoc */
  public readonly dateFormats: string[]
  /** @inheritDoc */
  public readonly timeFormats: string[]
  /** @inheritDoc */
  public readonly functionArgSeparator: string
  /** @inheritDoc */
  public readonly decimalSeparator: '.' | ','
  /** @inheritDoc */
  public readonly thousandSeparator: '' | ',' | ' ' | '.'
  /** @inheritDoc */
  public readonly language: string
  /** @inheritDoc */
  public readonly licenseKey: string
  /** @inheritDoc */
    // eslint-disable-next-line @typescript-eslint/no-explicit-any
  public readonly functionPlugins: FunctionPluginDefinition[]
  /** @inheritDoc */
  public readonly gpujs?: typeof GPU
  /** @inheritDoc */
  public readonly gpuMode: GPUMode
  /** @inheritDoc */
  public readonly leapYear1900: boolean
  /** @inheritDoc */
  public readonly matrixDetection: boolean
  /** @inheritDoc */
  public readonly ignorePunctuation: boolean
  /** @inheritDoc */
  public readonly localeLang: string
  /** @inheritDoc */
  public readonly matrixDetectionThreshold: number
  /** @inheritDoc */
  public readonly evaluateNullToZero: boolean
  /** @inheritDoc */
  public readonly nullYear: number
  /** @inheritDoc */
  public readonly parseDateTime: (dateString: string, dateFormat: Maybe<string>, timeFormat: Maybe<string>) => Maybe<SimpleDateTime>
  /** @inheritDoc */
  public readonly stringifyDateTime: (date: SimpleDateTime, formatArg: string) => Maybe<string>
  /** @inheritDoc */
  public readonly stringifyDuration: (time: SimpleTime, formatArg: string) => Maybe<string>
  /** @inheritDoc */
  public readonly precisionEpsilon: number
  /** @inheritDoc */
  public readonly precisionRounding: number
  /** @inheritDoc */
  public readonly smartRounding: boolean
  /** @inheritDoc */
  public readonly useColumnIndex: boolean
  /** @inheritDoc */
  public readonly useStats: boolean
  /** @inheritDoc */
  public readonly binarySearchThreshold: number
  /** @inheritDoc */
  public readonly nullDate: SimpleDate
  /** @inheritDoc */
  public readonly currencySymbol: string[]
  /** @inheritDoc */
  public readonly undoLimit: number
  /**
   * Built automatically based on translation package.
   *
   * @internal
   */
  public readonly errorMapping: Record<string, TranslatableErrorType>
  /** @inheritDoc */
  public readonly maxRows: number
  /** @inheritDoc */
  public readonly maxColumns: number
  /**
   * Built automatically based on language.
   *
   * @internal
   */
  public readonly translationPackage: TranslationPackage
  public readonly useRegularExpressions: boolean
  public readonly useWildcards: boolean
  public readonly matchWholeCell: boolean
  /**
   * Set automatically based on licenseKey checking result.
   *
   * @internal
   */
  #licenseKeyValidityState: LicenseKeyValidityState
  /**
   * Proxied property to its private counterpart. This makes the property
   * as accessible as the other Config options but without ability to change the value.
   *
   * @internal
   */
  public get licenseKeyValidityState() {
    return this.#licenseKeyValidityState
  }

  constructor(
    {
      arrays,
      accentSensitive,
      caseSensitive,
      caseFirst,
      chooseAddressMappingPolicy,
      dateFormats,
      timeFormats,
      functionArgSeparator,
      decimalSeparator,
      thousandSeparator,
      language,
      licenseKey,
      functionPlugins,
      gpujs,
      gpuMode,
      ignorePunctuation,
      leapYear1900,
      localeLang,
      smartRounding,
      matrixDetection,
      matrixDetectionThreshold,
      evaluateNullToZero,
      nullYear,
      parseDateTime,
      stringifyDateTime,
      stringifyDuration,
      precisionEpsilon,
      precisionRounding,
      useColumnIndex,
      binarySearchThreshold,
      nullDate,
      useStats,
      undoLimit,
      useRegularExpressions,
      useWildcards,
      matchWholeCell,
      maxRows,
      maxColumns,
      currencySymbol,
    }: Partial<ConfigParams> = {},
  ) {
<<<<<<< HEAD
    this.accentSensitive = configValueFromParam(accentSensitive, 'boolean', 'accentSensitive')
    this.caseSensitive = configValueFromParam(caseSensitive, 'boolean', 'caseSensitive')
    this.caseFirst = configValueFromParam(caseFirst, ['upper', 'lower', 'false'], 'caseFirst')
    this.ignorePunctuation = configValueFromParam(ignorePunctuation, 'boolean', 'ignorePunctuation')
=======
    this.arrays = this.valueFromParam(arrays, 'boolean', 'arrays')
    this.accentSensitive = this.valueFromParam(accentSensitive, 'boolean', 'accentSensitive')
    this.caseSensitive = this.valueFromParam(caseSensitive, 'boolean', 'caseSensitive')
    this.caseFirst = this.valueFromParam(caseFirst, ['upper', 'lower', 'false'], 'caseFirst')
    this.ignorePunctuation = this.valueFromParam(ignorePunctuation, 'boolean', 'ignorePunctuation')
>>>>>>> 0bb0dbec
    this.chooseAddressMappingPolicy = chooseAddressMappingPolicy ?? Config.defaultConfig.chooseAddressMappingPolicy
    this.dateFormats = configValueFromParamCheck(dateFormats, Array.isArray, 'array', 'dateFormats')
    this.timeFormats = configValueFromParamCheck(timeFormats, Array.isArray, 'array', 'timeFormats')
    this.functionArgSeparator = configValueFromParam(functionArgSeparator, 'string', 'functionArgSeparator')
    this.decimalSeparator = configValueFromParam(decimalSeparator, ['.', ','], 'decimalSeparator')
    this.language = configValueFromParam(language, 'string', 'language')
    this.licenseKey = configValueFromParam(licenseKey, 'string', 'licenseKey')
    this.#licenseKeyValidityState = checkLicenseKeyValidity(this.licenseKey)
    this.thousandSeparator = configValueFromParam(thousandSeparator, ['', ',', ' ', '.'], 'thousandSeparator')
    this.localeLang = configValueFromParam(localeLang, 'string', 'localeLang')
    this.functionPlugins = functionPlugins ?? Config.defaultConfig.functionPlugins
    this.gpujs = gpujs ?? Config.defaultConfig.gpujs
    this.gpuMode = configValueFromParam(gpuMode, PossibleGPUModeString, 'gpuMode')
    this.smartRounding = configValueFromParam(smartRounding, 'boolean', 'smartRounding')
    this.matrixDetection = configValueFromParam(matrixDetection, 'boolean', 'matrixDetection')
    this.matrixDetectionThreshold = configValueFromParam(matrixDetectionThreshold, 'number', 'matrixDetectionThreshold')
    validateNumberToBeAtLeast(this.matrixDetectionThreshold, 'matrixDetectionThreshold', 1)
    this.evaluateNullToZero = configValueFromParam(evaluateNullToZero, 'boolean', 'evaluateNullToZero')
    this.nullYear = configValueFromParam(nullYear, 'number', 'nullYear')
    validateNumberToBeAtLeast(this.nullYear, 'nullYear', 0)
    validateNumberToBeAtMost(this.nullYear, 'nullYear', 100)
    this.precisionRounding = configValueFromParam(precisionRounding, 'number', 'precisionRounding')
    validateNumberToBeAtLeast(this.precisionRounding, 'precisionRounding', 0)
    this.precisionEpsilon = configValueFromParam(precisionEpsilon, 'number', 'precisionEpsilon')
    validateNumberToBeAtLeast(this.precisionEpsilon, 'precisionEpsilon', 0)
    this.useColumnIndex = configValueFromParam(useColumnIndex, 'boolean', 'useColumnIndex')
    this.useStats = configValueFromParam(useStats, 'boolean', 'useStats')
    this.binarySearchThreshold = configValueFromParam(binarySearchThreshold, 'number', 'binarySearchThreshold')
    validateNumberToBeAtLeast(this.binarySearchThreshold, 'binarySearchThreshold', 1)
    this.parseDateTime = configValueFromParam(parseDateTime, 'function', 'parseDateTime')
    this.stringifyDateTime = configValueFromParam(stringifyDateTime, 'function', 'stringifyDateTime')
    this.stringifyDuration = configValueFromParam(stringifyDuration, 'function', 'stringifyDuration')
    this.translationPackage = HyperFormula.getLanguage(this.language)
    this.errorMapping = this.translationPackage.buildErrorMapping()
    this.nullDate = configValueFromParamCheck(nullDate, instanceOfSimpleDate, 'IDate', 'nullDate')
    this.leapYear1900 = configValueFromParam(leapYear1900, 'boolean', 'leapYear1900')
    this.undoLimit = configValueFromParam(undoLimit, 'number', 'undoLimit')
    this.useRegularExpressions = configValueFromParam(useRegularExpressions, 'boolean', 'useRegularExpressions')
    this.useWildcards = configValueFromParam(useWildcards, 'boolean', 'useWildcards')
    this.matchWholeCell = configValueFromParam(matchWholeCell, 'boolean', 'matchWholeCell')
    validateNumberToBeAtLeast(this.undoLimit, 'undoLimit', 0)
    this.maxRows = configValueFromParam(maxRows, 'number', 'maxRows')
    validateNumberToBeAtLeast(this.maxRows, 'maxRows', 1)
    this.maxColumns = configValueFromParam(maxColumns, 'number', 'maxColumns')
    this.currencySymbol = configValueFromParamCheck(currencySymbol, Array.isArray, 'array',  'currencySymbol')
    this.currencySymbol.forEach((val) => {
      if(typeof val !== 'string') {
        throw new ExpectedValueOfTypeError('string[]', 'currencySymbol')
      }
      if(val === '') {
        throw new ConfigValueEmpty('currencySymbol')
      }
    })
    validateNumberToBeAtLeast(this.maxColumns, 'maxColumns', 1)

    configCheckIfParametersNotInConflict(
      {value: this.decimalSeparator, name: 'decimalSeparator'},
      {value: this.functionArgSeparator, name: 'functionArgSeparator'},
      {value: this.thousandSeparator, name: 'thousandSeparator'}
    )
  }

  public getConfig(): ConfigParams {
    const ret: { [key: string]: any } = {}
    for (const key in Config.defaultConfig) {
      const val = this[key as ConfigParamsList]
      if (Array.isArray(val)) {
        ret[key] = [...val]
      } else {
        ret[key] = val
      }
    }
    return ret as ConfigParams
  }

  public mergeConfig(init: Partial<ConfigParams>): Config {
    const mergedConfig: ConfigParams = Object.assign({}, this.getConfig(), init)

    return new Config(mergedConfig)
  }

  private warnDeprecatedIfUsed(inputValue: any, paramName: string, fromVersion: string, replacementName: string) {
    if (inputValue !== undefined) {
      console.warn(`${paramName} option is deprecated since ${fromVersion}, please use ${replacementName}`)
    }
  }
}<|MERGE_RESOLUTION|>--- conflicted
+++ resolved
@@ -574,18 +574,11 @@
       currencySymbol,
     }: Partial<ConfigParams> = {},
   ) {
-<<<<<<< HEAD
+    this.arrays = configValueFromParam(arrays, 'boolean', 'arrays')
     this.accentSensitive = configValueFromParam(accentSensitive, 'boolean', 'accentSensitive')
     this.caseSensitive = configValueFromParam(caseSensitive, 'boolean', 'caseSensitive')
     this.caseFirst = configValueFromParam(caseFirst, ['upper', 'lower', 'false'], 'caseFirst')
     this.ignorePunctuation = configValueFromParam(ignorePunctuation, 'boolean', 'ignorePunctuation')
-=======
-    this.arrays = this.valueFromParam(arrays, 'boolean', 'arrays')
-    this.accentSensitive = this.valueFromParam(accentSensitive, 'boolean', 'accentSensitive')
-    this.caseSensitive = this.valueFromParam(caseSensitive, 'boolean', 'caseSensitive')
-    this.caseFirst = this.valueFromParam(caseFirst, ['upper', 'lower', 'false'], 'caseFirst')
-    this.ignorePunctuation = this.valueFromParam(ignorePunctuation, 'boolean', 'ignorePunctuation')
->>>>>>> 0bb0dbec
     this.chooseAddressMappingPolicy = chooseAddressMappingPolicy ?? Config.defaultConfig.chooseAddressMappingPolicy
     this.dateFormats = configValueFromParamCheck(dateFormats, Array.isArray, 'array', 'dateFormats')
     this.timeFormats = configValueFromParamCheck(timeFormats, Array.isArray, 'array', 'timeFormats')
