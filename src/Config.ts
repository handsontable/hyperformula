/**
 * @license
 * Copyright (c) 2020 Handsoncode. All rights reserved.
 */

import {ErrorType} from './Cell'
import {defaultParseToDateTime} from './DateTimeDefault'
import {DateTime, instanceOfSimpleDate, SimpleDate, SimpleDateTime} from './DateTimeHelper'
import {ExpectedOneOfValues, ExpectedValueOfType} from './errors'
import {AlwaysDense, ChooseAddressMapping} from './DependencyGraph/AddressMapping/ChooseAddressMappingPolicy'
import {defaultStringifyDateTime} from './format/format'
import {HyperFormula} from './HyperFormula'
import {TranslationPackage} from './i18n'
import {AbsPlugin} from './interpreter/plugin/AbsPlugin'
import {BitShiftPlugin} from './interpreter/plugin/BitShiftPlugin'
import {BitwiseLogicOperationsPlugin} from './interpreter/plugin/BitwiseLogicOperationsPlugin'
import {BooleanPlugin} from './interpreter/plugin/BooleanPlugin'
import {CharPlugin} from './interpreter/plugin/CharPlugin'
import {CodePlugin} from './interpreter/plugin/CodePlugin'
import {CorrelPlugin} from './interpreter/plugin/CorrelPlugin'
import {CountUniquePlugin} from './interpreter/plugin/CountUniquePlugin'
import {DatePlugin} from './interpreter/plugin/DatePlugin'
import {DegreesPlugin} from './interpreter/plugin/DegreesPlugin'
import {DeltaPlugin} from './interpreter/plugin/DeltaPlugin'
import {ErrorFunctionPlugin} from './interpreter/plugin/ErrorFunctionPlugin'
import {ExpPlugin} from './interpreter/plugin/ExpPlugin'
import {InformationPlugin} from './interpreter/plugin/InformationPlugin'
import {IsEvenPlugin} from './interpreter/plugin/IsEvenPlugin'
import {IsOddPlugin} from './interpreter/plugin/IsOddPlugin'
import {LogarithmPlugin} from './interpreter/plugin/LogarithmPlugin'
import {MathConstantsPlugin} from './interpreter/plugin/MathConstantsPlugin'
import {MatrixPlugin} from './interpreter/plugin/MatrixPlugin'
import {MedianPlugin} from './interpreter/plugin/MedianPlugin'
import {ModuloPlugin} from './interpreter/plugin/ModuloPlugin'
import {NumericAggregationPlugin} from './interpreter/plugin/NumericAggregationPlugin'
import {PowerPlugin} from './interpreter/plugin/PowerPlugin'
import {RadiansPlugin} from './interpreter/plugin/RadiansPlugin'
import {RadixConversionPlugin} from './interpreter/plugin/RadixConversionPlugin'
import {RandomPlugin} from './interpreter/plugin/RandomPlugin'
import {RoundingPlugin} from './interpreter/plugin/RoundingPlugin'
import {SqrtPlugin} from './interpreter/plugin/SqrtPlugin'
import {SumifPlugin} from './interpreter/plugin/SumifPlugin'
import {SumprodPlugin} from './interpreter/plugin/SumprodPlugin'
import {TextPlugin} from './interpreter/plugin/TextPlugin'
import {TrigonometryPlugin} from './interpreter/plugin/TrigonometryPlugin'
import {VlookupPlugin} from './interpreter/plugin/VlookupPlugin'
import {Maybe} from './Maybe'
import {ParserConfig} from './parser/ParserConfig'
import {LicenseKeyValidityState, checkLicenseKeyValidity} from './helpers/licenseKeyValidator'

type GPUMode = 'gpu' | 'cpu' | 'dev'

const PossibleGPUModeString: GPUMode[] = ['gpu', 'cpu', 'dev']

export interface ConfigParams {
  /**
   * Specifies if the string comparison is accent sensitive or not.
   * Applies to comparison operators only.
   *
   * @default false
   *
   * @category String
   */
  accentSensitive: boolean,
  /**
   * Specifies if the string comparison is case-sensitive or not.
   * Applies to comparison operators only.
   *
   * @default false
   *
   * @category String
   */
  caseSensitive: boolean,
  /**
   * Allows to define if upper case or lower case should sort first.
   * When set to `false` uses the locale's default.
   *
   * @default 'lower'
   *
   * @category String
   */
  caseFirst: 'upper' | 'lower' | 'false',
  /**
   * Determines which address mapping policy will be used. Built in implementations:
   * - DenseSparseChooseBasedOnThreshold - will choose address mapping for each sheet separately based on fill ratio.
   * - AlwaysDense - will use DenseStrategy for all sheets.
   * - AlwaysSparse - will use SparseStrategy for all sheets.
   *
   * @default AlwaysDense
   */
  chooseAddressMappingPolicy: ChooseAddressMapping,
  /**
   * A list of date formats that are supported by date parsing functions.
   *
   * The separator is ignored and it can be any of '-',' ','/'.
   *
   * Any order of YY, MM, DD is accepted as a date, and YY can be replaced with YYYY.
   *
   * @default ['MM/DD/YYYY', 'MM/DD/YY']
   *
   * @category DateTime
   */
  dateFormats: string[],
  /**
   * A list of time formats that are supported by time parsing functions.
   *
   * The separator is ':'.
   *
   * Any configuration of at least two of hh, mm, ss is accepted as a time, and they can be put in any order.
   *
   * @default ['hh:mm', 'hh:mm:ss']
   */
  timeFormats: string[],
  /**
   * A separator character used to separate arguments of procedures in formulas. Must be different from [[decimalSeparator]] and [[thousandSeparator]].
   *
   * @default ','
   *
   * @category Syntax
   */
  functionArgSeparator: string,
  /**
   * A decimal separator used for parsing numeric literals.
   * Can be either '.' or ',' and must be different from [[thousandSeparator]] and [[functionArgSeparator]].
   *
   * @default '.'
   *
   * @category Number
   */
  decimalSeparator: '.' | ',',
  /**
   * Code for translation package with translations of function and error names.
   *
   * @default 'enGB'
   */
  language: string,
  /**
   * License key for commercial version of HyperFormula.
   *
   * @default ''
   */
  licenseKey: string,
  /**
   * A thousand separator used for parsing numeric literals.
   * Can be either empty, ',' or ' ' and must be different from [[decimalSeparator]] and [[functionArgSeparator]].
   *
   * @default ''
   *
   * @category Number
   */
  thousandSeparator: '' | ',' | ' ' | '.',
  /**
   * A list of additional function plugins to use by formula interpreter.
   *
   * @default []
   *
   * @category Syntax
   */
  // eslint-disable-next-line @typescript-eslint/no-explicit-any
  functionPlugins: any[],
  /**
   * Allows to set GPU or CPU for use in matrix calculations.
   * When set to 'gpu' it will try to use GPU for matrix calculations. Setting it to 'cpu' will force CPU usage.
   * Other values should be used for debugging purposes only. More info can be found in GPU.js documentation.
   *
   * @default 'gpu'
   *
   * @category Engine
   */
  gpuMode: GPUMode,
  /**
   * Specifies whether punctuation should be ignored in string comparison.
   *
   * @default false
   *
   * @category String
   */
  ignorePunctuation: boolean,
  /**
   * Preserves an option for setting 1900 as a leap year.
   * 1900 was not a leap year, but in Lotus 1-2-3 it was faulty interpreted as a leap year.
   * Set to `true` for compatibility with Lotus 1-2-3 and Excel. See [[nullDate]] for complete solution.
   *
   * @default false
   *
   * @category DateTime
   */
  leapYear1900: boolean,
  /**
   * Sets the locale using a BCP 47 code language tag for language sensitive string comparison.
   *
   * @default 'en'
   *
   * @category String
   */
  localeLang: string,
  /**
   * Enables numeric matrix detection feature when set to 'true'.
   * During build phase each rectangular area of numbers will be treated as one matrix vertex in order to optimize further calculations.
   * Some CRUD operations may break numeric matrices into individual vertices if needed.
   *
   * @default true
   *
   * @category Engine
   */
  matrixDetection: boolean,
  /**
   * Specifies how many cells an area must have in order to be treated as a matrix. Relevant only if [[matrixDetection]] is set to `true`.
   *
   * @default 100
   *
   * @category Engine
   */
  matrixDetectionThreshold: number,
  /**
   * Two-digit values when interpreted as a year can be either 19xx or 20xx.
   * If `xx <= nullYear` its latter, otherwise its former.
   *
   * @default 30
   *
   * @category DateTime
   */
  nullYear: number,
  /**
   * Allows to provide a function that takes a string representing date-time and parses it into an actual date-time.
   *
   * @default defaultParseToDateTime
   *
   * @category DateTime
   */
  parseDateTime: (dateTimeString: string, dateFormat: string, timeFormat: string) => Maybe<DateTime>,
  /**
   * Controls how far two numerical values need to be from each other to be treated as non-equal.
   * `a` and `b` are equal if they are of the same sign and:
   * `abs(a) <= (1+precisionEpsilon) * abs(b)`
   * and
   * `abs(b) <= (1+precisionEpsilon) * abs(a)`.
   * It also controls snap-to-zero behavior for additions/subtractions:
   * for `c=a+b` or `c=a-b`, if `abs(c) <= precisionEpsilon * abs(a)`, then `c` is set to `0`
   *
   * @default 1e-13
   *
   * @category Number
   */
  precisionEpsilon: number,
  /**
   * Sets how precise the calculation should be.
   * Numerical outputs are rounded to `precisionRounding` many digits after the decimal.
   *
   * @default 14
   *
   * @category Number
   */
  precisionRounding: number,
  /**
   * Allows to provide a function that takes date and prints it into string.
   *
   * @default defaultStringifyDateTime
   *
   * @category DateTime
   */
  stringifyDateTime: (dateTime: SimpleDateTime, dateFormat: string) => Maybe<string>,
  /**
   * Sets the rounding.
   * If `false`, no rounding happens, and numbers are equal if and only if they are truly identical value (see: [[precisionEpsilon]]).
   *
   * @default true
   *
   * @category Number
   */
  smartRounding: boolean,
  /**
   * Switches column search strategy from binary search to column index.
   * Used by VLOOKUP and MATCH functions.
   * Using column index may improve time efficiency but it will increase memory usage.
   * In some scenarios column index may fall back to binary search despite this flag.
   *
   * @default false
   *
   * @category Engine
   */
  useColumnIndex: boolean,
  /**
   * Enables gathering engine statistics and timings. Useful for testing and benchmarking.
   *
   * @default false
   *
   * @category Engine
   */
  useStats: boolean,
  /**
   * Determines minimum number of elements a range must have in order to use binary search.
   * Shorter ranges will be searched naively.
   * Used by VLOOKUP and MATCH functions.
   *
   * @default 20
   *
   * @category Engine
   */
  vlookupThreshold: number,
  /**
   * Allows to set a specific date from which the number of days will be counted.
   * Dates are represented internally as a number of days that passed since this `nullDate`.
   *
   * @default {year: 1899, month: 12, day: 30}
   *
   * @category DateTime
   */
  nullDate: SimpleDate,
  /**
<<<<<<< HEAD
   * Maximum number of rows
   *
   * @default 40,000
   *
   * @category Engine
   * */
  maxRows: number,
  /**
   * Maximum number of columns
   *
   * @default 18,278
   *
   * @category Engine
   * */
  maxColumns: number,
=======
   * A number of kept elements in undo history.
   *
   * @default 20
   *
   * @category UndoRedo
   */
  undoLimit: number,
>>>>>>> 45f6f3d4
}

type ConfigParamsList = keyof ConfigParams

export class Config implements ConfigParams, ParserConfig {

  public static defaultConfig: ConfigParams = {
    accentSensitive: false,
    caseSensitive: false,
    caseFirst: 'lower',
    ignorePunctuation: false,
    chooseAddressMappingPolicy: new AlwaysDense(),
    dateFormats: ['MM/DD/YYYY', 'MM/DD/YY'],
    timeFormats: ['hh:mm', 'hh:mm:ss'],
    functionArgSeparator: ',',
    decimalSeparator: '.',
    thousandSeparator: '',
    language: 'enGB',
    licenseKey: '',
    functionPlugins: [],
    gpuMode: 'gpu',
    leapYear1900: false,
    smartRounding: true,
    localeLang: 'en',
    matrixDetection: true,
    matrixDetectionThreshold: 100,
    nullYear: 30,
    parseDateTime: defaultParseToDateTime,
    stringifyDateTime: defaultStringifyDateTime,
    precisionEpsilon: 1e-13,
    precisionRounding: 14,
    useColumnIndex: false,
    useStats: false,
    vlookupThreshold: 20,
    nullDate: {year: 1899, month: 12, day: 30},
<<<<<<< HEAD
    maxRows: 40_000,
    maxColumns: 18_278
=======
    undoLimit: 20,
>>>>>>> 45f6f3d4
  }

  // eslint-disable-next-line @typescript-eslint/no-explicit-any
  private static defaultPlugins: any[] = [
    SumifPlugin,
    TextPlugin,
    NumericAggregationPlugin,
    MedianPlugin,
    DatePlugin,
    BooleanPlugin,
    InformationPlugin,
    TrigonometryPlugin,
    CountUniquePlugin,
    SumprodPlugin,
    MatrixPlugin,
    ExpPlugin,
    AbsPlugin,
    DegreesPlugin,
    RadiansPlugin,
    RandomPlugin,
    VlookupPlugin,
    IsEvenPlugin,
    IsOddPlugin,
    RoundingPlugin,
    RadixConversionPlugin,
    LogarithmPlugin,
    BitwiseLogicOperationsPlugin,
    BitShiftPlugin,
    PowerPlugin,
    MathConstantsPlugin,
    SqrtPlugin,
    ModuloPlugin,
    DeltaPlugin,
    CharPlugin,
    CodePlugin,
    ErrorFunctionPlugin,
    CorrelPlugin,
  ]
  /** @inheritDoc */
  public readonly caseSensitive: boolean
  /** @inheritDoc */
  public readonly chooseAddressMappingPolicy: ChooseAddressMapping
  /** @inheritDoc */
  public readonly accentSensitive: boolean
  /** @inheritDoc */
  public readonly caseFirst: 'upper' | 'lower' | 'false'
  /** @inheritDoc */
  public readonly dateFormats: string[]
  /** @inheritDoc */
  public readonly timeFormats: string[]
  /** @inheritDoc */
  public readonly functionArgSeparator: string
  /** @inheritDoc */
  public readonly decimalSeparator: '.' | ','
  /** @inheritDoc */
  public readonly thousandSeparator: '' | ',' | ' ' | '.'
  /** @inheritDoc */
  public readonly language: string
  /** @inheritDoc */
  public readonly licenseKey: string
  /** @inheritDoc */
  // eslint-disable-next-line @typescript-eslint/no-explicit-any
  public readonly functionPlugins: any[]
  /** @inheritDoc */
  public readonly gpuMode: GPUMode
  /** @inheritDoc */
  public readonly leapYear1900: boolean
  /** @inheritDoc */
  public readonly matrixDetection: boolean
  /** @inheritDoc */
  public readonly ignorePunctuation: boolean
  /** @inheritDoc */
  public readonly localeLang: string
  /** @inheritDoc */
  public readonly matrixDetectionThreshold: number
  /** @inheritDoc */
  public readonly nullYear: number
  /** @inheritDoc */
  public readonly parseDateTime: (dateString: string, dateFormats: string) => Maybe<SimpleDateTime>
  /** @inheritDoc */
  public readonly stringifyDateTime: (date: SimpleDateTime, formatArg: string) => Maybe<string>
  /** @inheritDoc */
  public readonly precisionEpsilon: number
  /** @inheritDoc */
  public readonly precisionRounding: number
  /** @inheritDoc */
  public readonly smartRounding: boolean
  /** @inheritDoc */
  public readonly useColumnIndex: boolean
  /** @inheritDoc */
  public readonly useStats: boolean
  /** @inheritDoc */
  public readonly vlookupThreshold: number
  /** @inheritDoc */
  public readonly nullDate: SimpleDate
  /** @inheritDoc */
  public readonly undoLimit: number
  /**
   * Built automatically based on translation package.
   *
   * @internal
   */
  public readonly errorMapping: Record<string, ErrorType>
  /** @inheritDoc */
  public readonly maxRows: number
  /** @inheritDoc */
  public readonly maxColumns: number
  /**
   * Built automatically based on language.
   *
   * @internal
   */
  public readonly translationPackage: TranslationPackage
  /**
   * Set automatically based on licenseKey checking result.
   *
   * @internal
   */
  #licenseKeyValidityState: LicenseKeyValidityState
  /**
   * Proxied property to its private counterpart. This makes the property
   * as accessible as the other Config options but without ability to change the value.
   *
   * @internal
   */
  public get licenseKeyValidityState() {
    return this.#licenseKeyValidityState
  }

  constructor(
    {
      accentSensitive,
      caseSensitive,
      caseFirst,
      chooseAddressMappingPolicy,
      dateFormats,
      timeFormats,
      functionArgSeparator,
      decimalSeparator,
      thousandSeparator,
      language,
      licenseKey,
      functionPlugins,
      gpuMode,
      ignorePunctuation,
      leapYear1900,
      localeLang,
      smartRounding,
      matrixDetection,
      matrixDetectionThreshold,
      nullYear,
      parseDateTime,
      stringifyDateTime,
      precisionEpsilon,
      precisionRounding,
      useColumnIndex,
      vlookupThreshold,
      nullDate,
      useStats,
<<<<<<< HEAD
      maxRows,
      maxColumns
=======
      undoLimit,
>>>>>>> 45f6f3d4
    }: Partial<ConfigParams> = {},
  ) {
    this.accentSensitive = this.valueFromParam(accentSensitive, 'boolean', 'accentSensitive')
    this.caseSensitive = this.valueFromParam(caseSensitive, 'boolean', 'caseSensitive')
    this.caseFirst = this.valueFromParam(caseFirst, ['upper', 'lower', 'false'], 'caseFirst')
    this.ignorePunctuation = this.valueFromParam(ignorePunctuation, 'boolean', 'ignorePunctuation')
    this.chooseAddressMappingPolicy = chooseAddressMappingPolicy ?? Config.defaultConfig.chooseAddressMappingPolicy
    this.dateFormats = this.valueFromParamCheck(dateFormats, Array.isArray, 'array', 'dateFormats')
    this.timeFormats = this.valueFromParamCheck(timeFormats, Array.isArray, 'array', 'timeFormats')
    this.functionArgSeparator = this.valueFromParam(functionArgSeparator, 'string', 'functionArgSeparator')
    this.decimalSeparator = this.valueFromParam(decimalSeparator, ['.', ','], 'decimalSeparator')
    this.language = this.valueFromParam(language, 'string', 'language')
    this.licenseKey = this.valueFromParam(licenseKey, 'string', 'licenseKey')
    this.#licenseKeyValidityState = checkLicenseKeyValidity(this.licenseKey)
    this.thousandSeparator = this.valueFromParam(thousandSeparator, ['', ',', ' ', '.'], 'thousandSeparator')
    this.localeLang = this.valueFromParam(localeLang, 'string', 'localeLang')
    this.functionPlugins = functionPlugins ?? Config.defaultConfig.functionPlugins
    this.gpuMode = this.valueFromParam(gpuMode, PossibleGPUModeString, 'gpuMode')
    this.smartRounding = this.valueFromParam(smartRounding, 'boolean', 'smartRounding')
    this.matrixDetection = this.valueFromParam(matrixDetection, 'boolean', 'matrixDetection')
    this.matrixDetectionThreshold = this.valueFromParam(matrixDetectionThreshold, 'number', 'matrixDetectionThreshold')
    this.nullYear = this.valueFromParam(nullYear, 'number', 'nullYear')
    this.precisionRounding = this.valueFromParam(precisionRounding, 'number', 'precisionRounding')
    this.precisionEpsilon = this.valueFromParam(precisionEpsilon, 'number', 'precisionEpsilon')
    this.useColumnIndex = this.valueFromParam(useColumnIndex, 'boolean', 'useColumnIndex')
    this.useStats = this.valueFromParam(useStats, 'boolean', 'useStats')
    this.vlookupThreshold = this.valueFromParam(vlookupThreshold, 'number', 'vlookupThreshold')
    this.parseDateTime = this.valueFromParam(parseDateTime, 'function', 'parseDateTime')
    this.stringifyDateTime = this.valueFromParam(stringifyDateTime, 'function', 'stringifyDateTime')
    this.translationPackage = HyperFormula.getLanguage(this.language)
    this.errorMapping = this.translationPackage.buildErrorMapping()
    this.nullDate = this.valueFromParamCheck(nullDate, instanceOfSimpleDate, 'IDate', 'nullDate')
    this.leapYear1900 = this.valueFromParam(leapYear1900, 'boolean', 'leapYear1900')
<<<<<<< HEAD
    this.maxRows = this.valueFromParam(maxRows, 'number', 'maxRows')
    this.maxColumns = this.valueFromParam(maxColumns, 'number', 'maxColumns')
=======
    this.undoLimit = this.valueFromParam(undoLimit, 'number', 'undoLimit')
>>>>>>> 45f6f3d4

    this.checkIfParametersNotInConflict(
      {value: this.decimalSeparator, name: 'decimalSeparator'},
      {value: this.functionArgSeparator, name: 'functionArgSeparator'},
      {value: this.thousandSeparator, name: 'thousandSeparator'}
    )
  }

  public getConfig(): ConfigParams { //TODO: avoid pollution
    return this
  }

  public mergeConfig(init: Partial<ConfigParams>): Config {
    const mergedConfig: ConfigParams = Object.assign({}, this.getConfig(), init)

    return new Config(mergedConfig)
  }

  // eslint-disable-next-line @typescript-eslint/no-explicit-any
  public allFunctionPlugins(): any[] {
    return [...Config.defaultPlugins, ...this.functionPlugins]
  }

  public volatileFunctions(): Set<string> {
    const volatileFunctions = new Set<string>()

    for (const plugin of this.allFunctionPlugins()) {
      for (const functionKey in plugin.implementedFunctions) {
        const pluginFunctionData = plugin.implementedFunctions[functionKey]
        if (pluginFunctionData.isVolatile) {
          volatileFunctions.add(this.translationPackage.getFunctionTranslation(pluginFunctionData.translationKey))
        }
      }
    }

    return volatileFunctions
  }

  public structuralChangeFunctions(): Set<string> {
    const structuralChangeFunctions = new Set<string>()

    for (const plugin of this.allFunctionPlugins()) {
      for (const functionKey in plugin.implementedFunctions) {
        const pluginFunctionData = plugin.implementedFunctions[functionKey]
        if (pluginFunctionData.isDependentOnSheetStructureChange) {
          structuralChangeFunctions.add(this.translationPackage.getFunctionTranslation(pluginFunctionData.translationKey))
        }
      }
    }
    return structuralChangeFunctions
  }

  public functionsWhichDoesNotNeedArgumentsToBeComputed(): Set<string> {
    const functionsWhichDoesNotNeedArgumentsToBeComputed = new Set<string>()

    for (const plugin of this.allFunctionPlugins()) {
      for (const functionKey in plugin.implementedFunctions) {
        const pluginFunctionData = plugin.implementedFunctions[functionKey]
        if (pluginFunctionData.doesNotNeedArgumentsToBeComputed) {
          functionsWhichDoesNotNeedArgumentsToBeComputed.add(this.translationPackage.getFunctionTranslation(pluginFunctionData.translationKey))
        }
      }
    }
    return functionsWhichDoesNotNeedArgumentsToBeComputed
  }

  public static getRegisteredFunctions(): Set<String> {
    const ret = new Set<String>()
    for (const pluginClass of Config.defaultPlugins) {
      Object.keys(pluginClass.implementedFunctions).forEach((pluginFunction) => {
        ret.add(pluginClass.implementedFunctions[pluginFunction].translationKey.toUpperCase())
      })
    }
    return ret
  }

  // eslint-disable-next-line @typescript-eslint/no-explicit-any
  private valueFromParam(inputValue: any, expectedType: string | string[], paramName: ConfigParamsList) {
    if (typeof inputValue === 'undefined') {
      return Config.defaultConfig[paramName]
    } else if (typeof expectedType === 'string') {
      if (typeof inputValue === expectedType) {
        return inputValue
      } else {
        throw new ExpectedValueOfType(expectedType, paramName)
      }
    } else {
      if (expectedType.includes(inputValue)) {
        return inputValue
      } else {
        throw new ExpectedOneOfValues(expectedType.map((val: string) => '\'' + val + '\'').join(' '), paramName)
      }
    }
  }

  // eslint-disable-next-line @typescript-eslint/no-explicit-any
  private valueFromParamCheck(inputValue: any, typeCheck: (object: any) => boolean, expectedType: string, paramName: ConfigParamsList) {
    if (typeCheck(inputValue)) {
      return inputValue
    } else if (typeof inputValue === 'undefined') {
      return Config.defaultConfig[paramName]
    } else {
      throw new ExpectedValueOfType(expectedType, paramName)
    }
  }

  private checkIfParametersNotInConflict(...params: { value: number | string | boolean, name: string }[]) {
    const valuesMap: Map<number | string | boolean, string[]> = new Map()

    params.forEach((param) => {
      const names = valuesMap.get(param.value) || []
      names.push(param.name)
      valuesMap.set(param.value, names)
    })

    const duplicates: string[][] = []
    for (const entry of valuesMap.values()) {
      if (entry.length > 1) {
        duplicates.push(entry)
      }
    }

    if (duplicates.length > 0) {
      const paramNames = duplicates.map(entry => `[${entry.sort()}]`).join('; ')
      throw new Error(`Config initialization failed. Parameters in conflict: ${paramNames}`)
    }
  }
}<|MERGE_RESOLUTION|>--- conflicted
+++ resolved
@@ -308,7 +308,14 @@
    */
   nullDate: SimpleDate,
   /**
-<<<<<<< HEAD
+   * A number of kept elements in undo history.
+   *
+   * @default 20
+   *
+   * @category UndoRedo
+   */
+  undoLimit: number,
+  /**
    * Maximum number of rows
    *
    * @default 40,000
@@ -324,15 +331,6 @@
    * @category Engine
    * */
   maxColumns: number,
-=======
-   * A number of kept elements in undo history.
-   *
-   * @default 20
-   *
-   * @category UndoRedo
-   */
-  undoLimit: number,
->>>>>>> 45f6f3d4
 }
 
 type ConfigParamsList = keyof ConfigParams
@@ -368,12 +366,9 @@
     useStats: false,
     vlookupThreshold: 20,
     nullDate: {year: 1899, month: 12, day: 30},
-<<<<<<< HEAD
+    undoLimit: 20,
     maxRows: 40_000,
     maxColumns: 18_278
-=======
-    undoLimit: 20,
->>>>>>> 45f6f3d4
   }
 
   // eslint-disable-next-line @typescript-eslint/no-explicit-any
@@ -533,12 +528,9 @@
       vlookupThreshold,
       nullDate,
       useStats,
-<<<<<<< HEAD
+      undoLimit,
       maxRows,
       maxColumns
-=======
-      undoLimit,
->>>>>>> 45f6f3d4
     }: Partial<ConfigParams> = {},
   ) {
     this.accentSensitive = this.valueFromParam(accentSensitive, 'boolean', 'accentSensitive')
@@ -572,12 +564,9 @@
     this.errorMapping = this.translationPackage.buildErrorMapping()
     this.nullDate = this.valueFromParamCheck(nullDate, instanceOfSimpleDate, 'IDate', 'nullDate')
     this.leapYear1900 = this.valueFromParam(leapYear1900, 'boolean', 'leapYear1900')
-<<<<<<< HEAD
+    this.undoLimit = this.valueFromParam(undoLimit, 'number', 'undoLimit')
     this.maxRows = this.valueFromParam(maxRows, 'number', 'maxRows')
     this.maxColumns = this.valueFromParam(maxColumns, 'number', 'maxColumns')
-=======
-    this.undoLimit = this.valueFromParam(undoLimit, 'number', 'undoLimit')
->>>>>>> 45f6f3d4
 
     this.checkIfParametersNotInConflict(
       {value: this.decimalSeparator, name: 'decimalSeparator'},
