--- conflicted
+++ resolved
@@ -23,14 +23,7 @@
 import {Maybe} from './Maybe'
 import {ParserConfig} from './parser/ParserConfig'
 
-<<<<<<< HEAD
 const privatePool: WeakMap<Config, {licenseKeyValidityState: LicenseKeyValidityState}> = new WeakMap()
-=======
-type GPUMode = 'gpu' | 'cpu' | 'dev'
-
-const PossibleGPUModeString: GPUMode[] = ['gpu', 'cpu', 'dev']
-const privatePool: WeakMap<Config, { licenseKeyValidityState: LicenseKeyValidityState }> = new WeakMap()
->>>>>>> 88376fcd
 
 export interface ConfigParams {
   /**
@@ -155,39 +148,6 @@
   // eslint-disable-next-line @typescript-eslint/no-explicit-any
   functionPlugins: any[],
   /**
-<<<<<<< HEAD
-=======
-   * A GPU.js constructor used by array functions.
-   *
-   * When not provided, the plain CPU implementation is used.
-   *
-   * @deprecated since version 1.2.
-   *
-   * @default undefined
-   *
-   * @category Engine
-   */
-  gpujs?: any,
-  /**
-   * Sets array calculations to use either GPU or CPU.
-   *
-   * When set to `gpu`, tries to use GPU for array calculations.
-   *
-   * When set to `cpu`, enforces CPU usage.
-   *
-   * Use other values only for debugging purposes.
-   *
-   * For more information, see the [GPU.js documentation](https://github.com/gpujs/gpu.js/#readme).
-   *
-   * @deprecated since version 1.2
-   *
-   * @default 'gpu'
-   *
-   * @category Engine
-   */
-  gpuMode: GPUMode,
-  /**
->>>>>>> 88376fcd
    * When set to `true`, string comparison ignores punctuation.
    *
    * @default false
