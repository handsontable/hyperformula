import {ErrorType} from './Cell'
import {defaultParseToDate, instanceOfSimpleDate, SimpleDate} from './DateHelper'
import {ExpectedOneOfValues, ExpectedValueOfType} from './errors'
import {AlwaysDense, ChooseAddressMapping} from './DependencyGraph/AddressMapping/ChooseAddressMappingPolicy'
import {defaultPrintDate} from './format/format'
import {enGB, TranslationPackage} from './i18n'
import {AbsPlugin} from './interpreter/plugin/AbsPlugin'
import {BitShiftPlugin} from './interpreter/plugin/BitShiftPlugin'
import {BitwiseLogicOperationsPlugin} from './interpreter/plugin/BitwiseLogicOperationsPlugin'
import {BooleanPlugin} from './interpreter/plugin/BooleanPlugin'
import {CharPlugin} from './interpreter/plugin/CharPlugin'
import {CodePlugin} from './interpreter/plugin/CodePlugin'
import {CorrelPlugin} from './interpreter/plugin/CorrelPlugin'
import {CountUniquePlugin} from './interpreter/plugin/CountUniquePlugin'
import {DatePlugin} from './interpreter/plugin/DatePlugin'
import {DegreesPlugin} from './interpreter/plugin/DegreesPlugin'
import {DeltaPlugin} from './interpreter/plugin/DeltaPlugin'
import {ErrorFunctionPlugin} from './interpreter/plugin/ErrorFunctionPlugin'
import {ExpPlugin} from './interpreter/plugin/ExpPlugin'
import {InformationPlugin} from './interpreter/plugin/InformationPlugin'
import {IsEvenPlugin} from './interpreter/plugin/IsEvenPlugin'
import {IsOddPlugin} from './interpreter/plugin/IsOddPlugin'
import {LogarithmPlugin} from './interpreter/plugin/LogarithmPlugin'
import {MathConstantsPlugin} from './interpreter/plugin/MathConstantsPlugin'
import {MatrixPlugin} from './interpreter/plugin/MatrixPlugin'
import {MedianPlugin} from './interpreter/plugin/MedianPlugin'
import {ModuloPlugin} from './interpreter/plugin/ModuloPlugin'
import {NumericAggregationPlugin} from './interpreter/plugin/NumericAggregationPlugin'
import {PowerPlugin} from './interpreter/plugin/PowerPlugin'
import {RadiansPlugin} from './interpreter/plugin/RadiansPlugin'
import {RadixConversionPlugin} from './interpreter/plugin/RadixConversionPlugin'
import {RandomPlugin} from './interpreter/plugin/RandomPlugin'
import {RoundingPlugin} from './interpreter/plugin/RoundingPlugin'
import {SqrtPlugin} from './interpreter/plugin/SqrtPlugin'
import {SumifPlugin} from './interpreter/plugin/SumifPlugin'
import {SumprodPlugin} from './interpreter/plugin/SumprodPlugin'
import {TextPlugin} from './interpreter/plugin/TextPlugin'
import {TrigonometryPlugin} from './interpreter/plugin/TrigonometryPlugin'
import {VlookupPlugin} from './interpreter/plugin/VlookupPlugin'
import {Maybe} from './Maybe'
import {ParserConfig} from './parser/ParserConfig'

type GPUMode = 'gpu' | 'cpu' | 'dev'

const PossibleGPUModeString: GPUMode[] = ['gpu', 'cpu', 'dev']

export interface ConfigParams {
  /**
   * Specifies if the string comparison is accent sensitive or not.
   *
   * Applies to comparison operators only.
   *
   * @default false
   * 
   * @category String
   */
<<<<<<< HEAD
  public readonly caseSensitive: boolean
  /**
   * Determines which address mapping policy will be used. Built in implementations:
   *
   * DenseSparseChooseBasedOnThreshold - will choose address mapping for each sheet separately based on fill ratio.
   *
   * AlwaysDense - will use DenseStrategy for all sheets.
   *
   * AlwaysSparse - will use SparseStrategy for all sheets.
   *
   * @default AlwaysDense
   * 
   * @category Engine
   */
  public readonly chooseAddressMappingPolicy: ChooseAddressMapping

=======
  accentSensitive: boolean,
>>>>>>> a29a459d
  /**
   * Specifies if the string comparison is case-sensitive or not.
   *
   * Applies to comparison operators only.
   *
   * @default false
   * 
   * @category String
   */
  caseSensitive: boolean,
  /**
   * Allows to define if upper case or lower case should sort first.
   *
   * When set to `false` uses the locale's default.
   *
   * @default 'lower'
   * 
   * @category String
   */
  caseFirst: 'upper' | 'lower' | 'false',
  /**
   * Determines which address mapping policy will be used. Built in implementations:
   *
   * DenseSparseChooseBasedOnThreshold - will choose address mapping for each sheet separately based on fill ratio.
   *
   * AlwaysDense - will use DenseStrategy for all sheets.
   *
   * AlwaysSparse - will use SparseStrategy for all sheets.
   *
   * @default AlwaysDense
   */
  chooseAddressMappingPolicy: ChooseAddressMapping,
  /**
   * A list of date formats that are supported by date parsing functions.
   *
   * The separator is ignored and it can be any non-alpha-numeric symbol.
   *
   * Any configuration of YYYY, YY, MM, DD is accepted as a date, they can be put in any order, and any subset of those.
   *
   * @default ['MM/DD/YYYY', 'MM/DD/YY']
   * 
   * @category Date
   */
  dateFormats: string[],
  /**
   * A separator character used to separate arguments of procedures in formulas. Must be different from [[decimalSeparator]] and [[thousandSeparator]].
   *
   * @default ','
   * 
   * @category Syntax
   */
  functionArgSeparator: string,
  /**
   * A decimal separator used for parsing numeric literals.
   *
   * Can be either '.' or ',' and must be different from [[thousandSeparator]] and [[functionArgSeparator]].
   *
   * @default '.'
   * 
   * @category Number
   */
  decimalSeparator: '.' | ',',
  /**
   * A thousand separator used for parsing numeric literals.
   *
   * Can be either empty, ',' or ' ' and must be different from [[decimalSeparator]] and [[functionArgSeparator]].
   *
   * @default ''
   * 
   * @category Number
   */
  thousandSeparator: '' | ',' | ' ' | '.',
  /**
   * Translation package with translations of function and error names.
   *
   * @default enGB
   * 
   * @category Syntax
   */
  language: TranslationPackage,
  /**
   * A list of additional function plugins to use by formula interpreter.
   *
   * @default []
   * 
   * @category Syntax
   */
  // eslint-disable-next-line @typescript-eslint/no-explicit-any
  functionPlugins: any[],
  /**
   * Allows to set GPU or CPU for use in matrix calculations.
   *
   * When set to 'gpu' it will try to use GPU for matrix calculations. Setting it to 'cpu' will force CPU usage.
   *
   * Other values should be used for debugging purposes only. More info can be found in GPU.js documentation.
   *
   * @default 'gpu'
   * 
   * @category Engine
   */
  gpuMode: GPUMode,
  /**
   * Specifies whether punctuation should be ignored in string comparison.
   *
   * @default false
   */
  ignorePunctuation: boolean,
  /**
   * Preserves an option for setting 1900 as a leap year.
   *
   * 1900 was not a leap year, but in Lotus 1-2-3 it was faulty interpreted as a leap year.
   *
   * Set to `true` for compatibility with Lotus 1-2-3 and Excel. See [[nullDate]] for complete solution.
   *
   * @default false
   * 
   * @category Date
   */
  leapYear1900: boolean,
  /**
   * Sets the locale using a BCP 47 code language tag for language sensitive string comparison.
   *
   * @default 'en'
   */
  localeLang: string,
  /**
   * Enables numeric matrix detection feature when set to 'true'.
   *
   * During build phase each rectangular area of numbers will be treated as one matrix vertex in order to optimize further calculations.
   *
   * Some CRUD operations may break numeric matrices into individual vertices if needed.
   *
   * @default true
   * 
   * @category Engine
   */
<<<<<<< HEAD
  public readonly matrixDetection: boolean
  /**
   * Specifies whether punctuation should be ignored in string comparison.
   *
   * @default false
   * 
   * @category String
   */
  public readonly ignorePunctuation: boolean
  /**
   * Sets the locale using a BCP 47 code language tag for language sensitive string comparison.
   *
   * @default 'en'
   * 
   * @category String 
   */
  public readonly localeLang: string
=======
  matrixDetection: boolean,
>>>>>>> a29a459d
  /**
   * Specifies how many cells an area must have in order to be treated as a matrix. Relevant only if [[matrixDetection]] is set to `true`.
   *
   * @default 100
   * 
   * @category Engine 
   */
  matrixDetectionThreshold: number,
  /**
   * Two-digit values when interpreted as a year can be either 19xx or 20xx.
   *
   * If `xx <= nullYear` its latter, otherwise its former.
   *
   * @default 30
   * 
   * @category Date 
   */
  nullYear: number,
  /**
   * Allows to provide a function that takes a string representing date and parses it into an actual date.
   *
<<<<<<< HEAD
   * @default parseDateFromFormats
   * 
   * @category Date 
   */
  public readonly parseDate: (dateString: string, dateFormats: string) => Maybe<SimpleDate>
  /**
   * Allows to provide a function that takes date and prints it into string.
   *
   * @default defaultStringifyDate
   * 
   * @category Date 
   */
  public readonly stringifyDate: (date: SimpleDate, formatArg: string) => Maybe<string>
=======
   * @default defaultParseToDate
   */
  parseDate: (dateString: string, dateFormats: string) => Maybe<SimpleDate>,
>>>>>>> a29a459d
  /**
   * Controls how far two numerical values need to be from each other to be treated as non-equal.
   *
   * `a` and `b` are equal if they are of the same sign and:
   *
   * `abs(a) <= (1+precisionEpsilon) * abs(b)`
   *
   * and
   *
   * `abs(b) <= (1+precisionEpsilon) * abs(a)`
   *
   * It also controls snap-to-zero behavior for additions/subtractions:
   *
   * for `c=a+b` or `c=a-b`, if `abs(c) <= precisionEpsilon * abs(a)`, then `c` is set to `0`
   *
   * @default 1e-13
   * 
   * @category Number 
   */
  precisionEpsilon: number,
  /**
   * Sets how precise the calculation should be.
   *
   * Numerical outputs are rounded to `precisionRounding` many digits after the decimal.
   *
   * @default 14
   * 
   * @category Number
   */
  precisionRounding: number,
  /**
   * Allows to provide a function that takes date (represented as a number) and prints it into string.
   *
   * @default defaultStringifyDate
   */
  stringifyDate: (date: SimpleDate, formatArg: string) => Maybe<string>,
  /**
   * Sets the rounding.
   *
   * If `false`, no rounding happens, and numbers are equal if and only if they are truly identical value (see: [[precisionEpsilon]]).
   *
   * @default true
   * 
   * @category Number
   */
  smartRounding: boolean,
  /**
   * Switches column search strategy from binary search to column index.
   *
   * Used by VLOOKUP and MATCH procedures.
   *
   * Using column index may improve time efficiency but it will increase memory usage.
   *
   * In some scenarios column index may fall back to binary search despite of this flag.
   *
   * @default false
   * 
   * @category Engine
   */
  useColumnIndex: boolean,
  /**
   * Determines minimum number of elements a range must have in order to use binary search.
   *
   * Shorter ranges will be searched naively.
   *
   * Used by VLOOKUP and MATCH procedures.
   *
   * @default 20
   * 
   * @category Engine
   */
  vlookupThreshold: number,
  /**
   * Allows to set a specific date from which the number of days will be counted.
   *
   * Dates are represented internally as a number of days that passed since this `nullDate`.
   *
   * @default {year: 1899, month: 12, day: 30}
<<<<<<< HEAD
   *
   * @category Date
=======
>>>>>>> a29a459d
   */
  nullDate: SimpleDate,
}

type ConfigParamsList = keyof ConfigParams

export class Config implements ConfigParams, ParserConfig {

  public static defaultConfig: ConfigParams = {
    accentSensitive: false,
    caseSensitive: false,
    caseFirst: 'lower',
    ignorePunctuation: false,
    chooseAddressMappingPolicy: new AlwaysDense(),
    dateFormats: ['MM/DD/YYYY', 'MM/DD/YY'],
    functionArgSeparator: ',',
    decimalSeparator: '.',
    thousandSeparator: '',
    language: enGB,
    functionPlugins: [],
    gpuMode: 'gpu',
    leapYear1900: false,
    smartRounding: true,
    localeLang: 'en',
    matrixDetection: true,
    matrixDetectionThreshold: 100,
    nullYear: 30,
    parseDate: defaultParseToDate,
    stringifyDate: defaultPrintDate,
    precisionEpsilon: 1e-13,
    precisionRounding: 14,
    useColumnIndex: false,
    vlookupThreshold: 20,
    nullDate: {year: 1899, month: 12, day: 30},
  }

  // eslint-disable-next-line @typescript-eslint/no-explicit-any
  private static defaultPlugins: any[] = [
    SumifPlugin,
    TextPlugin,
    NumericAggregationPlugin,
    MedianPlugin,
    DatePlugin,
    BooleanPlugin,
    InformationPlugin,
    TrigonometryPlugin,
    CountUniquePlugin,
    SumprodPlugin,
    MatrixPlugin,
    ExpPlugin,
    AbsPlugin,
    DegreesPlugin,
    RadiansPlugin,
    RandomPlugin,
    VlookupPlugin,
    IsEvenPlugin,
    IsOddPlugin,
    RoundingPlugin,
    RadixConversionPlugin,
    LogarithmPlugin,
    BitwiseLogicOperationsPlugin,
    BitShiftPlugin,
    PowerPlugin,
    MathConstantsPlugin,
    SqrtPlugin,
    ModuloPlugin,
    DeltaPlugin,
    CharPlugin,
    CodePlugin,
    ErrorFunctionPlugin,
    CorrelPlugin,
  ]
  /** @inheritDoc */
  public readonly caseSensitive: boolean
  /** @inheritDoc */
  public readonly chooseAddressMappingPolicy: ChooseAddressMapping
  /** @inheritDoc */
  public readonly accentSensitive: boolean
  /** @inheritDoc */
  public readonly caseFirst: 'upper' | 'lower' | 'false'
  /** @inheritDoc */
  public readonly dateFormats: string[]
  /** @inheritDoc */
  public readonly functionArgSeparator: string
  /** @inheritDoc */
  public readonly decimalSeparator: '.' | ','
  /** @inheritDoc */
  public readonly thousandSeparator: '' | ',' | ' ' | '.'
  /** @inheritDoc */
  public readonly language: TranslationPackage
  /** @inheritDoc */
  // eslint-disable-next-line @typescript-eslint/no-explicit-any
  public readonly functionPlugins: any[]
  /** @inheritDoc */
  public readonly gpuMode: GPUMode
  /** @inheritDoc */
  public readonly leapYear1900: boolean
  /** @inheritDoc */
  public readonly matrixDetection: boolean
  /** @inheritDoc */
  public readonly ignorePunctuation: boolean
  /** @inheritDoc */
  public readonly localeLang: string
  /** @inheritDoc */
  public readonly matrixDetectionThreshold: number
  /** @inheritDoc */
  public readonly nullYear: number
  /** @inheritDoc */
  public readonly parseDate: (dateString: string, dateFormats: string) => Maybe<SimpleDate>
  /** @inheritDoc */
  public readonly stringifyDate: (date: SimpleDate, formatArg: string) => Maybe<string>
  /** @inheritDoc */
  public readonly precisionEpsilon: number
  /** @inheritDoc */
  public readonly precisionRounding: number
  /** @inheritDoc */
  public readonly smartRounding: boolean
  /** @inheritDoc */
  public readonly useColumnIndex: boolean
  /** @inheritDoc */
  public readonly vlookupThreshold: number
  /** @inheritDoc */
  public readonly nullDate: SimpleDate
  /**
   * Built automatically based on translation package.
   * 
   * @internal
   */
  public readonly errorMapping: Record<string, ErrorType>


  constructor(
    {
      accentSensitive,
      caseSensitive,
      caseFirst,
      chooseAddressMappingPolicy,
      dateFormats,
      functionArgSeparator,
      decimalSeparator,
      thousandSeparator,
      language,
      functionPlugins,
      gpuMode,
      ignorePunctuation,
      leapYear1900,
      localeLang,
      smartRounding,
      matrixDetection,
      matrixDetectionThreshold,
      nullYear,
      parseDate,
      stringifyDate,
      precisionEpsilon,
      precisionRounding,
      useColumnIndex,
      vlookupThreshold,
      nullDate,
    }: Partial<ConfigParams> = {},
  ) {
    this.accentSensitive = this.valueFromParam(accentSensitive, 'boolean', 'accentSensitive')
    this.caseSensitive = this.valueFromParam(caseSensitive, 'boolean', 'caseSensitive')
    this.caseFirst = this.valueFromParam(caseFirst, ['upper', 'lower', 'false'], 'caseFirst')
    this.ignorePunctuation = this.valueFromParam(ignorePunctuation, 'boolean', 'ignorePunctuation')
    this.chooseAddressMappingPolicy = chooseAddressMappingPolicy || Config.defaultConfig.chooseAddressMappingPolicy
    this.dateFormats = this.valueFromParamCheck(dateFormats, Array.isArray, 'array', 'dateFormats')
    this.functionArgSeparator = this.valueFromParam(functionArgSeparator, 'string', 'functionArgSeparator')
    this.decimalSeparator = this.valueFromParam(decimalSeparator, ['.', ','], 'decimalSeparator')
    this.thousandSeparator = this.valueFromParam(thousandSeparator, ['', ',', ' ', '.'], 'thousandSeparator')
    this.language = language || Config.defaultConfig.language
    this.localeLang = this.valueFromParam(localeLang, 'string', 'localeLang')
    this.functionPlugins = functionPlugins || Config.defaultConfig.functionPlugins
    this.gpuMode = this.valueFromParam(gpuMode, PossibleGPUModeString, 'gpuMode')
    this.smartRounding = this.valueFromParam(smartRounding, 'boolean', 'smartRounding')
    this.matrixDetection = this.valueFromParam(matrixDetection, 'boolean', 'matrixDetection')
    this.matrixDetectionThreshold = this.valueFromParam(matrixDetectionThreshold, 'number', 'matrixDetectionThreshold')
    this.nullYear = this.valueFromParam(nullYear, 'number', 'nullYear')
    this.precisionRounding = this.valueFromParam(precisionRounding, 'number', 'precisionRounding')
    this.precisionEpsilon = this.valueFromParam(precisionEpsilon, 'number', 'precisionEpsilon')
    this.useColumnIndex = this.valueFromParam(useColumnIndex, 'boolean', 'useColumnIndex')
    this.vlookupThreshold = this.valueFromParam(vlookupThreshold, 'number', 'vlookupThreshold')
    this.errorMapping = this.buildErrorMapping(this.language)
    this.parseDate = this.valueFromParam(parseDate, 'function', 'parseDate')
    this.stringifyDate = this.valueFromParam(stringifyDate, 'function', 'stringifyDate')
    this.nullDate = this.valueFromParamCheck(nullDate, instanceOfSimpleDate, 'IDate', 'nullDate')
    this.leapYear1900 = this.valueFromParam(leapYear1900, 'boolean', 'leapYear1900')

    this.checkIfParametersNotInConflict(
      {value: this.decimalSeparator, name: 'decimalSeparator'},
      {value: this.functionArgSeparator, name: 'functionArgSeparator'},
      {value: this.thousandSeparator, name: 'thousandSeparator'}
    )
  }

  public mergeConfig(init: Partial<ConfigParams>): Config {
    const mergedConfig = Object.assign({}, this.getConfig(), init)

    return new Config(mergedConfig)
  }

  public getConfig(): ConfigParams {
    return this
  }

  public getFunctionTranslationFor = (functionTranslationKey: string): string => {
    return this.language.functions[functionTranslationKey]
  }

  public getErrorTranslationFor = (functionTranslationKey: ErrorType): string => {
    return this.language.errors[functionTranslationKey]
  }

  // eslint-disable-next-line @typescript-eslint/no-explicit-any
  public allFunctionPlugins(): any[] {
    return [...Config.defaultPlugins, ...this.functionPlugins]
  }

  public volatileFunctions(): Set<string> {
    const volatileFunctions = new Set<string>()

    for (const plugin of this.allFunctionPlugins()) {
      for (const functionKey in plugin.implementedFunctions) {
        const pluginFunctionData = plugin.implementedFunctions[functionKey]
        if (pluginFunctionData.isVolatile) {
          volatileFunctions.add(this.getFunctionTranslationFor(pluginFunctionData.translationKey))
        }
      }
    }

    return volatileFunctions
  }

  public structuralChangeFunctions(): Set<string> {
    const structuralChangeFunctions = new Set<string>()

    for (const plugin of this.allFunctionPlugins()) {
      for (const functionKey in plugin.implementedFunctions) {
        const pluginFunctionData = plugin.implementedFunctions[functionKey]
        if (pluginFunctionData.isDependentOnSheetStructureChange) {
          structuralChangeFunctions.add(this.getFunctionTranslationFor(pluginFunctionData.translationKey))
        }
      }
    }
    return structuralChangeFunctions
  }

  public functionsWhichDoesNotNeedArgumentsToBeComputed(): Set<string> {
    const functionsWhichDoesNotNeedArgumentsToBeComputed = new Set<string>()

    for (const plugin of this.allFunctionPlugins()) {
      for (const functionKey in plugin.implementedFunctions) {
        const pluginFunctionData = plugin.implementedFunctions[functionKey]
        if (pluginFunctionData.doesNotNeedArgumentsToBeComputed) {
          functionsWhichDoesNotNeedArgumentsToBeComputed.add(this.getFunctionTranslationFor(pluginFunctionData.translationKey))
        }
      }
    }
    return functionsWhichDoesNotNeedArgumentsToBeComputed
  }

  public static getRegisteredFunctions(): Set<String> {
    const ret = new Set<String>()
    for (const pluginClass of Config.defaultPlugins) {
      Object.keys(pluginClass.implementedFunctions).forEach((pluginFunction) => {
        ret.add(pluginClass.implementedFunctions[pluginFunction].translationKey.toUpperCase())
      })
    }
    return ret
  }

  private buildErrorMapping(language: TranslationPackage): Record<string, ErrorType> {
    return Object.keys(language.errors).reduce((ret, key) => {
      ret[language.errors[key as ErrorType]] = key as ErrorType
      return ret
    }, {} as Record<string, ErrorType>)
  }

  // eslint-disable-next-line @typescript-eslint/no-explicit-any
  private valueFromParam(inputValue: any, expectedType: string | string[], paramName: ConfigParamsList) {
    if (typeof inputValue === 'undefined') {
      return Config.defaultConfig[paramName]
    } else if (typeof expectedType === 'string') {
      if (typeof inputValue === expectedType) {
        return inputValue
      } else {
        throw new ExpectedValueOfType(expectedType, paramName)
      }
    } else {
      if (expectedType.includes(inputValue)) {
        return inputValue
      } else {
        throw new ExpectedOneOfValues(expectedType.map((val: string) => '\'' + val + '\'').join(' '), paramName)
      }
    }
  }

  // eslint-disable-next-line @typescript-eslint/no-explicit-any
  private valueFromParamCheck(inputValue: any, typeCheck: (object: any) => boolean, expectedType: string, paramName: ConfigParamsList) {
    if (typeCheck(inputValue)) {
      return inputValue
    } else if (typeof inputValue === 'undefined') {
      return Config.defaultConfig[paramName]
    } else {
      throw new ExpectedValueOfType(expectedType, paramName)
    }
  }

  private checkIfParametersNotInConflict(...params: { value: number | string | boolean, name: string }[]) {
    const valuesMap: Map<number | string | boolean, string[]> = new Map()

    params.forEach((param) => {
      const names = valuesMap.get(param.value) || []
      names.push(param.name)
      valuesMap.set(param.value, names)
    })

    const duplicates: string[][] = []
    for (const entry of valuesMap.values()) {
      if (entry.length > 1) {
        duplicates.push(entry)
      }
    }

    if (duplicates.length > 0) {
      const paramNames = duplicates.map(entry => `[${entry.sort()}]`).join('; ')
      throw new Error(`Config initialization failed. Parameters in conflict: ${paramNames}`)
    }
  }
}<|MERGE_RESOLUTION|>--- conflicted
+++ resolved
@@ -54,26 +54,7 @@
    * 
    * @category String
    */
-<<<<<<< HEAD
-  public readonly caseSensitive: boolean
-  /**
-   * Determines which address mapping policy will be used. Built in implementations:
-   *
-   * DenseSparseChooseBasedOnThreshold - will choose address mapping for each sheet separately based on fill ratio.
-   *
-   * AlwaysDense - will use DenseStrategy for all sheets.
-   *
-   * AlwaysSparse - will use SparseStrategy for all sheets.
-   *
-   * @default AlwaysDense
-   * 
-   * @category Engine
-   */
-  public readonly chooseAddressMappingPolicy: ChooseAddressMapping
-
-=======
   accentSensitive: boolean,
->>>>>>> a29a459d
   /**
    * Specifies if the string comparison is case-sensitive or not.
    *
@@ -210,138 +191,102 @@
    * 
    * @category Engine
    */
-<<<<<<< HEAD
-  public readonly matrixDetection: boolean
-  /**
-   * Specifies whether punctuation should be ignored in string comparison.
+  matrixDetection: boolean,
+  /**
+   * Specifies how many cells an area must have in order to be treated as a matrix. Relevant only if [[matrixDetection]] is set to `true`.
+   *
+   * @default 100
+   * 
+   * @category Engine 
+   */
+  matrixDetectionThreshold: number,
+  /**
+   * Two-digit values when interpreted as a year can be either 19xx or 20xx.
+   *
+   * If `xx <= nullYear` its latter, otherwise its former.
+   *
+   * @default 30
+   * 
+   * @category Date 
+   */
+  nullYear: number,
+  /**
+   * Allows to provide a function that takes a string representing date and parses it into an actual date.
+   *
+   * @default defaultParseToDate
+   */
+  parseDate: (dateString: string, dateFormats: string) => Maybe<SimpleDate>,
+  /**
+   * Controls how far two numerical values need to be from each other to be treated as non-equal.
+   *
+   * `a` and `b` are equal if they are of the same sign and:
+   *
+   * `abs(a) <= (1+precisionEpsilon) * abs(b)`
+   *
+   * and
+   *
+   * `abs(b) <= (1+precisionEpsilon) * abs(a)`
+   *
+   * It also controls snap-to-zero behavior for additions/subtractions:
+   *
+   * for `c=a+b` or `c=a-b`, if `abs(c) <= precisionEpsilon * abs(a)`, then `c` is set to `0`
+   *
+   * @default 1e-13
+   * 
+   * @category Number 
+   */
+  precisionEpsilon: number,
+  /**
+   * Sets how precise the calculation should be.
+   *
+   * Numerical outputs are rounded to `precisionRounding` many digits after the decimal.
+   *
+   * @default 14
+   * 
+   * @category Number
+   */
+  precisionRounding: number,
+  /**
+   * Allows to provide a function that takes date (represented as a number) and prints it into string.
+   *
+   * @default defaultStringifyDate
+   */
+  stringifyDate: (date: SimpleDate, formatArg: string) => Maybe<string>,
+  /**
+   * Sets the rounding.
+   *
+   * If `false`, no rounding happens, and numbers are equal if and only if they are truly identical value (see: [[precisionEpsilon]]).
+   *
+   * @default true
+   * 
+   * @category Number
+   */
+  smartRounding: boolean,
+  /**
+   * Switches column search strategy from binary search to column index.
+   *
+   * Used by VLOOKUP and MATCH procedures.
+   *
+   * Using column index may improve time efficiency but it will increase memory usage.
+   *
+   * In some scenarios column index may fall back to binary search despite of this flag.
    *
    * @default false
    * 
-   * @category String
-   */
-  public readonly ignorePunctuation: boolean
-  /**
-   * Sets the locale using a BCP 47 code language tag for language sensitive string comparison.
-   *
-   * @default 'en'
-   * 
-   * @category String 
-   */
-  public readonly localeLang: string
-=======
-  matrixDetection: boolean,
->>>>>>> a29a459d
-  /**
-   * Specifies how many cells an area must have in order to be treated as a matrix. Relevant only if [[matrixDetection]] is set to `true`.
-   *
-   * @default 100
-   * 
-   * @category Engine 
-   */
-  matrixDetectionThreshold: number,
-  /**
-   * Two-digit values when interpreted as a year can be either 19xx or 20xx.
-   *
-   * If `xx <= nullYear` its latter, otherwise its former.
-   *
-   * @default 30
-   * 
-   * @category Date 
-   */
-  nullYear: number,
-  /**
-   * Allows to provide a function that takes a string representing date and parses it into an actual date.
-   *
-<<<<<<< HEAD
-   * @default parseDateFromFormats
-   * 
-   * @category Date 
-   */
-  public readonly parseDate: (dateString: string, dateFormats: string) => Maybe<SimpleDate>
-  /**
-   * Allows to provide a function that takes date and prints it into string.
-   *
-   * @default defaultStringifyDate
-   * 
-   * @category Date 
-   */
-  public readonly stringifyDate: (date: SimpleDate, formatArg: string) => Maybe<string>
-=======
-   * @default defaultParseToDate
-   */
-  parseDate: (dateString: string, dateFormats: string) => Maybe<SimpleDate>,
->>>>>>> a29a459d
-  /**
-   * Controls how far two numerical values need to be from each other to be treated as non-equal.
-   *
-   * `a` and `b` are equal if they are of the same sign and:
-   *
-   * `abs(a) <= (1+precisionEpsilon) * abs(b)`
-   *
-   * and
-   *
-   * `abs(b) <= (1+precisionEpsilon) * abs(a)`
-   *
-   * It also controls snap-to-zero behavior for additions/subtractions:
-   *
-   * for `c=a+b` or `c=a-b`, if `abs(c) <= precisionEpsilon * abs(a)`, then `c` is set to `0`
-   *
-   * @default 1e-13
-   * 
-   * @category Number 
-   */
-  precisionEpsilon: number,
-  /**
-   * Sets how precise the calculation should be.
-   *
-   * Numerical outputs are rounded to `precisionRounding` many digits after the decimal.
-   *
-   * @default 14
-   * 
-   * @category Number
-   */
-  precisionRounding: number,
-  /**
-   * Allows to provide a function that takes date (represented as a number) and prints it into string.
-   *
-   * @default defaultStringifyDate
-   */
-  stringifyDate: (date: SimpleDate, formatArg: string) => Maybe<string>,
-  /**
-   * Sets the rounding.
-   *
-   * If `false`, no rounding happens, and numbers are equal if and only if they are truly identical value (see: [[precisionEpsilon]]).
-   *
-   * @default true
-   * 
-   * @category Number
-   */
-  smartRounding: boolean,
-  /**
-   * Switches column search strategy from binary search to column index.
+   * @category Engine
+   */
+  useColumnIndex: boolean,
+  /**
+   * Determines minimum number of elements a range must have in order to use binary search.
+   *
+   * Shorter ranges will be searched naively.
    *
    * Used by VLOOKUP and MATCH procedures.
    *
-   * Using column index may improve time efficiency but it will increase memory usage.
-   *
-   * In some scenarios column index may fall back to binary search despite of this flag.
-   *
-   * @default false
+   * @default 20
    * 
    * @category Engine
    */
-  useColumnIndex: boolean,
-  /**
-   * Determines minimum number of elements a range must have in order to use binary search.
-   *
-   * Shorter ranges will be searched naively.
-   *
-   * Used by VLOOKUP and MATCH procedures.
-   *
-   * @default 20
-   * 
-   * @category Engine
-   */
   vlookupThreshold: number,
   /**
    * Allows to set a specific date from which the number of days will be counted.
@@ -349,11 +294,8 @@
    * Dates are represented internally as a number of days that passed since this `nullDate`.
    *
    * @default {year: 1899, month: 12, day: 30}
-<<<<<<< HEAD
    *
    * @category Date
-=======
->>>>>>> a29a459d
    */
   nullDate: SimpleDate,
 }
