import {GPUInternalMode, GPUMode} from 'gpu.js'
import {ErrorType} from './Cell'
import {IDate, parseDate} from './Date'
import {AlwaysDense, IChooseAddressMapping} from './DependencyGraph/AddressMapping/ChooseAddressMappingPolicy'
import {enGB, TranslationPackage} from './i18n'
import {AbsPlugin} from './interpreter/plugin/AbsPlugin'
import {BitShiftPlugin} from './interpreter/plugin/BitShiftPlugin'
import {BitwiseLogicOperationsPlugin} from './interpreter/plugin/BitwiseLogicOperationsPlugin'
import {BooleanPlugin} from './interpreter/plugin/BooleanPlugin'
import {CharPlugin} from './interpreter/plugin/CharPlugin'
import {CodePlugin} from './interpreter/plugin/CodePlugin'
import {CountUniquePlugin} from './interpreter/plugin/CountUniquePlugin'
import {DatePlugin} from './interpreter/plugin/DatePlugin'
import {DegreesPlugin} from './interpreter/plugin/DegreesPlugin'
import {DeltaPlugin} from './interpreter/plugin/DeltaPlugin'
import {ErrorFunctionPlugin} from './interpreter/plugin/ErrorFunctionPlugin'
import {ExpPlugin} from './interpreter/plugin/ExpPlugin'
import {InformationPlugin} from './interpreter/plugin/InformationPlugin'
import {IsEvenPlugin} from './interpreter/plugin/IsEvenPlugin'
import {IsOddPlugin} from './interpreter/plugin/IsOddPlugin'
import {LogarithmPlugin} from './interpreter/plugin/LogarithmPlugin'
import {MathConstantsPlugin} from './interpreter/plugin/MathConstantsPlugin'
import {MatrixPlugin} from './interpreter/plugin/MatrixPlugin'
import {MedianPlugin} from './interpreter/plugin/MedianPlugin'
import {ModuloPlugin} from './interpreter/plugin/ModuloPlugin'
import {CorrelPlugin} from './interpreter/plugin/CorrelPlugin'
import {NumericAggregationPlugin} from './interpreter/plugin/NumericAggregationPlugin'
import {PowerPlugin} from './interpreter/plugin/PowerPlugin'
import {RadiansPlugin} from './interpreter/plugin/RadiansPlugin'
import {RadixConversionPlugin} from './interpreter/plugin/RadixConversionPlugin'
import {RandomPlugin} from './interpreter/plugin/RandomPlugin'
import {RoundingPlugin} from './interpreter/plugin/RoundingPlugin'
import {SqrtPlugin} from './interpreter/plugin/SqrtPlugin'
import {SumifPlugin} from './interpreter/plugin/SumifPlugin'
import {SumprodPlugin} from './interpreter/plugin/SumprodPlugin'
import {TextPlugin} from './interpreter/plugin/TextPlugin'
import {TrigonometryPlugin} from './interpreter/plugin/TrigonometryPlugin'
import {VlookupPlugin} from './interpreter/plugin/VlookupPlugin'
import {stringifyDate} from './format/format'

type PossibleGPUMode = GPUMode | GPUInternalMode

export interface ConfigParams {
  chooseAddressMappingPolicy: IChooseAddressMapping,
  dateFormat: string,
  functionArgSeparator: string,
  language: TranslationPackage,
  functionPlugins: any[],
  gpuMode: PossibleGPUMode,
  matrixDetection: boolean,
  matrixDetectionThreshold: number,
<<<<<<< HEAD
  parseDate: (dateString: string, dateFormat: string) => IDate | null
  stringifyDate: (dateNumber: number, dateFormat: string) => string | null
=======
  precisionEpsilon: number,
  precisionRounding: number,
  smartRounding: boolean,
>>>>>>> 68f68cf2
  useColumnIndex: boolean,
  vlookupThreshold: number
}

export class Config {

  public static defaultConfig: ConfigParams = {
    chooseAddressMappingPolicy: new AlwaysDense(),
    dateFormat: 'MM/DD/YYYY',
    functionArgSeparator: ',',
    language: enGB,
    functionPlugins: [],
    gpuMode: 'gpu',
    smartRounding: true,
    matrixDetection: true,
    matrixDetectionThreshold: 100,
<<<<<<< HEAD
    parseDate: parseDate,
    stringifyDate: stringifyDate,
=======
    precisionEpsilon: 1e-13,
    precisionRounding: 14,
>>>>>>> 68f68cf2
    useColumnIndex: false,
    vlookupThreshold: 20,
  }

  private static defaultPlugins: any[] = [
    SumifPlugin,
    TextPlugin,
    NumericAggregationPlugin,
    MedianPlugin,
    DatePlugin,
    BooleanPlugin,
    InformationPlugin,
    TrigonometryPlugin,
    CountUniquePlugin,
    SumprodPlugin,
    MatrixPlugin,
    ExpPlugin,
    AbsPlugin,
    DegreesPlugin,
    RadiansPlugin,
    RandomPlugin,
    VlookupPlugin,
    IsEvenPlugin,
    IsOddPlugin,
    RoundingPlugin,
    RadixConversionPlugin,
    LogarithmPlugin,
    BitwiseLogicOperationsPlugin,
    BitShiftPlugin,
    PowerPlugin,
    MathConstantsPlugin,
    SqrtPlugin,
    ModuloPlugin,
    DeltaPlugin,
    CharPlugin,
    CodePlugin,
    ErrorFunctionPlugin,
    CorrelPlugin,
  ]

  public readonly chooseAddressMappingPolicy: IChooseAddressMapping
  public readonly dateFormat: string
  public readonly functionArgSeparator: string
  public readonly language: TranslationPackage
  public readonly functionPlugins: any[]
  public readonly gpuMode: PossibleGPUMode
  public readonly matrixDetection: boolean
  public readonly matrixDetectionThreshold: number
<<<<<<< HEAD
  public readonly parseDate: (dateString: string, dateFormat: string) => IDate | null
  public readonly stringifyDate: (value: number, formatArg: string) => string | null
=======
  public readonly precisionEpsilon: number
  public readonly precisionRounding: number
  public readonly smartRounding: boolean
>>>>>>> 68f68cf2
  public readonly useColumnIndex: boolean
  public readonly vlookupThreshold: number
  public readonly errorMapping: Record<string, ErrorType>

  constructor(
      {
        chooseAddressMappingPolicy,
        dateFormat,
        functionArgSeparator,
        language,
        functionPlugins,
        gpuMode,
        smartRounding,
        matrixDetection,
        matrixDetectionThreshold,
<<<<<<< HEAD
        parseDate,
        stringifyDate,
=======
        precisionEpsilon,
        precisionRounding,
>>>>>>> 68f68cf2
        useColumnIndex,
        vlookupThreshold,
      }: Partial<ConfigParams> = {},
  ) {
    this.chooseAddressMappingPolicy = chooseAddressMappingPolicy || Config.defaultConfig.chooseAddressMappingPolicy
    this.dateFormat = dateFormat || Config.defaultConfig.dateFormat
    this.functionArgSeparator = functionArgSeparator || Config.defaultConfig.functionArgSeparator
    this.language = language || Config.defaultConfig.language
    this.functionPlugins = functionPlugins || Config.defaultConfig.functionPlugins
    this.gpuMode = gpuMode || Config.defaultConfig.gpuMode
    this.smartRounding = typeof smartRounding === 'boolean' ? smartRounding : Config.defaultConfig.smartRounding
    this.matrixDetection = typeof matrixDetection === 'boolean' ? matrixDetection : Config.defaultConfig.matrixDetection
    this.matrixDetectionThreshold = typeof matrixDetectionThreshold === 'number' ? matrixDetectionThreshold : Config.defaultConfig.matrixDetectionThreshold
    this.precisionRounding = typeof precisionRounding === 'number' ? precisionRounding : Config.defaultConfig.precisionRounding
    this.precisionEpsilon = typeof precisionEpsilon === 'number' ? precisionEpsilon : Config.defaultConfig.precisionEpsilon
    if(!this.smartRounding) {
      this.precisionEpsilon = 0
    }
    this.useColumnIndex = typeof useColumnIndex === 'boolean' ? useColumnIndex : Config.defaultConfig.useColumnIndex
    this.vlookupThreshold = typeof vlookupThreshold === 'number' ? vlookupThreshold : Config.defaultConfig.vlookupThreshold
    this.errorMapping = this.buildErrorMapping(this.language)
    this.parseDate = parseDate || Config.defaultConfig.parseDate
    this.stringifyDate = stringifyDate || Config.defaultConfig.stringifyDate
  }

  public getFunctionTranslationFor(functionTranslationKey: string): string {
    return this.language.functions[functionTranslationKey]
  }

  public getErrorTranslationFor(functionTranslationKey: ErrorType): string {
    return this.language.errors[functionTranslationKey]
  }

  public allFunctionPlugins(): any[] {
    return [...Config.defaultPlugins, ...this.functionPlugins]
  }

  public volatileFunctions(): Set<string> {
    const volatileFunctions = new Set<string>()

    for (const plugin of this.allFunctionPlugins()) {
      for (const functionKey in plugin.implementedFunctions) {
        const pluginFunctionData = plugin.implementedFunctions[functionKey]
        if (pluginFunctionData.isVolatile) {
          volatileFunctions.add(this.getFunctionTranslationFor(pluginFunctionData.translationKey))
        }
      }
    }

    return volatileFunctions
  }

  public structuralChangeFunctions(): Set<string> {
    const structuralChangeFunctions = new Set<string>()

    for (const plugin of this.allFunctionPlugins()) {
      for (const functionKey in plugin.implementedFunctions) {
        const pluginFunctionData = plugin.implementedFunctions[functionKey]
        if (pluginFunctionData.isDependentOnSheetStructureChange) {
          structuralChangeFunctions.add(this.getFunctionTranslationFor(pluginFunctionData.translationKey))
        }
      }
    }

    return structuralChangeFunctions
  }

  private buildErrorMapping(language: TranslationPackage): Record<string, ErrorType> {
    return Object.keys(language.errors).reduce((ret, key) => {
      ret[language.errors[key as ErrorType]] = key as ErrorType
      return ret
    }, {} as Record<string, ErrorType>)
  }
}<|MERGE_RESOLUTION|>--- conflicted
+++ resolved
@@ -49,14 +49,11 @@
   gpuMode: PossibleGPUMode,
   matrixDetection: boolean,
   matrixDetectionThreshold: number,
-<<<<<<< HEAD
   parseDate: (dateString: string, dateFormat: string) => IDate | null
   stringifyDate: (dateNumber: number, dateFormat: string) => string | null
-=======
   precisionEpsilon: number,
   precisionRounding: number,
   smartRounding: boolean,
->>>>>>> 68f68cf2
   useColumnIndex: boolean,
   vlookupThreshold: number
 }
@@ -73,13 +70,10 @@
     smartRounding: true,
     matrixDetection: true,
     matrixDetectionThreshold: 100,
-<<<<<<< HEAD
     parseDate: parseDate,
     stringifyDate: stringifyDate,
-=======
     precisionEpsilon: 1e-13,
     precisionRounding: 14,
->>>>>>> 68f68cf2
     useColumnIndex: false,
     vlookupThreshold: 20,
   }
@@ -128,14 +122,11 @@
   public readonly gpuMode: PossibleGPUMode
   public readonly matrixDetection: boolean
   public readonly matrixDetectionThreshold: number
-<<<<<<< HEAD
   public readonly parseDate: (dateString: string, dateFormat: string) => IDate | null
   public readonly stringifyDate: (value: number, formatArg: string) => string | null
-=======
   public readonly precisionEpsilon: number
   public readonly precisionRounding: number
   public readonly smartRounding: boolean
->>>>>>> 68f68cf2
   public readonly useColumnIndex: boolean
   public readonly vlookupThreshold: number
   public readonly errorMapping: Record<string, ErrorType>
@@ -151,13 +142,10 @@
         smartRounding,
         matrixDetection,
         matrixDetectionThreshold,
-<<<<<<< HEAD
         parseDate,
         stringifyDate,
-=======
         precisionEpsilon,
         precisionRounding,
->>>>>>> 68f68cf2
         useColumnIndex,
         vlookupThreshold,
       }: Partial<ConfigParams> = {},
