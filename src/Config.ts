--- conflicted
+++ resolved
@@ -66,15 +66,11 @@
   nullDate: IDate,
 }
 
-<<<<<<< HEAD
 type ConfigParamsList = 'caseSensitive' | 'chooseAddressMappingPolicy' | 'dateFormats' | 'functionArgSeparator' | 'language'
   | 'functionPlugins' | 'gpuMode' | 'leapYear1900' | 'matrixDetection' | 'matrixDetectionThreshold' | 'nullYear' | 'parseDate'
   | 'precisionEpsilon' | 'precisionRounding' | 'stringifyDate' | 'smartRounding' | 'useColumnIndex' | 'vlookupThreshold' | 'nullDate'
 
-export class Config implements ConfigParams{
-=======
-export class Config implements ParserConfig {
->>>>>>> 9ca0951f
+export class Config implements ConfigParams, ParserConfig{
 
   public static defaultConfig: ConfigParams = {
     caseSensitive: false,
@@ -183,14 +179,9 @@
   ) {
     this.caseSensitive = this.valueFromParam(caseSensitive, Config.defaultConfig, 'boolean', 'caseSensitive')
     this.chooseAddressMappingPolicy = chooseAddressMappingPolicy || Config.defaultConfig.chooseAddressMappingPolicy
-<<<<<<< HEAD
     this.dateFormats = this.valueFromParamCheck(dateFormats, Config.defaultConfig, Array.isArray, 'array', 'dateFormats')
     this.functionArgSeparator = this.valueFromParam(functionArgSeparator, Config.defaultConfig, 'string', 'functionArgSeparator')
-=======
-    this.dateFormats = typeof dateFormats === 'undefined' ? Config.defaultConfig.dateFormats : dateFormats
-    this.functionArgSeparator = functionArgSeparator || Config.defaultConfig.functionArgSeparator
     this.decimalSeparator = decimalSeparator || Config.defaultConfig.decimalSeparator
->>>>>>> 9ca0951f
     this.language = language || Config.defaultConfig.language
     this.functionPlugins = functionPlugins || Config.defaultConfig.functionPlugins
     this.gpuMode = this.valueFromParam(gpuMode, Config.defaultConfig, PossibleGPUModeString, 'gpuMode')
@@ -206,16 +197,10 @@
     this.useColumnIndex = this.valueFromParam(useColumnIndex, Config.defaultConfig, 'boolean', 'useColumnIndex')
     this.vlookupThreshold = this.valueFromParam(vlookupThreshold, Config.defaultConfig, 'number', 'vlookupThreshold')
     this.errorMapping = this.buildErrorMapping(this.language)
-<<<<<<< HEAD
     this.parseDate = this.valueFromParam(parseDate, Config.defaultConfig, 'function', 'parseDate')
     this.stringifyDate = this.valueFromParam(stringifyDate, Config.defaultConfig, 'function', 'stringifyDate')
     this.nullDate = this.valueFromParamCheck(nullDate, Config.defaultConfig, instanceOfIDate, 'IDate', 'nullDate' )
     this.leapYear1900 = this.valueFromParam(leapYear1900, Config.defaultConfig, 'boolean', 'leapYear1900')
-=======
-    this.parseDate = typeof parseDate === 'function' ? parseDate : Config.defaultConfig.parseDate
-    this.stringifyDate = typeof stringifyDate === 'function' ? stringifyDate : Config.defaultConfig.stringifyDate
-    this.nullDate = typeof nullDate === 'undefined' ? Config.defaultConfig.nullDate : nullDate
-    this.leapYear1900 = typeof leapYear1900 === 'boolean' ? leapYear1900 : Config.defaultConfig.leapYear1900
 
     if (this.decimalSeparator === this.functionArgSeparator) {
       throw Error('Config initialization failed. Function argument separator and decimal separator needs to differ.')
@@ -223,7 +208,6 @@
     if (this.decimalSeparator !== '.' && this.decimalSeparator !== ',') {
       throw Error('Config initialization failed. Decimal separator can take \'.\' or \',\' as a value.')
     }
->>>>>>> 9ca0951f
   }
 
   public getFunctionTranslationFor = (functionTranslationKey: string): string => {
