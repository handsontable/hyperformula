/**
 * @license
 * Copyright (c) 2021 Handsoncode. All rights reserved.
 */

import {AbsoluteCellRange} from './AbsoluteCellRange'
import {invalidSimpleCellAddress, simpleCellAddress, SimpleCellAddress} from './Cell'
import {RawCellContent} from './CellContentParser'
import {Config} from './Config'
import {DependencyGraph} from './DependencyGraph'
import {ValueCellVertexValue} from './DependencyGraph/ValueCellVertex'
import {Destructable} from './Destructable'
import {InvalidArgumentsError, SheetSizeLimitExceededError} from './errors'
import {Operations} from './Operations'
import {ParsingError} from './parser/Ast'

export type ClipboardCell = ClipboardCellValue | ClipboardCellFormula | ClipboardCellEmpty | ClipboardCellParsingError

enum ClipboardOperationType {
  COPY,
  CUT,
}

export enum ClipboardCellType {
  VALUE,
  EMPTY,
  FORMULA,
  PARSING_ERROR,
}

export interface ClipboardCellValue {
  type: ClipboardCellType.VALUE,
  parsedValue: ValueCellVertexValue,
  rawValue: RawCellContent,
}

export interface ClipboardCellEmpty {
  type: ClipboardCellType.EMPTY,
}

export interface ClipboardCellFormula {
  type: ClipboardCellType.FORMULA,
  hash: string,
}

export interface ClipboardCellParsingError {
  type: ClipboardCellType.PARSING_ERROR,
  rawInput: string,
  errors: ParsingError[],
}

class Clipboard {
  constructor(
    public readonly sourceLeftCorner: SimpleCellAddress,
    public readonly width: number,
    public readonly height: number,
    public readonly type: ClipboardOperationType,
    public readonly content?: ClipboardCell[][],
  ) {
  }

  public* getContent(leftCorner: SimpleCellAddress): IterableIterator<[SimpleCellAddress, ClipboardCell]> {
    if (this.content === undefined) {
      return
    } else {
      for (let y = 0; y < this.height; ++y) {
        for (let x = 0; x < this.width; ++x) {
          yield [simpleCellAddress(leftCorner.sheet, leftCorner.col + x, leftCorner.row + y), this.content[y][x]]
        }
      }
    }
  }
}

export class ClipboardOperations extends Destructable {
  public clipboard?: Clipboard
  private maxRows: number
  private maxColumns: number

  constructor(
    config: Config,
    private readonly dependencyGraph: DependencyGraph,
    private readonly operations: Operations,
  ) {
<<<<<<< HEAD
    super()
=======
    this.maxRows = config.maxRows
    this.maxColumns = config.maxColumns
>>>>>>> a26a6455
  }

  public cut(leftCorner: SimpleCellAddress, width: number, height: number): void {
    this.clipboard = new Clipboard(leftCorner, width, height, ClipboardOperationType.CUT)
  }

  public copy(leftCorner: SimpleCellAddress, width: number, height: number): void {
    const content: ClipboardCell[][] = []

    for (let y = 0; y < height; ++y) {
      content[y] = []

      for (let x = 0; x < width; ++x) {
        const clipboardCell = this.operations.getClipboardCell(simpleCellAddress(leftCorner.sheet, leftCorner.col + x, leftCorner.row + y))
        content[y].push(clipboardCell)
      }
    }

    this.clipboard = new Clipboard(leftCorner, width, height, ClipboardOperationType.COPY, content)
  }

  public abortCut(): void {
    if (this.clipboard && this.clipboard.type === ClipboardOperationType.CUT) {
      this.clear()
    }
  }

  public clear(): void {
    this.clipboard = undefined
  }

  public ensureItIsPossibleToCopyPaste(destinationLeftCorner: SimpleCellAddress): void {
    if (this.clipboard === undefined) {
      return
    }

    if (invalidSimpleCellAddress(destinationLeftCorner) ||
      !this.dependencyGraph.sheetMapping.hasSheetWithId(destinationLeftCorner.sheet)) {
      throw new InvalidArgumentsError('a valid target address.')
    }

    const targetRange = AbsoluteCellRange.spanFrom(destinationLeftCorner, this.clipboard.width, this.clipboard.height)
    if (targetRange.exceedsSheetSizeLimits(this.maxColumns, this.maxRows)) {
      throw new SheetSizeLimitExceededError()
    }

    if (this.dependencyGraph.arrayMapping.isFormulaArrayInRange(targetRange)) {
      throw new Error('It is not possible to paste onto an array')
    }
  }

  public isCutClipboard(): boolean {
    return this.clipboard !== undefined && this.clipboard.type === ClipboardOperationType.CUT
  }

  public isCopyClipboard(): boolean {
    return this.clipboard !== undefined && this.clipboard.type === ClipboardOperationType.COPY
  }
}<|MERGE_RESOLUTION|>--- conflicted
+++ resolved
@@ -82,12 +82,9 @@
     private readonly dependencyGraph: DependencyGraph,
     private readonly operations: Operations,
   ) {
-<<<<<<< HEAD
     super()
-=======
     this.maxRows = config.maxRows
     this.maxColumns = config.maxColumns
->>>>>>> a26a6455
   }
 
   public cut(leftCorner: SimpleCellAddress, width: number, height: number): void {
