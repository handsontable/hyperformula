--- conflicted
+++ resolved
@@ -812,7 +812,6 @@
     }
   }
 
-<<<<<<< HEAD
   private exchangeOrAddFormulaVertex(vertex: FormulaVertex): void {
     const range = AbsoluteCellRange.spanFrom(vertex.getAddress(this.lazilyTransformingAstService), vertex.width, vertex.height)
 
@@ -827,19 +826,6 @@
     for (const [address, cellVertex] of this.entriesFromRange(range)) {
       this.exchangeOrAddGraphNode(cellVertex, vertex)
       this.addressMapping.setCell(address, vertex)
-=======
-  private exchangeOrAddMatrixVertex(matrixVertex: MatrixVertex): void {
-    const range = AbsoluteCellRange.spanFrom(matrixVertex.getAddress(), matrixVertex.width, matrixVertex.height)
-    for (const vertex of this.verticesFromRange(range)) {
-       this.ensureThatVertexIsNonMatrixCellVertex(vertex)
-    }
-
-    this.setMatrix(range, matrixVertex)
-
-    for (const [address, vertex] of this.entriesFromRange(range)) {
-      this.exchangeOrAddGraphNode(vertex, matrixVertex)
-      this.addressMapping.setCell(address, matrixVertex)
->>>>>>> f6e0bf60
     }
   }
 
