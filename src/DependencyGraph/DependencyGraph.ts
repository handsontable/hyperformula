/**
 * @license
 * Copyright (c) 2020 Handsoncode. All rights reserved.
 */

import assert from 'assert'
import {AbsoluteCellRange} from '../AbsoluteCellRange'
import {EmptyValue, InternalCellValue, simpleCellAddress, SimpleCellAddress} from '../Cell'
import {CellDependency} from '../CellDependency'
import {ColumnsSpan} from '../ColumnsSpan'
import {Config} from '../Config'
import {findSmallerRange} from '../interpreter/plugin/SumprodPlugin'
import {LazilyTransformingAstService} from '../LazilyTransformingAstService'
import {Maybe} from '../Maybe'
import {Ast, AstNodeType, CellRangeAst, NamedExpressionDependency} from '../parser'
import {RowsSpan} from '../RowsSpan'
import {Statistics, StatType} from '../statistics'
import {NamedExpressions} from '../NamedExpressions'
import {
  CellVertex,
  EmptyCellVertex,
  FormulaCellVertex,
  MatrixVertex,
  ParsingErrorVertex,
  RangeVertex,
  ValueCellVertex,
  Vertex,
} from './'
import {AddressMapping} from './AddressMapping/AddressMapping'
import {collectAddressesDependentToMatrix} from './collectAddressesDependentToMatrix'
import {GetDependenciesQuery} from './GetDependenciesQuery'
import {Graph, TopSortResult} from './Graph'
import {MatrixMapping} from './MatrixMapping'
import {RangeMapping} from './RangeMapping'
import {SheetMapping} from './SheetMapping'
import {ValueCellVertexValue} from './ValueCellVertex'
<<<<<<< HEAD
import {NamedExpressionRangeDependency} from '../parser/RelativeDependency'
import {ColumnRangeAst, RowRangeAst} from '../parser/Ast'
=======
import {FunctionRegistry} from '../interpreter/FunctionRegistry'
>>>>>>> b4e4bca3

export class DependencyGraph {
  /*
   * Invariants:
   * - empty cell has associated EmptyCellVertex if and only if it is a dependency (possibly indirect, through range) to some formula
   */

  public static buildEmpty(lazilyTransformingAstService: LazilyTransformingAstService, config: Config, functionRegistry: FunctionRegistry, namedExpressions: NamedExpressions, stats: Statistics) {
    const addressMapping = new AddressMapping(config.chooseAddressMappingPolicy)
    const rangeMapping = new RangeMapping()
    return new DependencyGraph(
      addressMapping,
      rangeMapping,
      new Graph<Vertex>(new GetDependenciesQuery(rangeMapping, addressMapping, lazilyTransformingAstService, functionRegistry, namedExpressions)),
      new SheetMapping(config.translationPackage),
      new MatrixMapping(),
      stats,
      lazilyTransformingAstService,
      functionRegistry,
      namedExpressions
    )
  }

  constructor(
    public readonly addressMapping: AddressMapping,
    public readonly rangeMapping: RangeMapping,
    public readonly graph: Graph<Vertex>,
    public readonly sheetMapping: SheetMapping,
    public readonly matrixMapping: MatrixMapping,
    public readonly stats: Statistics,
    public readonly lazilyTransformingAstService: LazilyTransformingAstService,
    public readonly functionRegistry: FunctionRegistry,
    public readonly namedExpressions: NamedExpressions,
  ) {
  }

  public setFormulaToCell(address: SimpleCellAddress, ast: Ast, dependencies: CellDependency[], hasVolatileFunction: boolean, hasStructuralChangeFunction: boolean) {
    const vertex = this.addressMapping.getCell(address)
    this.ensureThatVertexIsNonMatrixCellVertex(vertex)

    const newVertex = new FormulaCellVertex(ast, address, this.lazilyTransformingAstService.version())
    this.graph.exchangeOrAddNode(vertex, newVertex)
    this.addressMapping.setCell(address, newVertex)

    this.processCellDependencies(dependencies, newVertex)
    this.graph.markNodeAsSpecialRecentlyChanged(newVertex)
    if (hasVolatileFunction) {
      this.markAsVolatile(newVertex)
    }
    if (hasStructuralChangeFunction) {
      this.markAsDependentOnStructureChange(newVertex)
    }
    this.correctInfiniteRangesDependency(address)
  }

  public setParsingErrorToCell(address: SimpleCellAddress, errorVertex: ParsingErrorVertex) {
    const vertex = this.addressMapping.getCell(address)
    this.ensureThatVertexIsNonMatrixCellVertex(vertex)
    this.graph.exchangeOrAddNode(vertex, errorVertex)
    this.addressMapping.setCell(address, errorVertex)
    this.graph.markNodeAsSpecialRecentlyChanged(errorVertex)
    this.correctInfiniteRangesDependency(address)
  }

  public setValueToCell(address: SimpleCellAddress, newValue: ValueCellVertexValue) {
    const vertex = this.addressMapping.getCell(address)
    this.ensureThatVertexIsNonMatrixCellVertex(vertex)

    if (vertex instanceof ValueCellVertex) {
      const oldValue = vertex.getCellValue()
      if (oldValue !== newValue) {
        vertex.setCellValue(newValue)
        this.graph.markNodeAsSpecialRecentlyChanged(vertex)
      }
    } else {
      const newVertex = new ValueCellVertex(newValue)
      this.graph.exchangeOrAddNode(vertex, newVertex)
      this.addressMapping.setCell(address, newVertex)
      this.graph.markNodeAsSpecialRecentlyChanged(newVertex)
    }

    this.correctInfiniteRangesDependency(address)
  }

  public setCellEmpty(address: SimpleCellAddress) {
    const vertex = this.addressMapping.getCell(address)
    if (vertex === null) {
      return
    }
    this.ensureThatVertexIsNonMatrixCellVertex(vertex)

    if (this.graph.adjacentNodes(vertex).size > 0) {
      const emptyVertex = new EmptyCellVertex()
      this.graph.exchangeNode(vertex, emptyVertex)
      this.graph.markNodeAsSpecialRecentlyChanged(emptyVertex)
      this.addressMapping.setCell(address, emptyVertex)
    } else {
      this.graph.removeNode(vertex)
      this.addressMapping.removeCell(address)
    }
  }

  public ensureThatVertexIsNonMatrixCellVertex(vertex: CellVertex | null) {
    assert.ok(!(vertex instanceof MatrixVertex), 'Illegal operation')
  }

  public clearRecentlyChangedVertices() {
    this.graph.clearSpecialNodesRecentlyChanged()
  }

  public verticesToRecompute() {
    return new Set([...this.graph.specialNodesRecentlyChanged, ...this.volatileVertices()])
  }

  public processCellDependencies(cellDependencies: CellDependency[], dependentVertex: Vertex) {
    cellDependencies.forEach((dep: CellDependency) => {
      if (dep instanceof AbsoluteCellRange) {
<<<<<<< HEAD
        this.processRangeDependency(dep, dependentVertex)
      } else if (dep instanceof NamedExpressionRangeDependency) {
        const address = (dependentVertex as FormulaCellVertex).getAddress(this.lazilyTransformingAstService)
        const startVertex = this.fetchNamedExpressionVertex(dep.start, address.sheet)
        const endVertex = this.fetchNamedExpressionVertex(dep.end, address.sheet)
        const maybeRange = this.absoluteCellRangeFromNamedRangeDependency(startVertex, endVertex, address)
        if (maybeRange !== null) {
          this.processRangeDependency(maybeRange, endVertex)
        } else if (dependentVertex instanceof FormulaCellVertex || dependentVertex instanceof MatrixVertex) {
          this.namedExpressions.markNodeAsWaitingForNamedExpression(dependentVertex, dep.start)
          this.namedExpressions.markNodeAsWaitingForNamedExpression(dependentVertex, dep.end)
=======
        const range = dep

        let rangeVertex = this.getRange(range.start, range.end)
        if (rangeVertex === undefined) {
          rangeVertex = new RangeVertex(range)
          this.rangeMapping.setRange(rangeVertex)
>>>>>>> b4e4bca3
        }
        this.graph.addEdge(startVertex, dependentVertex)
        this.graph.addEdge(endVertex, dependentVertex)
      } else if (dep instanceof NamedExpressionDependency) {
        const sheetOfVertex = (dependentVertex as FormulaCellVertex).getAddress(this.lazilyTransformingAstService).sheet
        const namedExpressionVertex = this.fetchNamedExpressionVertex(dep.name, sheetOfVertex)
        this.graph.addEdge(namedExpressionVertex, dependentVertex)
      } else {
        this.graph.addEdge(this.fetchCellOrCreateEmpty(dep), dependentVertex)
      }
    })
  }

  private processRangeDependency(dep: AbsoluteCellRange, endVertex: Vertex): RangeVertex {
    const range = dep
    let rangeVertex = this.rangeMapping.getRange(range.start, range.end)
    if (rangeVertex === null) {
      rangeVertex = new RangeVertex(range)
      this.rangeMapping.setRange(rangeVertex)
    }

    this.graph.addNode(rangeVertex)
    if (!range.isFinite()) {
      this.graph.markNodeAsInfiniteRange(rangeVertex)
    }

    const {smallerRangeVertex, restRange} = findSmallerRange(this, range)
    if (smallerRangeVertex) {
      this.graph.addEdge(smallerRangeVertex, rangeVertex)
    }

    const matrix = this.matrixMapping.getMatrix(restRange)
    if (matrix !== undefined) {
      this.graph.addEdge(matrix, rangeVertex)
    } else {
      for (const cellFromRange of restRange.addresses(this)) {
        this.graph.addEdge(this.fetchCellOrCreateEmpty(cellFromRange), rangeVertex)
      }
    }
    this.graph.addEdge(rangeVertex, endVertex)

    if (range.isFinite()) {
      this.correctInfiniteRangesDependenciesByRangeVertex(rangeVertex)
    }

    return rangeVertex
  }

  private absoluteCellRangeFromNamedRangeDependency(start: CellVertex, end: CellVertex, address: SimpleCellAddress): AbsoluteCellRange | null {
    const startExpressionVertex = this.fetchNamedExpressionRange(start)
    const endExpressionVertex = this.fetchNamedExpressionRange(end)

    if (startExpressionVertex !== null && endExpressionVertex !== null && startExpressionVertex.type === endExpressionVertex.type) {
      const start = AbsoluteCellRange.fromAst(startExpressionVertex, address)
      const end = AbsoluteCellRange.fromAst(endExpressionVertex, address)
      return AbsoluteCellRange.fromRanges(start, end)
    }

    return null
  }

  private fetchNamedExpressionRange(vertex: CellVertex): CellRangeAst | ColumnRangeAst | RowRangeAst | null{
    if (vertex instanceof FormulaCellVertex) {
      const formula = vertex.getFormula(this.lazilyTransformingAstService)
      if (formula.type === AstNodeType.CELL_RANGE || formula.type === AstNodeType.COLUMN_RANGE || formula.type === AstNodeType.ROW_RANGE) {
        return formula
      }
    }
    return null
  }

  public fetchNamedExpressionVertex(expressionName: string, sheetId: number): CellVertex {
    const namedExpression = this.namedExpressions.namedExpressionOrPlaceholder(expressionName, sheetId)
    return this.fetchCellOrCreateEmpty(namedExpression.address)
  }

  public exchangeNode(addressFrom: SimpleCellAddress, addressTo: SimpleCellAddress) {
    const vertexFrom = this.fetchCellOrCreateEmpty(addressFrom)
    const vertexTo = this.fetchCellOrCreateEmpty(addressTo)
    this.addressMapping.removeCell(addressFrom)
    this.graph.exchangeNode(vertexFrom, vertexTo)
  }

  private correctInfiniteRangesDependenciesByRangeVertex(vertex: RangeVertex) {
    for (const range of this.graph.infiniteRanges) {
      const infiniteRangeVertex = (range as RangeVertex)
      const intersection = vertex.range.intersectionWith(infiniteRangeVertex.range)
      if (intersection === null) {
        continue
      }
      for (const address of intersection.addresses(this)) {
        this.graph.addEdge(this.fetchCellOrCreateEmpty(address), range)
      }
    }
  }

  public correctInfiniteRangesDependency(address: SimpleCellAddress) {
    let vertex: Vertex | null = null
    for (const range of this.graph.infiniteRanges) {
      const infiniteRangeVertex = (range as RangeVertex)
      if (infiniteRangeVertex.range.addressInRange(address)) {
        vertex = vertex || this.fetchCellOrCreateEmpty(address)
        this.graph.addEdge(vertex, infiniteRangeVertex)
      }
    }
  }

  public fetchCellOrCreateEmpty(address: SimpleCellAddress): CellVertex {
    let vertex = this.addressMapping.getCell(address)
    if (!vertex) {
      vertex = new EmptyCellVertex()
      this.graph.addNode(vertex)
      this.addressMapping.setCell(address, vertex)
    }
    return vertex
  }

  public removeRows(removedRows: RowsSpan) {
    if (this.matrixMapping.isFormulaMatrixInRows(removedRows)) {
      throw Error('It is not possible to remove row with matrix')
    }

    this.stats.measure(StatType.ADJUSTING_GRAPH, () => {
      for (const vertex of this.addressMapping.verticesFromRowsSpan(removedRows)) {
        for (const adjacentNode of this.graph.adjacentNodes(vertex)) {
          this.graph.markNodeAsSpecialRecentlyChanged(adjacentNode)
        }
        if (vertex instanceof MatrixVertex) {
          continue
        }
        this.graph.removeNode(vertex)
      }
    })

    this.stats.measure(StatType.ADJUSTING_MATRIX_MAPPING, () => {
      this.truncateMatricesAfterRemovingRows(removedRows)
    })

    this.stats.measure(StatType.ADJUSTING_ADDRESS_MAPPING, () => {
      this.addressMapping.removeRows(removedRows)
    })

    this.stats.measure(StatType.ADJUSTING_RANGES, () => {
      this.truncateRangesAfterRemovingRows(removedRows)
    })

    this.addStructuralNodesToChangeSet()
  }

  public removeSheet(removedSheetId: number) {
    const matrices: Set<MatrixVertex> = new Set()
    for (const [_, vertex] of this.addressMapping.sheetEntries(removedSheetId)) {
      if (vertex instanceof MatrixVertex) {
        if (matrices.has(vertex)) {
          continue
        } else {
          matrices.add(vertex)
        }
      }
      for (const adjacentNode of this.graph.adjacentNodes(vertex)) {
        this.graph.markNodeAsSpecialRecentlyChanged(adjacentNode)
      }
      this.graph.removeNode(vertex)
    }

    this.stats.measure(StatType.ADJUSTING_MATRIX_MAPPING, () => {
      for (const matrix of matrices.values()) {
        this.matrixMapping.removeMatrix(matrix.getRange())
      }
    })

    this.stats.measure(StatType.ADJUSTING_ADDRESS_MAPPING, () => {
      this.addressMapping.removeSheet(removedSheetId)
    })

    this.stats.measure(StatType.ADJUSTING_RANGES, () => {
      const rangesToRemove = this.rangeMapping.removeRangesInSheet(removedSheetId)
      for (const range of rangesToRemove) {
        this.graph.removeNode(range)
      }
    })

    this.addStructuralNodesToChangeSet()
  }

  public clearSheet(sheetId: number) {
    const matrices: Set<MatrixVertex> = new Set()
    for (const [address, vertex] of this.addressMapping.sheetEntries(sheetId)) {
      if (vertex instanceof MatrixVertex) {
        matrices.add(vertex)
      } else {
        this.setCellEmpty(address)
      }
    }

    for (const matrix of matrices.values()) {
      this.setMatrixEmpty(matrix)
    }

    this.addStructuralNodesToChangeSet()
  }

  public removeColumns(removedColumns: ColumnsSpan) {
    if (this.matrixMapping.isFormulaMatrixInColumns(removedColumns)) {
      throw Error('It is not possible to remove column within matrix')
    }

    this.stats.measure(StatType.ADJUSTING_GRAPH, () => {
      for (const vertex of this.addressMapping.verticesFromColumnsSpan(removedColumns)) {
        for (const adjacentNode of this.graph.adjacentNodes(vertex)) {
          this.graph.markNodeAsSpecialRecentlyChanged(adjacentNode)
        }
        if (vertex instanceof MatrixVertex) {
          continue
        }
        this.graph.removeNode(vertex)
      }
    })

    this.stats.measure(StatType.ADJUSTING_MATRIX_MAPPING, () => {
      this.truncateMatricesAfterRemovingColumns(removedColumns)
    })

    this.stats.measure(StatType.ADJUSTING_ADDRESS_MAPPING, () => {
      this.addressMapping.removeColumns(removedColumns)
    })

    this.stats.measure(StatType.ADJUSTING_RANGES, () => {
      this.truncateRangesAfterRemovingColumns(removedColumns)
    })

    this.addStructuralNodesToChangeSet()
  }

  public addRows(addedRows: RowsSpan) {
    this.stats.measure(StatType.ADJUSTING_ADDRESS_MAPPING, () => {
      this.addressMapping.addRows(addedRows.sheet, addedRows.rowStart, addedRows.numberOfRows)
    })

    this.stats.measure(StatType.ADJUSTING_MATRIX_MAPPING, () => {
      this.expandMatricesAfterAddingRows(addedRows.sheet, addedRows.rowStart, addedRows.numberOfRows)
    })

    this.stats.measure(StatType.ADJUSTING_RANGES, () => {
      this.fixRanges(addedRows.sheet, addedRows.rowStart, addedRows.numberOfRows)

      this.rangeMapping.moveAllRangesInSheetAfterRowByRows(addedRows.sheet, addedRows.rowStart, addedRows.numberOfRows)
    })

    for (const vertex of this.addressMapping.verticesFromRowsSpan(addedRows)) {
      this.graph.markNodeAsSpecialRecentlyChanged(vertex)
    }

    this.addStructuralNodesToChangeSet()
  }

  public addColumns(addedColumns: ColumnsSpan) {
    this.stats.measure(StatType.ADJUSTING_ADDRESS_MAPPING, () => {
      this.addressMapping.addColumns(addedColumns.sheet, addedColumns.columnStart, addedColumns.numberOfColumns)
    })

    this.stats.measure(StatType.ADJUSTING_MATRIX_MAPPING, () => {
      this.expandMatricesAfterAddingColumns(addedColumns.sheet, addedColumns.columnStart, addedColumns.numberOfColumns)
    })

    this.stats.measure(StatType.ADJUSTING_RANGES, () => {
      this.fixRangesWhenAddingColumns(addedColumns.sheet, addedColumns.columnStart, addedColumns.numberOfColumns)

      this.rangeMapping.moveAllRangesInSheetAfterColumnByColumns(addedColumns.sheet, addedColumns.columnStart, addedColumns.numberOfColumns)
    })

    for (const vertex of this.addressMapping.verticesFromColumnsSpan(addedColumns)) {
      this.graph.markNodeAsSpecialRecentlyChanged(vertex)
    }

    this.addStructuralNodesToChangeSet()
  }

  public ensureNoMatrixInRange(range: AbsoluteCellRange) {
    if (this.matrixMapping.isFormulaMatrixInRange(range)) {
      throw Error('It is not possible to move / replace cells with matrix')
    }
  }

  public moveCells(sourceRange: AbsoluteCellRange, toRight: number, toBottom: number, toSheet: number) {
    for (const sourceAddress of sourceRange.addressesWithDirection(toRight, toBottom, this)) {
      const targetAddress = simpleCellAddress(toSheet, sourceAddress.col + toRight, sourceAddress.row + toBottom)
      let sourceVertex = this.addressMapping.getCell(sourceAddress)
      const targetVertex = this.addressMapping.getCell(targetAddress)

      this.addressMapping.removeCell(sourceAddress)

      if (sourceVertex !== null) {
        this.graph.markNodeAsSpecialRecentlyChanged(sourceVertex)
        this.addressMapping.setCell(targetAddress, sourceVertex)
        let emptyVertex = null
        for (const adjacentNode of this.graph.adjacentNodes(sourceVertex)) {
          if (adjacentNode instanceof RangeVertex && !sourceRange.containsRange(adjacentNode.range)) {
            emptyVertex = emptyVertex || this.fetchCellOrCreateEmpty(sourceAddress)
            this.graph.addEdge(emptyVertex, adjacentNode)
            this.graph.removeEdge(sourceVertex, adjacentNode)
          }
        }
        if (emptyVertex) {
          this.graph.markNodeAsSpecialRecentlyChanged(emptyVertex)
          this.addressMapping.setCell(sourceAddress, emptyVertex)
        }
      }

      if (targetVertex !== null) {
        if (sourceVertex === null) {
          this.addressMapping.removeCell(targetAddress)
        }
        for (const adjacentNode of this.graph.adjacentNodes(targetVertex)) {
          if (adjacentNode !== sourceVertex) {
            sourceVertex = sourceVertex || this.fetchCellOrCreateEmpty(targetAddress)
            this.graph.addEdge(sourceVertex, adjacentNode)
            this.graph.markNodeAsSpecialRecentlyChanged(sourceVertex)
          }
        }
        this.graph.removeNode(targetVertex)
      }
    }

    for (const rangeVertex of this.rangeMapping.rangeVerticesContainedInRange(sourceRange)) {
      for (const adjacentNode of this.graph.adjacentNodes(rangeVertex)) {
        if (adjacentNode instanceof RangeVertex && !sourceRange.containsRange(adjacentNode.range)) {
          this.graph.removeEdge(rangeVertex, adjacentNode)

          for (const address of rangeVertex.range.addresses(this)) {
            const newEmptyVertex = this.fetchCellOrCreateEmpty(address)
            this.graph.addEdge(newEmptyVertex, adjacentNode)
            this.addressMapping.setCell(address, newEmptyVertex)
            this.graph.markNodeAsSpecialRecentlyChanged(newEmptyVertex)
          }
        }
      }
    }

    this.rangeMapping.moveRangesInsideSourceRange(sourceRange, toRight, toBottom, toSheet)
  }

  public disableNumericMatrices() {
    for (const [_, matrixVertex] of this.matrixMapping.numericMatrices()) {
      this.breakNumericMatrix(matrixVertex)
    }
  }

  public breakNumericMatricesInRange(range: AbsoluteCellRange) {
    for (const [_, matrix] of this.matrixMapping.numericMatricesInRange(range)) {
      this.breakNumericMatrix(matrix)
    }
  }

  public breakNumericMatrix(matrixVertex: MatrixVertex) {
    const matrixRange = AbsoluteCellRange.spanFrom(matrixVertex.getAddress(), matrixVertex.width, matrixVertex.height)
    const adjacentNodes = this.graph.adjacentNodes(matrixVertex)

    for (const address of matrixRange.addresses(this)) {
      const value = this.getCellValue(address) as number // We wouldn't need that typecast if we would take values from Matrix
      const valueVertex = new ValueCellVertex(value)
      this.addVertex(address, valueVertex)
    }

    for (const adjacentNode of adjacentNodes.values()) {
      const nodeDependencies = collectAddressesDependentToMatrix(this.functionRegistry, adjacentNode, matrixVertex, this.lazilyTransformingAstService, this)
      for (const address of nodeDependencies) {
        const vertex = this.fetchCell(address)
        this.graph.addEdge(vertex, adjacentNode)
      }
    }

    this.graph.removeNode(matrixVertex)
    this.matrixMapping.removeMatrix(matrixVertex.getRange())
  }

  public setMatrixEmpty(matrixVertex: MatrixVertex) {
    const matrixRange = AbsoluteCellRange.spanFrom(matrixVertex.getAddress(), matrixVertex.width, matrixVertex.height)
    const adjacentNodes = this.graph.adjacentNodes(matrixVertex)

    for (const address of matrixRange.addresses(this)) {
      this.addressMapping.removeCell(address)
    }

    for (const adjacentNode of adjacentNodes.values()) {
      const nodeDependencies = collectAddressesDependentToMatrix(this.functionRegistry, adjacentNode, matrixVertex, this.lazilyTransformingAstService, this)
      for (const address of nodeDependencies) {
        const vertex = this.fetchCellOrCreateEmpty(address)
        this.graph.addEdge(vertex, adjacentNode)
      }
      if (nodeDependencies.length > 0) {
        this.graph.markNodeAsSpecialRecentlyChanged(adjacentNode)
      }
    }

    this.graph.removeNode(matrixVertex)
    this.matrixMapping.removeMatrix(matrixVertex.getRange())
  }

  public addVertex(address: SimpleCellAddress, vertex: CellVertex): void {
    this.graph.addNode(vertex)
    this.setVertexAddress(address, vertex)
  }

  public addMatrixVertex(address: SimpleCellAddress, vertex: CellVertex): void {
    this.graph.addNode(vertex)
    this.setAddressMappingForMatrixVertex(vertex, address)
  }

  public addNewMatrixVertex(matrixVertex: MatrixVertex): void {
    const range = AbsoluteCellRange.spanFrom(matrixVertex.getAddress(), matrixVertex.width, matrixVertex.height)
    for (const vertex of this.verticesFromRange(range)) {
      if (vertex instanceof MatrixVertex) {
        throw Error('You cannot modify only part of an array')
      }
    }

    this.setMatrix(range, matrixVertex)

    for (const [address, vertex] of this.entriesFromRange(range)) {
      if (vertex) {
        this.graph.exchangeNode(vertex, matrixVertex)
      }
      this.setVertexAddress(address, matrixVertex)
    }
  }

  public* matrixFormulaNodes(): IterableIterator<MatrixVertex> {
    for (const vertex of this.graph.nodes) {
      if (vertex instanceof MatrixVertex && vertex.isFormula()) {
        yield vertex
      }
    }
  }

  public* entriesFromRowsSpan(rowsSpan: RowsSpan): IterableIterator<[SimpleCellAddress, CellVertex]> {
    yield* this.addressMapping.entriesFromRowsSpan(rowsSpan)
  }

  public* entriesFromColumnsSpan(columnsSpan: ColumnsSpan): IterableIterator<[SimpleCellAddress, CellVertex]> {
    yield* this.addressMapping.entriesFromColumnsSpan(columnsSpan)
  }

  public existsVertex(address: SimpleCellAddress): boolean {
    return this.addressMapping.has(address)
  }

  public fetchCell(address: SimpleCellAddress): CellVertex {
    return this.addressMapping.fetchCell(address)
  }

  public getCell(address: SimpleCellAddress): CellVertex | null {
    return this.addressMapping.getCell(address)
  }

  public getCellValue(address: SimpleCellAddress): InternalCellValue {
    return this.addressMapping.getCellValue(address)
  }

  public setVertexAddress(address: SimpleCellAddress, vertex: CellVertex) {
    this.addressMapping.setCell(address, vertex)
  }

  public existsEdge(fromNode: Vertex, toNode: Vertex): boolean {
    return this.graph.existsEdge(fromNode, toNode)
  }

  public getSheetId(sheetName: string): number {
    return this.sheetMapping.fetch(sheetName)
  }

  public getSheetName(sheetId: number): string {
    return this.sheetMapping.fetchDisplayName(sheetId)
  }

  public getSheetHeight(sheet: number): number {
    return this.addressMapping.getHeight(sheet)
  }

  public getSheetWidth(sheet: number): number {
    return this.addressMapping.getWidth(sheet)
  }

  public getMatrix(range: AbsoluteCellRange): Maybe<MatrixVertex> {
    return this.matrixMapping.getMatrix(range)
  }

  public setMatrix(range: AbsoluteCellRange, vertex: MatrixVertex): void {
    this.matrixMapping.setMatrix(range, vertex)
  }

  public getRange(start: SimpleCellAddress, end: SimpleCellAddress): Maybe<RangeVertex> {
    return this.rangeMapping.getRange(start, end)
  }

  public topSortWithScc(): TopSortResult<Vertex> {
    return this.graph.topSortWithScc()
  }

  public markAsVolatile(vertex: Vertex) {
    this.graph.markNodeAsSpecial(vertex)
  }

  public markAsDependentOnStructureChange(vertex: Vertex) {
    this.graph.markNodeAsChangingWithStructure(vertex)
  }

  public forceApplyPostponedTransformations() {
    for (const vertex of this.graph.nodes.values()) {
      if (vertex instanceof FormulaCellVertex) {
        vertex.ensureRecentData(this.lazilyTransformingAstService)
      }
    }
  }

  public volatileVertices() {
    return this.graph.specialNodes
  }

  public destroy(): void {
    this.graph.destroy()
    this.addressMapping.destroy()
    this.rangeMapping.destroy()
    this.sheetMapping.destroy()
    this.matrixMapping.destroy()
  }

  private addStructuralNodesToChangeSet() {
    for (const vertex of this.graph.specialNodesStructuralChanges) {
      this.graph.markNodeAsSpecialRecentlyChanged(vertex)
    }
  }

  private fixRanges(sheet: number, row: number, numberOfRows: number): void {
    for (const rangeVertex of this.rangeMapping.rangesInSheet(sheet)) {
      if (rangeVertex.range.includesRow(row)) {
        const anyVertexInRow = this.addressMapping.getCell(simpleCellAddress(sheet, rangeVertex.start.col, row + numberOfRows))!
        if (this.graph.existsEdge(anyVertexInRow, rangeVertex)) {
          const addedSubrangeInThatRange = rangeVertex.range.rangeWithSameWidth(row, numberOfRows)
          for (const address of addedSubrangeInThatRange.addresses(this)) {
            this.graph.addEdge(this.fetchCellOrCreateEmpty(address), rangeVertex)
          }
        }
      }
    }
  }

  private fixRangesWhenAddingColumns(sheet: number, column: number, numberOfColumns: number): void {
    for (const rangeVertex of this.rangeMapping.rangesInSheet(sheet)) {
      if (rangeVertex.range.includesColumn(column)) {
        const anyVertexInColumn = this.addressMapping.fetchCell(simpleCellAddress(sheet, column + numberOfColumns, rangeVertex.start.row))
        if (this.graph.existsEdge(anyVertexInColumn, rangeVertex)) {
          const addedSubrangeInThatRange = rangeVertex.range.rangeWithSameHeight(column, numberOfColumns)
          for (const address of addedSubrangeInThatRange.addresses(this)) {
            this.graph.addEdge(this.fetchCellOrCreateEmpty(address), rangeVertex)
          }
        }
      }
    }
  }

  private setAddressMappingForMatrixVertex(vertex: CellVertex, formulaAddress: SimpleCellAddress): void {
    this.setVertexAddress(formulaAddress, vertex)

    if (!(vertex instanceof MatrixVertex)) {
      return
    }

    const range = AbsoluteCellRange.spanFrom(formulaAddress, vertex.width, vertex.height)
    this.setMatrix(range, vertex)

    for (const address of range.addresses(this)) {
      this.setVertexAddress(address, vertex)
    }
  }

  private truncateMatricesAfterRemovingRows(removedRows: RowsSpan) {
    const verticesToRemove = this.matrixMapping.truncateMatricesByRows(removedRows)
    verticesToRemove.forEach((vertex) => {
      this.graph.removeNode(vertex)
    })
  }

  private truncateRangesAfterRemovingRows(removedRows: RowsSpan) {
    const rangesToRemove = this.rangeMapping.truncateRangesByRows(removedRows)
    rangesToRemove.forEach((vertex) => {
      this.graph.removeNode(vertex)
    })
  }

  private truncateMatricesAfterRemovingColumns(removedColumns: ColumnsSpan) {
    const verticesToRemove = this.matrixMapping.truncateMatricesByColumns(removedColumns)
    verticesToRemove.forEach((vertex) => {
      this.graph.removeNode(vertex)
    })
  }

  private truncateRangesAfterRemovingColumns(removedColumns: ColumnsSpan) {
    const rangesToRemove = this.rangeMapping.truncateRangesByColumns(removedColumns)
    rangesToRemove.forEach((vertex) => {
      this.graph.removeNode(vertex)
    })
  }

  private expandMatricesAfterAddingRows(sheet: number, rowStart: number, numberOfRows: number) {
    for (const [, matrix] of this.matrixMapping.numericMatricesInRows(RowsSpan.fromRowStartAndEnd(sheet, rowStart, rowStart))) {
      matrix.addRows(sheet, rowStart, numberOfRows)
      const addedRange = AbsoluteCellRange.spanFrom(simpleCellAddress(sheet, matrix.getAddress().col, rowStart), matrix.width, numberOfRows)
      for (const address of addedRange.addresses(this)) {
        this.addressMapping.setCell(address, matrix)
      }
    }
  }

  private expandMatricesAfterAddingColumns(sheet: number, columnStart: number, numberOfColumns: number) {
    for (const [, matrix] of this.matrixMapping.numericMatricesInColumns(ColumnsSpan.fromColumnStartAndEnd(sheet, columnStart, columnStart))) {
      matrix.addColumns(sheet, columnStart, numberOfColumns)
      const addedRange = AbsoluteCellRange.spanFrom(simpleCellAddress(sheet, columnStart, matrix.getAddress().row), numberOfColumns, matrix.height)
      for (const address of addedRange.addresses(this)) {
        this.addressMapping.setCell(address, matrix)
      }
    }
  }

  public* verticesFromRange(range: AbsoluteCellRange): IterableIterator<CellVertex> {
    for (const address of range.addresses(this)) {
      const vertex = this.getCell(address)
      if (vertex) {
        yield vertex
      }
    }
  }

  public* valuesFromRange(range: AbsoluteCellRange): IterableIterator<[InternalCellValue, SimpleCellAddress]> {
    for (const address of range.addresses(this)) {
      const value = this.getCellValue(address)
      if (value !== EmptyValue) {
        yield [value, address]
      }
    }
  }

  public* entriesFromRange(range: AbsoluteCellRange): IterableIterator<[SimpleCellAddress, CellVertex | null]> {
    for (const address of range.addresses(this)) {
      yield [address, this.getCell(address)]
    }
  }
}<|MERGE_RESOLUTION|>--- conflicted
+++ resolved
@@ -34,12 +34,9 @@
 import {RangeMapping} from './RangeMapping'
 import {SheetMapping} from './SheetMapping'
 import {ValueCellVertexValue} from './ValueCellVertex'
-<<<<<<< HEAD
 import {NamedExpressionRangeDependency} from '../parser/RelativeDependency'
 import {ColumnRangeAst, RowRangeAst} from '../parser/Ast'
-=======
 import {FunctionRegistry} from '../interpreter/FunctionRegistry'
->>>>>>> b4e4bca3
 
 export class DependencyGraph {
   /*
@@ -157,7 +154,6 @@
   public processCellDependencies(cellDependencies: CellDependency[], dependentVertex: Vertex) {
     cellDependencies.forEach((dep: CellDependency) => {
       if (dep instanceof AbsoluteCellRange) {
-<<<<<<< HEAD
         this.processRangeDependency(dep, dependentVertex)
       } else if (dep instanceof NamedExpressionRangeDependency) {
         const address = (dependentVertex as FormulaCellVertex).getAddress(this.lazilyTransformingAstService)
@@ -169,14 +165,6 @@
         } else if (dependentVertex instanceof FormulaCellVertex || dependentVertex instanceof MatrixVertex) {
           this.namedExpressions.markNodeAsWaitingForNamedExpression(dependentVertex, dep.start)
           this.namedExpressions.markNodeAsWaitingForNamedExpression(dependentVertex, dep.end)
-=======
-        const range = dep
-
-        let rangeVertex = this.getRange(range.start, range.end)
-        if (rangeVertex === undefined) {
-          rangeVertex = new RangeVertex(range)
-          this.rangeMapping.setRange(rangeVertex)
->>>>>>> b4e4bca3
         }
         this.graph.addEdge(startVertex, dependentVertex)
         this.graph.addEdge(endVertex, dependentVertex)
@@ -192,8 +180,8 @@
 
   private processRangeDependency(dep: AbsoluteCellRange, endVertex: Vertex): RangeVertex {
     const range = dep
-    let rangeVertex = this.rangeMapping.getRange(range.start, range.end)
-    if (rangeVertex === null) {
+    let rangeVertex = this.getRange(range.start, range.end)
+    if (rangeVertex === undefined) {
       rangeVertex = new RangeVertex(range)
       this.rangeMapping.setRange(rangeVertex)
     }
