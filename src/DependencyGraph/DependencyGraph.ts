/**
 * @license
 * Copyright (c) 2020 Handsoncode. All rights reserved.
 */

import assert from 'assert'
import {AbsoluteCellRange} from '../AbsoluteCellRange'
<<<<<<< HEAD
import {
  CellError,
  EmptyValue,
  ErrorType,
  InternalScalarValue,
  InternalCellValue,
  simpleCellAddress,
  SimpleCellAddress
} from '../Cell'
=======
import {absolutizeDependencies} from '../absolutizeDependencies'
import {EmptyValue, InternalCellValue, simpleCellAddress, SimpleCellAddress} from '../Cell'
>>>>>>> fad45584
import {CellDependency} from '../CellDependency'
import {ColumnsSpan} from '../ColumnsSpan'
import {Config} from '../Config'
import {LazilyTransformingAstService} from '../LazilyTransformingAstService'
import {Maybe} from '../Maybe'
import {Ast, collectDependencies, NamedExpressionDependency} from '../parser'
import {RowsSpan} from '../RowsSpan'
import {Statistics, StatType} from '../statistics'
import {NamedExpressions} from '../NamedExpressions'
import {
  CellVertex,
  EmptyCellVertex,
  FormulaCellVertex,
  MatrixVertex,
  ParsingErrorVertex,
  RangeVertex,
  ValueCellVertex,
  Vertex,
} from './'
import {AddressMapping} from './AddressMapping/AddressMapping'
import {collectAddressesDependentToMatrix} from './collectAddressesDependentToMatrix'
import {Graph, TopSortResult} from './Graph'
import {MatrixMapping} from './MatrixMapping'
import {RangeMapping} from './RangeMapping'
import {SheetMapping} from './SheetMapping'
import {ValueCellVertexValue} from './ValueCellVertex'
import {FunctionRegistry} from '../interpreter/FunctionRegistry'
import {SimpleRangeValue} from '../interpreter/InterpreterValue'

export class DependencyGraph {
  /*
   * Invariants:
   * - empty cell has associated EmptyCellVertex if and only if it is a dependency (possibly indirect, through range) to some formula
   */

  public static buildEmpty(lazilyTransformingAstService: LazilyTransformingAstService, config: Config, functionRegistry: FunctionRegistry, namedExpressions: NamedExpressions, stats: Statistics) {
    const addressMapping = new AddressMapping(config.chooseAddressMappingPolicy)
    const rangeMapping = new RangeMapping()
    return new DependencyGraph(
      addressMapping,
      rangeMapping,
      new SheetMapping(config.translationPackage),
      new MatrixMapping(),
      stats,
      lazilyTransformingAstService,
      functionRegistry,
      namedExpressions
    )
  }

  public readonly graph: Graph<Vertex>

  constructor(
    public readonly addressMapping: AddressMapping,
    public readonly rangeMapping: RangeMapping,
    public readonly sheetMapping: SheetMapping,
    public readonly matrixMapping: MatrixMapping,
    public readonly stats: Statistics,
    public readonly lazilyTransformingAstService: LazilyTransformingAstService,
    public readonly functionRegistry: FunctionRegistry,
    public readonly namedExpressions: NamedExpressions,
  ) {
    this.graph = new Graph<Vertex>(this.dependencyQuery)
  }

  public setFormulaToCell(address: SimpleCellAddress, ast: Ast, dependencies: CellDependency[], hasVolatileFunction: boolean, hasStructuralChangeFunction: boolean) {
    const vertex = this.addressMapping.getCell(address)
    this.ensureThatVertexIsNonMatrixCellVertex(vertex)

    const newVertex = new FormulaCellVertex(ast, address, this.lazilyTransformingAstService.version())
    this.exchangeOrAddGraphNode(vertex, newVertex)
    this.addressMapping.setCell(address, newVertex)

    this.processCellDependencies(dependencies, newVertex)
    this.graph.markNodeAsSpecialRecentlyChanged(newVertex)
    if (hasVolatileFunction) {
      this.markAsVolatile(newVertex)
    }
    if (hasStructuralChangeFunction) {
      this.markAsDependentOnStructureChange(newVertex)
    }
    this.correctInfiniteRangesDependency(address)
  }

  public setParsingErrorToCell(address: SimpleCellAddress, errorVertex: ParsingErrorVertex) {
    const vertex = this.addressMapping.getCell(address)
    this.ensureThatVertexIsNonMatrixCellVertex(vertex)
    this.exchangeOrAddGraphNode(vertex, errorVertex)
    this.addressMapping.setCell(address, errorVertex)
    this.graph.markNodeAsSpecialRecentlyChanged(errorVertex)
    this.correctInfiniteRangesDependency(address)
  }

  public setValueToCell(address: SimpleCellAddress, newValue: ValueCellVertexValue) {
    const vertex = this.addressMapping.getCell(address)
    this.ensureThatVertexIsNonMatrixCellVertex(vertex)

    if (vertex instanceof ValueCellVertex) {
      const oldValue = vertex.getCellValue()
      if (oldValue !== newValue) {
        vertex.setCellValue(newValue)
        this.graph.markNodeAsSpecialRecentlyChanged(vertex)
      }
    } else {
      const newVertex = new ValueCellVertex(newValue)
      this.exchangeOrAddGraphNode(vertex, newVertex)
      this.addressMapping.setCell(address, newVertex)
      this.graph.markNodeAsSpecialRecentlyChanged(newVertex)
    }

    this.correctInfiniteRangesDependency(address)
  }

  public setCellEmpty(address: SimpleCellAddress) {
    const vertex = this.addressMapping.getCell(address)
    if (vertex === null) {
      return
    }
    this.ensureThatVertexIsNonMatrixCellVertex(vertex)

    if (this.graph.adjacentNodes(vertex).size > 0) {
      const emptyVertex = new EmptyCellVertex(address)
      this.exchangeGraphNode(vertex, emptyVertex)
      if(this.graph.adjacentNodesCount(emptyVertex)===0) {
        this.removeGraphNode(emptyVertex)
        this.addressMapping.removeCell(address)
      } else {
        this.graph.markNodeAsSpecialRecentlyChanged(emptyVertex)
        this.addressMapping.setCell(address, emptyVertex)
      }
    } else {
      this.removeGraphNode(vertex)
      this.addressMapping.removeCell(address)
    }
  }

  public ensureThatVertexIsNonMatrixCellVertex(vertex: CellVertex | null) {
    assert.ok(!(vertex instanceof MatrixVertex), 'Illegal operation')
  }

  public clearRecentlyChangedVertices() {
    this.graph.clearSpecialNodesRecentlyChanged()
  }

  public verticesToRecompute() {
    return new Set([...this.graph.specialNodesRecentlyChanged, ...this.volatileVertices()])
  }

  public processCellDependencies(cellDependencies: CellDependency[], endVertex: Vertex) {
    cellDependencies.forEach((dep: CellDependency) => {
      if (dep instanceof AbsoluteCellRange) {
        const range = dep

        let rangeVertex = this.getRange(range.start, range.end)
        if (rangeVertex === undefined) {
          rangeVertex = new RangeVertex(range)
          this.rangeMapping.setRange(rangeVertex)
        }

        this.graph.addNode(rangeVertex)
        if (!range.isFinite()) {
          this.graph.markNodeAsInfiniteRange(rangeVertex)
        }

        const {smallerRangeVertex, restRange} = this.rangeMapping.findSmallerRange(range)
        if (smallerRangeVertex) {
          this.graph.addEdge(smallerRangeVertex, rangeVertex)
          if(rangeVertex.bruteForce) {
            rangeVertex.bruteForce = false
            for(const cellFromRange of range.addresses(this)) { //if we ever switch heuristic to processing by sorted sizes, this would be unnecessary
              this.graph.removeEdge(this.fetchCell(cellFromRange), rangeVertex)
            }
          }
        } else {
          rangeVertex.bruteForce = true
        }

        const matrix = this.matrixMapping.getMatrix(restRange)
        if (matrix !== undefined) {
          this.graph.addEdge(matrix, rangeVertex)
        } else {
          for (const cellFromRange of restRange.addresses(this)) {
            this.graph.addEdge(this.fetchCellOrCreateEmpty(cellFromRange), rangeVertex)
          }
        }
        this.graph.addEdge(rangeVertex, endVertex)

        if (range.isFinite()) {
          this.correctInfiniteRangesDependenciesByRangeVertex(rangeVertex)
        }
      } else if (dep instanceof NamedExpressionDependency) {
        const sheetOfVertex = (endVertex as FormulaCellVertex).getAddress(this.lazilyTransformingAstService).sheet
        const namedExpressionVertex = this.fetchNamedExpressionVertex(dep.name, sheetOfVertex)
        this.graph.addEdge(namedExpressionVertex, endVertex)
      } else {
        this.graph.addEdge(this.fetchCellOrCreateEmpty(dep), endVertex)
      }
    })
  }

  public fetchNamedExpressionVertex(expressionName: string, sheetId: number): CellVertex {
    const namedExpression = this.namedExpressions.namedExpressionOrPlaceholder(expressionName, sheetId)
    return this.fetchCellOrCreateEmpty(namedExpression.address)
  }

  public exchangeNode(addressFrom: SimpleCellAddress, addressTo: SimpleCellAddress) {
    const vertexFrom = this.fetchCellOrCreateEmpty(addressFrom)
    const vertexTo = this.fetchCellOrCreateEmpty(addressTo)
    this.addressMapping.removeCell(addressFrom)
    this.exchangeGraphNode(vertexFrom, vertexTo)
  }

  private correctInfiniteRangesDependenciesByRangeVertex(vertex: RangeVertex) {
    for (const range of this.graph.infiniteRanges) {
      const infiniteRangeVertex = (range as RangeVertex)
      const intersection = vertex.range.intersectionWith(infiniteRangeVertex.range)
      if (intersection === null) {
        continue
      }
      for (const address of intersection.addresses(this)) {
        this.graph.addEdge(this.fetchCellOrCreateEmpty(address), range)
      }
    }
  }

  public correctInfiniteRangesDependency(address: SimpleCellAddress) {
    let vertex: Vertex | null = null
    for (const range of this.graph.infiniteRanges) {
      const infiniteRangeVertex = (range as RangeVertex)
      if (infiniteRangeVertex.range.addressInRange(address)) {
        vertex = vertex || this.fetchCellOrCreateEmpty(address)
        this.graph.addEdge(vertex, infiniteRangeVertex)
      }
    }
  }

  public fetchCellOrCreateEmpty(address: SimpleCellAddress): CellVertex {
    let vertex = this.addressMapping.getCell(address)
    if (!vertex) {
      vertex = new EmptyCellVertex(address)
      this.graph.addNode(vertex)
      this.addressMapping.setCell(address, vertex)
    }
    return vertex
  }

  public removeRows(removedRows: RowsSpan) {
    if (this.matrixMapping.isFormulaMatrixInRows(removedRows)) {
      throw Error('It is not possible to remove row with matrix')
    }

    this.stats.measure(StatType.ADJUSTING_GRAPH, () => {
      for (const vertex of this.addressMapping.verticesFromRowsSpan(removedRows)) {
        for (const adjacentNode of this.graph.adjacentNodes(vertex)) {
          this.graph.markNodeAsSpecialRecentlyChanged(adjacentNode)
        }
        if (vertex instanceof MatrixVertex) {
          continue
        }
        this.removeGraphNode(vertex)
      }
    })

    this.stats.measure(StatType.ADJUSTING_MATRIX_MAPPING, () => {
      this.truncateMatricesAfterRemovingRows(removedRows)
    })

    this.stats.measure(StatType.ADJUSTING_ADDRESS_MAPPING, () => {
      this.addressMapping.removeRows(removedRows)
    })

    this.stats.measure(StatType.ADJUSTING_RANGES, () => {
      this.truncateRangesAfterRemovingRows(removedRows)
    })

    this.addStructuralNodesToChangeSet()
  }

  public removeSheet(removedSheetId: number) {
    const matrices: Set<MatrixVertex> = new Set()
    for (const [adr, vertex] of this.addressMapping.sheetEntries(removedSheetId)) {
      if (vertex instanceof MatrixVertex) {
        if (matrices.has(vertex)) {
          continue
        } else {
          matrices.add(vertex)
        }
      }
      for (const adjacentNode of this.graph.adjacentNodes(vertex)) {
        this.graph.markNodeAsSpecialRecentlyChanged(adjacentNode)
      }
      this.removeGraphNode(vertex)
      this.addressMapping.removeCell(adr)
    }

    this.stats.measure(StatType.ADJUSTING_MATRIX_MAPPING, () => {
      for (const matrix of matrices.values()) {
        this.matrixMapping.removeMatrix(matrix.getRange())
      }
    })


    this.stats.measure(StatType.ADJUSTING_RANGES, () => {
      const rangesToRemove = this.rangeMapping.removeRangesInSheet(removedSheetId)
      for (const range of rangesToRemove) {
        this.removeGraphNode(range)
      }

      this.stats.measure(StatType.ADJUSTING_ADDRESS_MAPPING, () => {
        this.addressMapping.removeSheet(removedSheetId)
      })
    })

    this.addStructuralNodesToChangeSet()
  }

  public clearSheet(sheetId: number) {
    const matrices: Set<MatrixVertex> = new Set()
    for (const [address, vertex] of this.addressMapping.sheetEntries(sheetId)) {
      if (vertex instanceof MatrixVertex) {
        matrices.add(vertex)
      } else {
        this.setCellEmpty(address)
      }
    }

    for (const matrix of matrices.values()) {
      this.setMatrixEmpty(matrix)
    }

    this.addStructuralNodesToChangeSet()
  }

  public removeColumns(removedColumns: ColumnsSpan) {
    if (this.matrixMapping.isFormulaMatrixInColumns(removedColumns)) {
      throw Error('It is not possible to remove column within matrix')
    }

    this.stats.measure(StatType.ADJUSTING_GRAPH, () => {
      for (const vertex of this.addressMapping.verticesFromColumnsSpan(removedColumns)) {
        for (const adjacentNode of this.graph.adjacentNodes(vertex)) {
          this.graph.markNodeAsSpecialRecentlyChanged(adjacentNode)
        }
        if (vertex instanceof MatrixVertex) {
          continue
        }
        this.removeGraphNode(vertex)
      }
    })

    this.stats.measure(StatType.ADJUSTING_MATRIX_MAPPING, () => {
      this.truncateMatricesAfterRemovingColumns(removedColumns)
    })

    this.stats.measure(StatType.ADJUSTING_ADDRESS_MAPPING, () => {
      this.addressMapping.removeColumns(removedColumns)
    })

    this.stats.measure(StatType.ADJUSTING_RANGES, () => {
      this.truncateRangesAfterRemovingColumns(removedColumns)
    })

    this.addStructuralNodesToChangeSet()
  }

  public addRows(addedRows: RowsSpan) {
    this.stats.measure(StatType.ADJUSTING_ADDRESS_MAPPING, () => {
      this.addressMapping.addRows(addedRows.sheet, addedRows.rowStart, addedRows.numberOfRows)
    })

    this.stats.measure(StatType.ADJUSTING_MATRIX_MAPPING, () => {
      this.expandMatricesAfterAddingRows(addedRows.sheet, addedRows.rowStart, addedRows.numberOfRows)
    })

    this.stats.measure(StatType.ADJUSTING_RANGES, () => {

      this.rangeMapping.moveAllRangesInSheetAfterRowByRows(addedRows.sheet, addedRows.rowStart, addedRows.numberOfRows)
      this.fixRanges(addedRows.sheet, addedRows.rowStart, addedRows.numberOfRows)
    })

    for (const vertex of this.addressMapping.verticesFromRowsSpan(addedRows)) {
      this.graph.markNodeAsSpecialRecentlyChanged(vertex)
    }

    this.addStructuralNodesToChangeSet()
  }

  public addColumns(addedColumns: ColumnsSpan) {
    this.stats.measure(StatType.ADJUSTING_ADDRESS_MAPPING, () => {
      this.addressMapping.addColumns(addedColumns.sheet, addedColumns.columnStart, addedColumns.numberOfColumns)
    })

    this.stats.measure(StatType.ADJUSTING_MATRIX_MAPPING, () => {
      this.expandMatricesAfterAddingColumns(addedColumns.sheet, addedColumns.columnStart, addedColumns.numberOfColumns)
    })

    this.stats.measure(StatType.ADJUSTING_RANGES, () => {
      this.fixRangesWhenAddingColumns(addedColumns.sheet, addedColumns.columnStart, addedColumns.numberOfColumns)

      this.rangeMapping.moveAllRangesInSheetAfterColumnByColumns(addedColumns.sheet, addedColumns.columnStart, addedColumns.numberOfColumns)
    })

    for (const vertex of this.addressMapping.verticesFromColumnsSpan(addedColumns)) {
      this.graph.markNodeAsSpecialRecentlyChanged(vertex)
    }

    this.addStructuralNodesToChangeSet()
  }

  public ensureNoMatrixInRange(range: AbsoluteCellRange) {
    if (this.matrixMapping.isFormulaMatrixInRange(range)) {
      throw Error('It is not possible to move / replace cells with matrix')
    }
  }

  public moveCells(sourceRange: AbsoluteCellRange, toRight: number, toBottom: number, toSheet: number) {
    for (const sourceAddress of sourceRange.addressesWithDirection(toRight, toBottom, this)) {
      const targetAddress = simpleCellAddress(toSheet, sourceAddress.col + toRight, sourceAddress.row + toBottom)
      let sourceVertex = this.addressMapping.getCell(sourceAddress)
      const targetVertex = this.addressMapping.getCell(targetAddress)

      this.addressMapping.removeCell(sourceAddress)

      if (sourceVertex !== null) {
        this.graph.markNodeAsSpecialRecentlyChanged(sourceVertex)
        this.addressMapping.setCell(targetAddress, sourceVertex)
        let emptyVertex = null
        for (const adjacentNode of this.graph.adjacentNodes(sourceVertex)) {
          if (adjacentNode instanceof RangeVertex && !sourceRange.containsRange(adjacentNode.range)) {
            emptyVertex = emptyVertex || this.fetchCellOrCreateEmpty(sourceAddress)
            this.graph.addEdge(emptyVertex, adjacentNode)
            this.graph.removeEdge(sourceVertex, adjacentNode)
          }
        }
        if (emptyVertex) {
          this.graph.markNodeAsSpecialRecentlyChanged(emptyVertex)
          this.addressMapping.setCell(sourceAddress, emptyVertex)
        }
      }

      if (targetVertex !== null) {
        if (sourceVertex === null) {
          this.addressMapping.removeCell(targetAddress)
        }
        for (const adjacentNode of this.graph.adjacentNodes(targetVertex)) {
          if (adjacentNode !== sourceVertex) {
            sourceVertex = sourceVertex || this.fetchCellOrCreateEmpty(targetAddress)
            this.graph.addEdge(sourceVertex, adjacentNode)
            this.graph.markNodeAsSpecialRecentlyChanged(sourceVertex)
          }
        }
        this.removeGraphNode(targetVertex)
      }
    }

    for (const rangeVertex of this.rangeMapping.rangeVerticesContainedInRange(sourceRange)) {
      for (const adjacentNode of this.graph.adjacentNodes(rangeVertex)) {
        if (adjacentNode instanceof RangeVertex && !sourceRange.containsRange(adjacentNode.range)) {
          this.graph.removeEdge(rangeVertex, adjacentNode)

          for (const address of rangeVertex.range.addresses(this)) {
            const newEmptyVertex = this.fetchCellOrCreateEmpty(address)
            this.graph.addEdge(newEmptyVertex, adjacentNode)
            this.addressMapping.setCell(address, newEmptyVertex)
            this.graph.markNodeAsSpecialRecentlyChanged(newEmptyVertex)
          }
        }
      }
    }

    this.rangeMapping.moveRangesInsideSourceRange(sourceRange, toRight, toBottom, toSheet)
  }

  public disableNumericMatrices() {
    for (const [_, matrixVertex] of this.matrixMapping.numericMatrices()) {
      this.breakNumericMatrix(matrixVertex)
    }
  }

  public breakNumericMatricesInRange(range: AbsoluteCellRange) {
    for (const [_, matrix] of this.matrixMapping.numericMatricesInRange(range)) {
      this.breakNumericMatrix(matrix)
    }
  }

  public breakNumericMatrix(matrixVertex: MatrixVertex) {
    const matrixRange = AbsoluteCellRange.spanFrom(matrixVertex.getAddress(), matrixVertex.width, matrixVertex.height)
    const adjacentNodes = this.graph.adjacentNodes(matrixVertex)

    for (const address of matrixRange.addresses(this)) {
      const value = this.getCellValue(address) as number // We wouldn't need that typecast if we would take values from Matrix
      const valueVertex = new ValueCellVertex(value)
      this.addVertex(address, valueVertex)
    }

    for (const adjacentNode of adjacentNodes.values()) {
      const nodeDependencies = collectAddressesDependentToMatrix(this.functionRegistry, adjacentNode, matrixVertex, this.lazilyTransformingAstService, this)
      for (const address of nodeDependencies) {
        const vertex = this.fetchCell(address)
        this.graph.addEdge(vertex, adjacentNode)
      }
    }

    this.removeGraphNode(matrixVertex)
    this.matrixMapping.removeMatrix(matrixVertex.getRange())
  }

  public setMatrixEmpty(matrixVertex: MatrixVertex) {
    const matrixRange = AbsoluteCellRange.spanFrom(matrixVertex.getAddress(), matrixVertex.width, matrixVertex.height)
    const adjacentNodes = this.graph.adjacentNodes(matrixVertex)

    for (const address of matrixRange.addresses(this)) {
      this.addressMapping.removeCell(address)
    }

    for (const adjacentNode of adjacentNodes.values()) {
      const nodeDependencies = collectAddressesDependentToMatrix(this.functionRegistry, adjacentNode, matrixVertex, this.lazilyTransformingAstService, this)
      for (const address of nodeDependencies) {
        const vertex = this.fetchCellOrCreateEmpty(address)
        this.graph.addEdge(vertex, adjacentNode)
      }
      if (nodeDependencies.length > 0) {
        this.graph.markNodeAsSpecialRecentlyChanged(adjacentNode)
      }
    }

    this.removeGraphNode(matrixVertex)
    this.matrixMapping.removeMatrix(matrixVertex.getRange())
  }

  public addVertex(address: SimpleCellAddress, vertex: CellVertex): void {
    this.graph.addNode(vertex)
    this.setVertexAddress(address, vertex)
  }

  public addMatrixVertex(address: SimpleCellAddress, vertex: CellVertex): void {
    this.graph.addNode(vertex)
    this.setAddressMappingForMatrixVertex(vertex, address)
  }

  public addNewMatrixVertex(matrixVertex: MatrixVertex): void {
    const range = AbsoluteCellRange.spanFrom(matrixVertex.getAddress(), matrixVertex.width, matrixVertex.height)
    for (const vertex of this.verticesFromRange(range)) {
      if (vertex instanceof MatrixVertex) {
        throw Error('You cannot modify only part of an array')
      }
    }

    this.setMatrix(range, matrixVertex)

    for (const [address, vertex] of this.entriesFromRange(range)) {
      if (vertex) {
        this.exchangeGraphNode(vertex, matrixVertex)
      }
      this.setVertexAddress(address, matrixVertex)
    }
  }


  public* matrixFormulaNodes(): IterableIterator<MatrixVertex> {
    for (const vertex of this.graph.nodes) {
      if (vertex instanceof MatrixVertex && vertex.isFormula()) {
        yield vertex
      }
    }
  }

  public* entriesFromRowsSpan(rowsSpan: RowsSpan): IterableIterator<[SimpleCellAddress, CellVertex]> {
    yield* this.addressMapping.entriesFromRowsSpan(rowsSpan)
  }

  public* entriesFromColumnsSpan(columnsSpan: ColumnsSpan): IterableIterator<[SimpleCellAddress, CellVertex]> {
    yield* this.addressMapping.entriesFromColumnsSpan(columnsSpan)
  }

  public existsVertex(address: SimpleCellAddress): boolean {
    return this.addressMapping.has(address)
  }

  public fetchCell(address: SimpleCellAddress): CellVertex {
    return this.addressMapping.fetchCell(address)
  }

  public getCell(address: SimpleCellAddress): CellVertex | null {
    return this.addressMapping.getCell(address)
  }

  public getCellValue(address: SimpleCellAddress): InternalCellValue {
    return this.addressMapping.getCellValue(address)
  }

  public getScalarValue(address: SimpleCellAddress): InternalScalarValue {
    const value = this.addressMapping.getCellValue(address)
    if (value instanceof SimpleRangeValue) {
      return new CellError(ErrorType.VALUE)
    }
    return value
  }

  public setVertexAddress(address: SimpleCellAddress, vertex: CellVertex) {
    this.addressMapping.setCell(address, vertex)
  }

  public existsEdge(fromNode: Vertex, toNode: Vertex): boolean {
    return this.graph.existsEdge(fromNode, toNode)
  }

  public getSheetId(sheetName: string): number {
    return this.sheetMapping.fetch(sheetName)
  }

  public getSheetName(sheetId: number): string {
    return this.sheetMapping.fetchDisplayName(sheetId)
  }

  public getSheetHeight(sheet: number): number {
    return this.addressMapping.getHeight(sheet)
  }

  public getSheetWidth(sheet: number): number {
    return this.addressMapping.getWidth(sheet)
  }

  public getMatrix(range: AbsoluteCellRange): Maybe<MatrixVertex> {
    return this.matrixMapping.getMatrix(range)
  }

  public setMatrix(range: AbsoluteCellRange, vertex: MatrixVertex): void {
    this.matrixMapping.setMatrix(range, vertex)
  }

  public getRange(start: SimpleCellAddress, end: SimpleCellAddress): Maybe<RangeVertex> {
    return this.rangeMapping.getRange(start, end)
  }

  public topSortWithScc(): TopSortResult<Vertex> {
    return this.graph.topSortWithScc()
  }

  public markAsVolatile(vertex: Vertex) {
    this.graph.markNodeAsSpecial(vertex)
  }

  public markAsDependentOnStructureChange(vertex: Vertex) {
    this.graph.markNodeAsChangingWithStructure(vertex)
  }

  public forceApplyPostponedTransformations() {
    for (const vertex of this.graph.nodes.values()) {
      if (vertex instanceof FormulaCellVertex) {
        vertex.ensureRecentData(this.lazilyTransformingAstService)
      }
    }
  }

  public volatileVertices() {
    return this.graph.specialNodes
  }

  public destroy(): void {
    this.graph.destroy()
    this.addressMapping.destroy()
    this.rangeMapping.destroy()
    this.sheetMapping.destroy()
    this.matrixMapping.destroy()
  }

  private addStructuralNodesToChangeSet() {
    for (const vertex of this.graph.specialNodesStructuralChanges) {
      this.graph.markNodeAsSpecialRecentlyChanged(vertex)
    }
  }

  private fixRanges(sheet: number, row: number, numberOfRows: number): void {
    const originalValues: RangeVertex[] = Array.from(this.rangeMapping.rangesInSheet(sheet))
    for(const rangeVertex of originalValues) {
      if (rangeVertex.range.includesRow(row+numberOfRows)) {
        if(rangeVertex.bruteForce) {
          const addedSubrangeInThatRange = rangeVertex.range.rangeWithSameWidth(row, numberOfRows)
          for (const address of addedSubrangeInThatRange.addresses(this)) {
            this.graph.addEdge(this.fetchCellOrCreateEmpty(address), rangeVertex)
          }
        } else {
          let currentRangeVertex = rangeVertex
          let find = this.rangeMapping.findSmallerRange(currentRangeVertex.range)
          if(find.smallerRangeVertex !== null) {
            continue
          }
          while(find.smallerRangeVertex === null) {
            const newRangeVertex = new RangeVertex(AbsoluteCellRange.spanFrom(currentRangeVertex.range.start, currentRangeVertex.range.width(), currentRangeVertex.range.height() - 1))
            this.rangeMapping.setRange(newRangeVertex)
            this.graph.addNode(newRangeVertex)
            const restRange = new AbsoluteCellRange(simpleCellAddress(currentRangeVertex.range.start.sheet, currentRangeVertex.range.start.col, currentRangeVertex.range.end.row), currentRangeVertex.range.end)
            this.addAllFromRange(restRange, currentRangeVertex)
            this.graph.addEdge(newRangeVertex, currentRangeVertex)
            currentRangeVertex = newRangeVertex
            find = this.rangeMapping.findSmallerRange(currentRangeVertex.range)
          }
          this.graph.addEdge(find.smallerRangeVertex, currentRangeVertex)
          this.addAllFromRange(find.restRange, currentRangeVertex)
          this.graph.removeEdge(find.smallerRangeVertex, rangeVertex)
        }
      }
    }
  }

  private addAllFromRange(range: AbsoluteCellRange, vertex: RangeVertex) {
    for(const address of range.addresses(this)) {
      this.graph.addEdge(this.fetchCellOrCreateEmpty(address), vertex)
    }
  }

  private fixRangesWhenAddingColumns(sheet: number, column: number, numberOfColumns: number): void {
    for (const rangeVertex of this.rangeMapping.rangesInSheet(sheet)) {
      if (rangeVertex.range.includesColumn(column)) {
        let subrange
        if(rangeVertex.bruteForce) {
          subrange = rangeVertex.range.rangeWithSameHeight(column, numberOfColumns)
        } else {
          subrange = AbsoluteCellRange.spanFrom(simpleCellAddress(sheet, column, rangeVertex.range.end.row), numberOfColumns, 1)
        }
        for (const address of subrange.addresses(this)) {
          this.graph.addEdge(this.fetchCellOrCreateEmpty(address), rangeVertex)
        }
      }
    }
  }

  private setAddressMappingForMatrixVertex(vertex: CellVertex, formulaAddress: SimpleCellAddress): void {
    this.setVertexAddress(formulaAddress, vertex)

    if (!(vertex instanceof MatrixVertex)) {
      return
    }

    const range = AbsoluteCellRange.spanFrom(formulaAddress, vertex.width, vertex.height)
    this.setMatrix(range, vertex)

    for (const address of range.addresses(this)) {
      this.setVertexAddress(address, vertex)
    }
  }

  private truncateMatricesAfterRemovingRows(removedRows: RowsSpan) {
    const verticesToRemove = this.matrixMapping.truncateMatricesByRows(removedRows)
    verticesToRemove.forEach((vertex) => {
      this.removeGraphNode(vertex)
    })
  }

  private truncateRangesAfterRemovingRows(removedRows: RowsSpan) {
    const rangesToRemove = this.rangeMapping.truncateRangesByRows(removedRows)
    rangesToRemove.forEach((vertex) => {
      this.removeGraphNode(vertex)
    })
  }

  private truncateMatricesAfterRemovingColumns(removedColumns: ColumnsSpan) {
    const verticesToRemove = this.matrixMapping.truncateMatricesByColumns(removedColumns)
    verticesToRemove.forEach((vertex) => {
      this.removeGraphNode(vertex)
    })
  }

  private truncateRangesAfterRemovingColumns(removedColumns: ColumnsSpan) {
    const rangesToRemove = this.rangeMapping.truncateRangesByColumns(removedColumns)
    rangesToRemove.forEach((vertex) => {
      this.removeGraphNode(vertex)
    })
  }

  private expandMatricesAfterAddingRows(sheet: number, rowStart: number, numberOfRows: number) {
    for (const [, matrix] of this.matrixMapping.numericMatricesInRows(RowsSpan.fromRowStartAndEnd(sheet, rowStart, rowStart))) {
      matrix.addRows(sheet, rowStart, numberOfRows)
      const addedRange = AbsoluteCellRange.spanFrom(simpleCellAddress(sheet, matrix.getAddress().col, rowStart), matrix.width, numberOfRows)
      for (const address of addedRange.addresses(this)) {
        this.addressMapping.setCell(address, matrix)
      }
    }
  }

  private expandMatricesAfterAddingColumns(sheet: number, columnStart: number, numberOfColumns: number) {
    for (const [, matrix] of this.matrixMapping.numericMatricesInColumns(ColumnsSpan.fromColumnStartAndEnd(sheet, columnStart, columnStart))) {
      matrix.addColumns(sheet, columnStart, numberOfColumns)
      const addedRange = AbsoluteCellRange.spanFrom(simpleCellAddress(sheet, columnStart, matrix.getAddress().row), numberOfColumns, matrix.height)
      for (const address of addedRange.addresses(this)) {
        this.addressMapping.setCell(address, matrix)
      }
    }
  }

  public* verticesFromRange(range: AbsoluteCellRange): IterableIterator<CellVertex> {
    for (const address of range.addresses(this)) {
      const vertex = this.getCell(address)
      if (vertex) {
        yield vertex
      }
    }
  }

  public* valuesFromRange(range: AbsoluteCellRange): IterableIterator<[InternalScalarValue, SimpleCellAddress]> {
    for (const address of range.addresses(this)) {
      const value = this.getScalarValue(address)
      if (value !== EmptyValue) {
        yield [value, address]
      }
    }
  }

  public* entriesFromRange(range: AbsoluteCellRange): IterableIterator<[SimpleCellAddress, CellVertex | null]> {
    for (const address of range.addresses(this)) {
      yield [address, this.getCell(address)]
    }
  }

  public exchangeGraphNode(oldNode: Vertex, newNode: Vertex) {
    this.graph.addNode(newNode)
    const adjNodesStored = this.graph.adjacentNodes(oldNode)
    this.removeGraphNode(oldNode)
    adjNodesStored.forEach((adjacentNode) => {
      if(this.graph.hasNode(adjacentNode)) {
        this.graph.addEdge(newNode, adjacentNode)
      }
    })
  }

  public exchangeOrAddGraphNode(oldNode: Vertex | null, newNode: Vertex) {
    if (oldNode) {
      this.exchangeGraphNode(oldNode, newNode)
    } else {
      this.graph.addNode(newNode)
    }
  }

  public removeGraphNode(node: Vertex) {
    const candidates = this.graph.removeNode(node)
    if(node instanceof RangeVertex) {
      this.rangeMapping.removeRange(node)
    }
    while(candidates.size > 0) {
      const vertex: Vertex = candidates.values().next().value
      candidates.delete(vertex)
      if(this.graph.hasNode(vertex) && this.graph.adjacentNodesCount(vertex) === 0) {
        if(vertex instanceof RangeVertex || vertex instanceof EmptyCellVertex) {
          this.graph.removeNode(vertex).forEach((candidate) => candidates.add(candidate))
        }
        if(vertex instanceof RangeVertex) {
          this.rangeMapping.removeRange(vertex)
        } else if(vertex instanceof EmptyCellVertex) {
          this.addressMapping.removeCell(vertex.address)
        }
      }
    }
  }

  public dependencyQuery: (vertex: Vertex) => Set<Vertex> | null = (vertex: Vertex) => {
    let formula: Ast
    let address: SimpleCellAddress

    if (vertex instanceof FormulaCellVertex) {
      address = vertex.getAddress(this.lazilyTransformingAstService)
      formula = vertex.getFormula(this.lazilyTransformingAstService)
    } else if (vertex instanceof MatrixVertex && vertex.isFormula()) {
      address = vertex.getAddress()
      formula = vertex.getFormula()!
    } else if (vertex instanceof RangeVertex) {
      const allDeps: Set<Vertex> = new Set()
      const {smallerRangeVertex, restRange} = this.rangeMapping.findSmallerRange(vertex.range) //checking whether this range was splitted by bruteForce or not
      let range
      if(smallerRangeVertex !== null && this.graph.adjacentNodes(smallerRangeVertex).has(vertex)) {
        range = restRange
        allDeps.add(smallerRangeVertex)
      } else { //did we ever need to use full range
        range = vertex.range
      }
      for(const address of range.addresses(this)) {
        const cell = this.addressMapping.getCell(address)
        if(cell instanceof EmptyCellVertex) {
          cell.address = address
        }
        if(cell !== null) {
          allDeps.add(cell)
        }
      }
      return allDeps
    } else {
      return null
    }

    const deps = collectDependencies(formula!, this.functionRegistry)
    const absoluteDeps = absolutizeDependencies(deps, address)
    return new Set(absoluteDeps.map((dep: CellDependency) => {
      if (dep instanceof AbsoluteCellRange) {
        return this.rangeMapping.fetchRange(dep.start, dep.end)
      } else if (dep instanceof NamedExpressionDependency) {
        const namedExpression = this.namedExpressions.namedExpressionOrPlaceholder(dep.name, address.sheet)
        return this.addressMapping.fetchCell(namedExpression.address)
      } else {
        return this.addressMapping.fetchCell(dep)
      }
    }))
  }
}<|MERGE_RESOLUTION|>--- conflicted
+++ resolved
@@ -5,7 +5,7 @@
 
 import assert from 'assert'
 import {AbsoluteCellRange} from '../AbsoluteCellRange'
-<<<<<<< HEAD
+import {absolutizeDependencies} from '../absolutizeDependencies'
 import {
   CellError,
   EmptyValue,
@@ -15,10 +15,6 @@
   simpleCellAddress,
   SimpleCellAddress
 } from '../Cell'
-=======
-import {absolutizeDependencies} from '../absolutizeDependencies'
-import {EmptyValue, InternalCellValue, simpleCellAddress, SimpleCellAddress} from '../Cell'
->>>>>>> fad45584
 import {CellDependency} from '../CellDependency'
 import {ColumnsSpan} from '../ColumnsSpan'
 import {Config} from '../Config'
