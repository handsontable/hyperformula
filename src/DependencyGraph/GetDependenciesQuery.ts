--- conflicted
+++ resolved
@@ -13,23 +13,16 @@
 import {AddressMapping} from './AddressMapping/AddressMapping'
 import {IGetDependenciesQuery} from './Graph'
 import {RangeMapping} from './RangeMapping'
-<<<<<<< HEAD
+import {NamedExpressions} from '../NamedExpressions'
 import {FunctionRegistry} from '../interpreter/FunctionRegistry'
-=======
-import {NamedExpressions} from '../NamedExpressions'
->>>>>>> 2ba17f80
 
 export class GetDependenciesQuery implements IGetDependenciesQuery<Vertex> {
   constructor(
     private readonly rangeMapping: RangeMapping,
     private readonly addressMapping: AddressMapping,
     private readonly lazilyTransformingAstService: LazilyTransformingAstService,
-<<<<<<< HEAD
     private readonly functionRegistry: FunctionRegistry,
-=======
-    private readonly functionsWhichDoesNotNeedArgumentsToBeComputed: Set<string>,
     private readonly namedExpressions: NamedExpressions,
->>>>>>> 2ba17f80
   ) {
   }
 
