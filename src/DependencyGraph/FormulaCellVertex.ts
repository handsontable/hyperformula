--- conflicted
+++ resolved
@@ -4,13 +4,9 @@
  */
 
 import {AbsoluteCellRange} from '../AbsoluteCellRange'
-<<<<<<< HEAD
 import {ArraySize} from '../ArraySize'
 import {ArrayValue, ErroredArray, IArray, NotComputedArray} from '../ArrayValue'
-import {addressesEqual, CellError, ErrorType, SimpleCellAddress} from '../Cell'
-=======
 import {CellError, equalSimpleCellAddress, ErrorType, SimpleCellAddress} from '../Cell'
->>>>>>> 0108e112
 import {RawCellContent} from '../CellContentParser'
 import {ErrorMessage} from '../error-message'
 import {EmptyValue, getRawValue, InternalScalarValue, InterpreterValue} from '../interpreter/InterpreterValue'
@@ -165,11 +161,7 @@
   }
 
   setNoSpace(): InterpreterValue {
-<<<<<<< HEAD
-    this.array = new ErroredArray(new CellError(ErrorType.REF, ErrorMessage.NoSpaceForArrayResult), ArraySize.error())
-=======
-    this.matrix = new ErroredMatrix(new CellError(ErrorType.SPILL, ErrorMessage.NoSpaceForArrayResult), MatrixSize.error())
->>>>>>> 0108e112
+    this.array = new ErroredArray(new CellError(ErrorType.SPILL, ErrorMessage.NoSpaceForArrayResult), ArraySize.error())
     return this.getCellValue()
   }
 
