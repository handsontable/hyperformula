--- conflicted
+++ resolved
@@ -1,13 +1,9 @@
-<<<<<<< HEAD
 /**
  * @license
  * Copyright (c) 2020 Handsoncode. All rights reserved.
  */
 
-import {TranslationPackage} from '../i18n'
-=======
 import {TranslationPackage, UIElement} from '../i18n'
->>>>>>> f5180094
 import {Maybe} from '../Maybe'
 
 function canonicalize(sheetDisplayName: string): string {
