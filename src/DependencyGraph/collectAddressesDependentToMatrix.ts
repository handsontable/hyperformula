--- conflicted
+++ resolved
@@ -1,11 +1,8 @@
-<<<<<<< HEAD
 /**
  * @license
  * Copyright (c) 2020 Handsoncode. All rights reserved.
  */
 
-=======
->>>>>>> f5180094
 import {SimpleCellAddress} from '../Cell'
 import {LazilyTransformingAstService} from '../LazilyTransformingAstService'
 import {Ast, CellAddress, collectDependencies} from '../parser'
