/**
 * @license
 * Copyright (c) 2021 Handsoncode. All rights reserved.
 */

import {SimpleCellAddress} from '../../Cell'
import {RawCellContent} from '../../CellContentParser'
import {NoSheetWithIdError} from '../../errors'
import {EmptyValue, InterpreterValue} from '../../interpreter/InterpreterValue'
<<<<<<< HEAD
=======
import {Maybe} from '../../Maybe'
import {Sheet, SheetBoundaries} from '../../Sheet'
>>>>>>> cca0887f
import {ColumnsSpan, RowsSpan} from '../../Span'
import {MatrixVertex, ValueCellVertex, Vertex} from '../index'
import {CellVertex} from '../Vertex'
import {ChooseAddressMapping} from './ChooseAddressMappingPolicy'
import {IAddressMappingStrategy} from './IAddressMappingStrategy'
import {Sheet, SheetBoundaries} from '../../Sheet'

export class AddressMapping {
  private mapping: Map<number, IAddressMappingStrategy> = new Map()

  constructor(
    private readonly policy: ChooseAddressMapping
  ) {
  }

  /** @inheritDoc */
  public getCell(address: SimpleCellAddress): Maybe<CellVertex> {
    const sheetMapping = this.mapping.get(address.sheet)
    if (sheetMapping === undefined) {
      throw new NoSheetWithIdError(address.sheet)
    }
    return sheetMapping.getCell(address)
  }

  public fetchCell(address: SimpleCellAddress): CellVertex {
    const sheetMapping = this.mapping.get(address.sheet)
    if (sheetMapping === undefined) {
      throw  new NoSheetWithIdError(address.sheet)
    }
    const vertex = sheetMapping.getCell(address)
    if (!vertex) {
      throw Error('Vertex for address missing in AddressMapping')
    }
    return vertex
  }

  public strategyFor(sheetId: number): IAddressMappingStrategy {
    const strategy = this.mapping.get(sheetId)
    if (strategy === undefined) {
      throw new NoSheetWithIdError(sheetId)
    }

    return strategy
  }

  public addSheet(sheetId: number, strategy: IAddressMappingStrategy) {
    if (this.mapping.has(sheetId)) {
      throw Error('Sheet already added')
    }

    this.mapping.set(sheetId, strategy)
  }

  public autoAddSheet(sheetId: number, sheet: Sheet, sheetBoundaries: SheetBoundaries) {
    const {height, width, fill} = sheetBoundaries
    const strategyConstructor = this.policy.call(fill)
    this.addSheet(sheetId, new strategyConstructor(width, height))
  }

  public getCellValue(address: SimpleCellAddress): InterpreterValue {
    const vertex = this.getCell(address)

    if (vertex === undefined) {
      return EmptyValue
    } else if (vertex instanceof MatrixVertex) {
      return vertex.getMatrixCellValue(address)
    } else {
      return vertex.getCellValue()
    }
  }

  public getRawValue(address: SimpleCellAddress): RawCellContent {
    const vertex = this.getCell(address)
    if(vertex instanceof ValueCellVertex) {
      return vertex.getValues().rawValue
    } else if (vertex instanceof MatrixVertex) {
      return vertex.getMatrixCellRawValue(address)
    } else {
      return null
    }
  }

  /** @inheritDoc */
  public setCell(address: SimpleCellAddress, newVertex: CellVertex) {
    const sheetMapping = this.mapping.get(address.sheet)
    if (!sheetMapping) {
      throw Error('Sheet not initialized')
    }
    sheetMapping.setCell(address, newVertex)
  }

  public moveCell(source: SimpleCellAddress, destination: SimpleCellAddress) {
    const sheetMapping = this.mapping.get(source.sheet)
    if (!sheetMapping) {
      throw Error('Sheet not initialized')
    }
    if (source.sheet !== destination.sheet) {
      throw Error('Cannot move cells between sheets.')
    }
    if (sheetMapping.has(destination)) {
      throw new Error('Cannot move cell. Destination already occupied.')
    }
    const vertex = sheetMapping.getCell(source)
    if (vertex === undefined) {
      throw new Error('Cannot move cell. No cell with such address.')
    }
    this.setCell(destination, vertex)
    this.removeCell(source)
  }

  public removeCell(address: SimpleCellAddress) {
    const sheetMapping = this.mapping.get(address.sheet)
    if (!sheetMapping) {
      throw Error('Sheet not initialized')
    }
    sheetMapping.removeCell(address)
  }

  /** @inheritDoc */
  public has(address: SimpleCellAddress): boolean {
    const sheetMapping = this.mapping.get(address.sheet)
    if (sheetMapping === undefined) {
      return false
    }
    return sheetMapping.has(address)
  }

  /** @inheritDoc */
  public getHeight(sheetId: number): number {
    const sheetMapping = this.mapping.get(sheetId)
    if (sheetMapping === undefined) {
      throw new NoSheetWithIdError(sheetId)
    }
    return sheetMapping.getHeight()
  }

  /** @inheritDoc */
  public getWidth(sheetId: number): number {
    const sheetMapping = this.mapping.get(sheetId)
    if (!sheetMapping) {
      throw new NoSheetWithIdError(sheetId)
    }
    return sheetMapping.getWidth()
  }

  public addRows(sheet: number, row: number, numberOfRows: number) {
    const sheetMapping = this.mapping.get(sheet)
    if (sheetMapping === undefined) {
      throw new NoSheetWithIdError(sheet)
    }
    sheetMapping.addRows(row, numberOfRows)
  }

  public removeRows(removedRows: RowsSpan) {
    const sheetMapping = this.mapping.get(removedRows.sheet)
    if (sheetMapping === undefined) {
      throw new NoSheetWithIdError(removedRows.sheet)
    }
    sheetMapping.removeRows(removedRows)
  }

  public removeSheet(sheetId: number) {
    this.mapping.delete(sheetId)
  }

  public addColumns(sheet: number, column: number, numberOfColumns: number) {
    const sheetMapping = this.mapping.get(sheet)
    if (sheetMapping === undefined) {
      throw new NoSheetWithIdError(sheet)
    }
    sheetMapping.addColumns(column, numberOfColumns)
  }

  public removeColumns(removedColumns: ColumnsSpan) {
    const sheetMapping = this.mapping.get(removedColumns.sheet)
    if (sheetMapping === undefined) {
      throw new NoSheetWithIdError(removedColumns.sheet)
    }
    sheetMapping.removeColumns(removedColumns)
  }

  public* verticesFromRowsSpan(rowsSpan: RowsSpan): IterableIterator<CellVertex> {
    yield* this.mapping.get(rowsSpan.sheet)!.verticesFromRowsSpan(rowsSpan) // eslint-disable-line @typescript-eslint/no-non-null-assertion
  }

  public* verticesFromColumnsSpan(columnsSpan: ColumnsSpan): IterableIterator<CellVertex> {
    yield* this.mapping.get(columnsSpan.sheet)!.verticesFromColumnsSpan(columnsSpan) // eslint-disable-line @typescript-eslint/no-non-null-assertion
  }

  public* entriesFromRowsSpan(rowsSpan: RowsSpan): IterableIterator<[SimpleCellAddress, CellVertex]> {
    yield* this.mapping.get(rowsSpan.sheet)!.entriesFromRowsSpan(rowsSpan)
  }

  public* entriesFromColumnsSpan(columnsSpan: ColumnsSpan): IterableIterator<[SimpleCellAddress, CellVertex]> {
    yield* this.mapping.get(columnsSpan.sheet)!.entriesFromColumnsSpan(columnsSpan)
  }

  public* entries(): IterableIterator<[SimpleCellAddress, CellVertex | null]> {
    for (const [sheet, mapping] of this.mapping.entries()) {
      yield* mapping.getEntries(sheet)
    }
  }

  public* sheetEntries(sheet: number): IterableIterator<[SimpleCellAddress, CellVertex]> {
    const sheetMapping = this.mapping.get(sheet)
    if (sheetMapping !== undefined) {
      yield* sheetMapping.getEntries(sheet)
    } else {
      throw new NoSheetWithIdError(sheet)
    }
  }

  public destroy(): void {
    this.mapping.clear()
  }
}<|MERGE_RESOLUTION|>--- conflicted
+++ resolved
@@ -7,13 +7,9 @@
 import {RawCellContent} from '../../CellContentParser'
 import {NoSheetWithIdError} from '../../errors'
 import {EmptyValue, InterpreterValue} from '../../interpreter/InterpreterValue'
-<<<<<<< HEAD
-=======
 import {Maybe} from '../../Maybe'
-import {Sheet, SheetBoundaries} from '../../Sheet'
->>>>>>> cca0887f
 import {ColumnsSpan, RowsSpan} from '../../Span'
-import {MatrixVertex, ValueCellVertex, Vertex} from '../index'
+import {MatrixVertex, ValueCellVertex} from '../index'
 import {CellVertex} from '../Vertex'
 import {ChooseAddressMapping} from './ChooseAddressMappingPolicy'
 import {IAddressMappingStrategy} from './IAddressMappingStrategy'
@@ -209,7 +205,7 @@
     yield* this.mapping.get(columnsSpan.sheet)!.entriesFromColumnsSpan(columnsSpan)
   }
 
-  public* entries(): IterableIterator<[SimpleCellAddress, CellVertex | null]> {
+  public* entries(): IterableIterator<[SimpleCellAddress, Maybe<CellVertex>]> {
     for (const [sheet, mapping] of this.mapping.entries()) {
       yield* mapping.getEntries(sheet)
     }
