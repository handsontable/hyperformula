/**
 * @license
 * Copyright (c) 2020 Handsoncode. All rights reserved.
 */

import {RawCellContent} from './CellContentParser'
import {EmptyValue} from './Cell'
import {InvalidArgumentsError} from './errors'

/**
 * Two-dimenstional array representation of sheet
 */
export type Sheet = RawCellContent[][]

export type Sheets = Record<string, Sheet>

/**
 * Represents size and fill ratio of a sheet
*/
export interface SheetBoundaries {
  width: number,
  height: number,
  fill: number,
}

export function validateAsSheet(sheet: Sheet): void {
  if(!Array.isArray(sheet)) {
<<<<<<< HEAD
    throw new Error('Expected an array of arrays.')
  }
  for(let i=0; i<sheet.length; i++) {
    if(!Array.isArray(sheet[i])) {
      throw new Error('Expected an array of arrays.')
=======
    throw new InvalidArgumentsError('an array of arrays.')
  }
  for(let i=0; i<sheet.length; i++) {
    if(!Array.isArray(sheet[i])) {
      throw new InvalidArgumentsError('an array of arrays.')
>>>>>>> 73111dac
    }
  }
}

/**
 * Returns actual width, height and fill ratio of a sheet
 *
 * @param sheet - two-dimmensional array sheet representation
 */
export function findBoundaries(sheet: Sheet): SheetBoundaries {
  let width = 0
  let height = 0
  let cellsCount = 0

  for (let currentRow = 0; currentRow < sheet.length; currentRow++) {
    let currentRowWidth = 0
    for (let currentCol = 0; currentCol < sheet[currentRow].length; currentCol++) {
      const currentValue = sheet[currentRow][currentCol]
      if (currentValue === undefined || currentValue === null || currentValue === EmptyValue) {
        continue
      }
      currentRowWidth = currentCol + 1
      ++cellsCount
    }

    width = Math.max(width, currentRowWidth)
    if (currentRowWidth > 0) {
      height = currentRow + 1
    }
  }

  const sheetSize = width * height

  return {
    height: height,
    width: width,
    fill: sheetSize === 0 ? 0 : cellsCount / sheetSize,
  }
}<|MERGE_RESOLUTION|>--- conflicted
+++ resolved
@@ -25,19 +25,11 @@
 
 export function validateAsSheet(sheet: Sheet): void {
   if(!Array.isArray(sheet)) {
-<<<<<<< HEAD
-    throw new Error('Expected an array of arrays.')
-  }
-  for(let i=0; i<sheet.length; i++) {
-    if(!Array.isArray(sheet[i])) {
-      throw new Error('Expected an array of arrays.')
-=======
     throw new InvalidArgumentsError('an array of arrays.')
   }
   for(let i=0; i<sheet.length; i++) {
     if(!Array.isArray(sheet[i])) {
       throw new InvalidArgumentsError('an array of arrays.')
->>>>>>> 73111dac
     }
   }
 }
