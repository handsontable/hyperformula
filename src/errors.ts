--- conflicted
+++ resolved
@@ -254,7 +254,24 @@
   }
 }
 
-<<<<<<< HEAD
+/**
+ * Error thrown when selected source location has a matrix.
+ */
+export class SourceLocationHasMatrixError extends Error {
+  constructor() {
+    super('Cannot perform this operation, source location has a matrix inside.')
+  }
+}
+
+/**
+ * Error thrown when selected target location has a matrix.
+ */
+export class TargetLocationHasMatrixError extends Error {
+  constructor() {
+    super('Cannot perform this operation, target location has a matrix inside.')
+  }
+}
+
 export class MatrixFormulasNotSupportedError extends Error {
   constructor() {
     super('Matrix formulas are not supported.')
@@ -264,22 +281,5 @@
 export class NoRelativeAddressesAllowedError extends Error {
   constructor() {
     super('Relative addresses not allowed in named expressions.')
-=======
-/**
- * Error thrown when selected source location has a matrix.
- */
-export class SourceLocationHasMatrixError extends Error {
-  constructor() {
-    super('Cannot perform this operation, source location has a matrix inside.')
-  }
-}
-
-/**
- * Error thrown when selected target location has a matrix.
- */
-export class TargetLocationHasMatrixError extends Error {
-  constructor() {
-    super('Cannot perform this operation, target location has a matrix inside.')
->>>>>>> fad45584
   }
 }