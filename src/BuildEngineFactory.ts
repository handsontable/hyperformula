--- conflicted
+++ resolved
@@ -14,10 +14,6 @@
 import {buildLexerConfig, ParserWithCaching, Unparser} from './parser'
 import {Serialization} from './Serialization'
 import {EmptyStatistics, Statistics, StatType} from './statistics'
-<<<<<<< HEAD
-import {collatorFromConfig} from './StringHelper'
-=======
->>>>>>> a3f2d0ed
 import {UndoRedo} from './UndoRedo'
 
 export type EngineState = {
