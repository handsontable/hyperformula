/**
 * @license
 * Copyright (c) 2020 Handsoncode. All rights reserved.
 */

import {LazilyTransformingAstService} from './LazilyTransformingAstService'
import {CellContentParser} from './CellContentParser'
import {Exporter} from './CellValue'
import {buildColumnSearchStrategy, ColumnSearchStrategy} from './ColumnSearch/ColumnSearchStrategy'
import {Config, ConfigParams} from './Config'
import {DateTimeHelper} from './DateTimeHelper'
import {CrudOperations} from './CrudOperations'
import {DependencyGraph} from './DependencyGraph'
import {Evaluator} from './Evaluator'
import {GraphBuilder} from './GraphBuilder'
import {UIElement} from './i18n'
import {NamedExpressions} from './NamedExpressions'
import {NumberLiteralHelper} from './NumberLiteralHelper'
import {buildLexerConfig, ParserWithCaching, Unparser} from './parser'
import {Serialization} from './Serialization'
import {EmptyStatistics, Statistics, StatType} from './statistics'
import {SheetSizeLimitExceededError} from './errors'
import {findBoundaries, Sheet, Sheets, validateAsSheet} from './Sheet'
import {FunctionRegistry} from './interpreter/FunctionRegistry'

export type EngineState = {
  config: Config,
  stats: Statistics,
  dependencyGraph: DependencyGraph,
  columnSearch: ColumnSearchStrategy,
  parser: ParserWithCaching,
  unparser: Unparser,
  cellContentParser: CellContentParser,
  evaluator: Evaluator,
  lazilyTransformingAstService: LazilyTransformingAstService,
  crudOperations: CrudOperations,
  exporter: Exporter,
  namedExpressions: NamedExpressions,
  serialization: Serialization,
  functionRegistry: FunctionRegistry,
}

export class BuildEngineFactory {
  private static buildEngine(config: Config, sheets: Sheets = {}, stats: Statistics = config.useStats ? new Statistics() : new EmptyStatistics()): EngineState {
    stats.start(StatType.BUILD_ENGINE_TOTAL)

<<<<<<< HEAD
    const functionRegistry = new FunctionRegistry(config)
    const lazilyTransformingAstService = new LazilyTransformingAstService(stats)
    const dependencyGraph = DependencyGraph.buildEmpty(lazilyTransformingAstService, config, functionRegistry, stats)
=======
    const namedExpressions = new NamedExpressions()
    const lazilyTransformingAstService = new LazilyTransformingAstService(stats)
    const dependencyGraph = DependencyGraph.buildEmpty(lazilyTransformingAstService, config, stats, namedExpressions)
>>>>>>> 2ba17f80
    const columnSearch = buildColumnSearchStrategy(dependencyGraph, config, stats)
    const sheetMapping = dependencyGraph.sheetMapping
    const addressMapping = dependencyGraph.addressMapping

    for (const sheetName in sheets) {
      if (Object.prototype.hasOwnProperty.call(sheets, sheetName)) {
        const sheet = sheets[sheetName]
        validateAsSheet(sheet)
        const boundaries = findBoundaries(sheet)
        if (boundaries.height > config.maxRows || boundaries.width > config.maxColumns) {
          throw new SheetSizeLimitExceededError()
        }
        const sheetId = sheetMapping.addSheet(sheetName)
        addressMapping.autoAddSheet(sheetId, sheet, boundaries)
      }
    }

    const notEmpty = sheetMapping.numberOfSheets() > 0
<<<<<<< HEAD
    const parser = new ParserWithCaching(config, functionRegistry, notEmpty ? sheetMapping.get : sheetMapping.fetch)
    const unparser = new Unparser(config, buildLexerConfig(config), sheetMapping.fetchDisplayName)
=======
    const parser = new ParserWithCaching(config, notEmpty ? sheetMapping.get : sheetMapping.fetch)
    const unparser = new Unparser(config, buildLexerConfig(config), sheetMapping.fetchDisplayName, namedExpressions)
>>>>>>> 2ba17f80
    const dateHelper = new DateTimeHelper(config)
    const numberLiteralHelper = new NumberLiteralHelper(config)
    const cellContentParser = new CellContentParser(config, dateHelper, numberLiteralHelper)

    const crudOperations = new CrudOperations(config, stats, dependencyGraph, columnSearch, parser, cellContentParser, lazilyTransformingAstService, namedExpressions)
    stats.measure(StatType.GRAPH_BUILD, () => {
      const graphBuilder = new GraphBuilder(dependencyGraph, columnSearch, parser, cellContentParser, config, stats)
      graphBuilder.buildGraph(sheets)
    })

    lazilyTransformingAstService.undoRedo = crudOperations.undoRedo
    lazilyTransformingAstService.parser = parser

<<<<<<< HEAD
    const evaluator = new Evaluator(dependencyGraph, columnSearch, config, stats, dateHelper, numberLiteralHelper, functionRegistry)
=======
    const evaluator = new Evaluator(dependencyGraph, columnSearch, config, stats, dateHelper, numberLiteralHelper, namedExpressions)
>>>>>>> 2ba17f80
    evaluator.run()

    const exporter = new Exporter(config, namedExpressions)
    const serialization = new Serialization(dependencyGraph, unparser, config, exporter)

    stats.end(StatType.BUILD_ENGINE_TOTAL)

    return {
      config,
      stats,
      dependencyGraph,
      columnSearch,
      parser,
      unparser,
      cellContentParser,
      evaluator,
      lazilyTransformingAstService,
      crudOperations,
      exporter,
      namedExpressions,
      serialization,
      functionRegistry: functionRegistry,
    }
  }

  public static buildFromSheets(sheets: Sheets, configInput?: Partial<ConfigParams>): EngineState {
    const config = new Config(configInput)
    return this.buildEngine(config, sheets)
  }

  public static buildFromSheet(sheet: Sheet, configInput?: Partial<ConfigParams>): EngineState {
    const config = new Config(configInput)
    const newsheetprefix = config.translationPackage.getUITranslation(UIElement.NEW_SHEET_PREFIX) + '1'
    return this.buildEngine(config, {[newsheetprefix]: sheet})
  }

  public static buildEmpty(configInput?: Partial<ConfigParams>): EngineState {
    return this.buildEngine(new Config(configInput))
  }

  public static rebuildWithConfig(config: Config, sheets: Sheets, stats: Statistics): EngineState {
    return this.buildEngine(config, sheets, stats)
  }
}<|MERGE_RESOLUTION|>--- conflicted
+++ resolved
@@ -44,15 +44,10 @@
   private static buildEngine(config: Config, sheets: Sheets = {}, stats: Statistics = config.useStats ? new Statistics() : new EmptyStatistics()): EngineState {
     stats.start(StatType.BUILD_ENGINE_TOTAL)
 
-<<<<<<< HEAD
+    const namedExpressions = new NamedExpressions()
     const functionRegistry = new FunctionRegistry(config)
     const lazilyTransformingAstService = new LazilyTransformingAstService(stats)
-    const dependencyGraph = DependencyGraph.buildEmpty(lazilyTransformingAstService, config, functionRegistry, stats)
-=======
-    const namedExpressions = new NamedExpressions()
-    const lazilyTransformingAstService = new LazilyTransformingAstService(stats)
-    const dependencyGraph = DependencyGraph.buildEmpty(lazilyTransformingAstService, config, stats, namedExpressions)
->>>>>>> 2ba17f80
+    const dependencyGraph = DependencyGraph.buildEmpty(lazilyTransformingAstService, config, functionRegistry, namedExpressions, stats)
     const columnSearch = buildColumnSearchStrategy(dependencyGraph, config, stats)
     const sheetMapping = dependencyGraph.sheetMapping
     const addressMapping = dependencyGraph.addressMapping
@@ -71,13 +66,8 @@
     }
 
     const notEmpty = sheetMapping.numberOfSheets() > 0
-<<<<<<< HEAD
     const parser = new ParserWithCaching(config, functionRegistry, notEmpty ? sheetMapping.get : sheetMapping.fetch)
-    const unparser = new Unparser(config, buildLexerConfig(config), sheetMapping.fetchDisplayName)
-=======
-    const parser = new ParserWithCaching(config, notEmpty ? sheetMapping.get : sheetMapping.fetch)
     const unparser = new Unparser(config, buildLexerConfig(config), sheetMapping.fetchDisplayName, namedExpressions)
->>>>>>> 2ba17f80
     const dateHelper = new DateTimeHelper(config)
     const numberLiteralHelper = new NumberLiteralHelper(config)
     const cellContentParser = new CellContentParser(config, dateHelper, numberLiteralHelper)
@@ -91,11 +81,7 @@
     lazilyTransformingAstService.undoRedo = crudOperations.undoRedo
     lazilyTransformingAstService.parser = parser
 
-<<<<<<< HEAD
-    const evaluator = new Evaluator(dependencyGraph, columnSearch, config, stats, dateHelper, numberLiteralHelper, functionRegistry)
-=======
-    const evaluator = new Evaluator(dependencyGraph, columnSearch, config, stats, dateHelper, numberLiteralHelper, namedExpressions)
->>>>>>> 2ba17f80
+    const evaluator = new Evaluator(dependencyGraph, columnSearch, config, stats, dateHelper, numberLiteralHelper, functionRegistry, namedExpressions)
     evaluator.run()
 
     const exporter = new Exporter(config, namedExpressions)
