--- conflicted
+++ resolved
@@ -48,22 +48,20 @@
     'quotes': 'off', // superseded by @typescript-eslint/quotes
     'space-before-function-paren': 'off', // superseded by @typescript-eslint/space-before-function-paren
 
-<<<<<<< HEAD
-    '@typescript-eslint/no-inferrable-types': 'off',
-    '@typescript-eslint/ban-types': 'off',
-    '@typescript-eslint/no-use-before-define': 'off',
-    '@typescript-eslint/no-unused-vars': 'off',
-    '@typescript-eslint/explicit-function-return-type': 'off',
-    '@typescript-eslint/no-empty-function': 'off',
-    '@typescript-eslint/no-namespace': 'off',
-    'no-useless-escape': 'off',
-    'no-inner-declarations': 'off',
+    "@typescript-eslint/no-inferrable-types": "off",
+    "@typescript-eslint/ban-types": "off",
+    "@typescript-eslint/no-use-before-define": "off",
+    "@typescript-eslint/explicit-function-return-type": "off",
+    "@typescript-eslint/no-empty-function": "off",
+    "@typescript-eslint/no-namespace": "off",
+    "no-useless-escape": "off",
+    "no-inner-declarations": "off",
 
-    '@typescript-eslint/no-non-null-assertion': 'warn',
-    '@typescript-eslint/prefer-regexp-exec': 'warn',
-    '@typescript-eslint/no-unused-vars': 'warn',
-    '@typescript-eslint/no-explicit-any': 'warn',
-    '@typescript-eslint/interface-name-prefix': 'warn',
+    "@typescript-eslint/no-non-null-assertion": "warn",
+    "@typescript-eslint/prefer-regexp-exec": "warn",
+    "@typescript-eslint/no-unused-vars": ["warn", { "argsIgnorePattern": "^_" }],
+    "@typescript-eslint/no-explicit-any": "warn",
+    "@typescript-eslint/interface-name-prefix": "warn",
   },
   overrides: [
     {
@@ -71,22 +69,6 @@
       rules: {
         'license-header/header': [ 'error', './.config/license-header.js' ],
       }
-=======
-        "@typescript-eslint/no-inferrable-types": "off",
-        "@typescript-eslint/ban-types": "off",
-        "@typescript-eslint/no-use-before-define": "off",
-        "@typescript-eslint/explicit-function-return-type": "off",
-        "@typescript-eslint/no-empty-function": "off",
-        "@typescript-eslint/no-namespace": "off",
-        "no-useless-escape": "off",
-        "no-inner-declarations": "off",
-
-        "@typescript-eslint/no-non-null-assertion": "warn",
-        "@typescript-eslint/prefer-regexp-exec": "warn",
-        "@typescript-eslint/no-unused-vars": ["warn", { "argsIgnorePattern": "^_" }],
-        "@typescript-eslint/no-explicit-any": "warn",
-        "@typescript-eslint/interface-name-prefix": "warn",
->>>>>>> f5180094
     }
   ]
 };