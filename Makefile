--- conflicted
+++ resolved
@@ -10,21 +10,9 @@
 test: ## Run jasmine tests
 	@npm run test
 
-<<<<<<< HEAD
-unit: ## Run jasmine tests
-	@npm run test:unit
-
-compile-jest: ## Compile to javascript for jest tests
-	@npm run compile:jest
-
-jest: compile-jest ## Run jest tests
-	@jest
-
-=======
 unit: ## Run unit tests
 	@npm run test:unit
 
->>>>>>> 7ecd6c52
 test-ci: ## Separate test configuration for CI environment
 	@npm run test
 
