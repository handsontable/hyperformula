--- conflicted
+++ resolved
@@ -7,24 +7,12 @@
 compile: ## Compile to javascript
 	@npm run compile
 
-test: ## Run jasmine tests
+test: ## Run tests
 	@npm run test
 
-<<<<<<< HEAD
-unit: ## Run jasmine tests
-	@npm run test:unit
-
-compile-jest: ## Compile to javascript for jest tests
-	@npm run compile:jest
-
-jest: compile-jest ## Run jest tests
-	@jest
-
-=======
 unit: ## Run unit tests
 	@npm run test:unit
 
->>>>>>> 7ecd6c52
 test-ci: ## Separate test configuration for CI environment
 	@npm run test
 
