--- conflicted
+++ resolved
@@ -3,6 +3,9 @@
 
 # Configurations
 *.config.js
+*.conf.js
+doc
+test-main.js
 
 # Aut-generated directiories
 commonjs
@@ -11,12 +14,5 @@
 doc
 es
 lib
-<<<<<<< HEAD
-*.config.js
-*.conf.js
-doc
-test-main.js
-=======
 script
-typings
->>>>>>> a0d378a5
+typings